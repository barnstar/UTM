// !$*UTF8*$!
{
	archiveVersion = 1;
	classes = {
	};
	objectVersion = 52;
	objects = {

/* Begin PBXBuildFile section */
		2C33B3A92566C9B100A954A6 /* VMContextMenuModifier.swift in Sources */ = {isa = PBXBuildFile; fileRef = 2C33B3A82566C9B100A954A6 /* VMContextMenuModifier.swift */; };
		2C33B3AA2566C9B100A954A6 /* VMContextMenuModifier.swift in Sources */ = {isa = PBXBuildFile; fileRef = 2C33B3A82566C9B100A954A6 /* VMContextMenuModifier.swift */; };
		2C6D9E03256EE454003298E6 /* VMDisplayTerminalWindowController.swift in Sources */ = {isa = PBXBuildFile; fileRef = 2C6D9E02256EE454003298E6 /* VMDisplayTerminalWindowController.swift */; };
		2C6D9E06256F0646003298E6 /* hterm_all.js in Resources */ = {isa = PBXBuildFile; fileRef = E28394BD240C22F1006742E2 /* hterm_all.js */; };
		2C6D9E07256F0646003298E6 /* terminal.html in Resources */ = {isa = PBXBuildFile; fileRef = E28394B8240C219F006742E2 /* terminal.html */; };
		2C6D9E08256F0646003298E6 /* terminal.js in Resources */ = {isa = PBXBuildFile; fileRef = E28394B9240C219F006742E2 /* terminal.js */; };
		2C6D9E142571AFE5003298E6 /* UTMQcow2.c in Sources */ = {isa = PBXBuildFile; fileRef = 2C6D9E132571AFE5003298E6 /* UTMQcow2.c */; };
		2C6D9E152571AFE5003298E6 /* UTMQcow2.c in Sources */ = {isa = PBXBuildFile; fileRef = 2C6D9E132571AFE5003298E6 /* UTMQcow2.c */; };
		2CE8EAEE2572E0C2000E2EBB /* qapi-events-block-export.c in Sources */ = {isa = PBXBuildFile; fileRef = 2CE8EAEC2572E0C2000E2EBB /* qapi-events-block-export.c */; };
		2CE8EAEF2572E0C2000E2EBB /* qapi-events-block-export.c in Sources */ = {isa = PBXBuildFile; fileRef = 2CE8EAEC2572E0C2000E2EBB /* qapi-events-block-export.c */; };
		2CE8EAF32572E0D0000E2EBB /* qapi-events-acpi.c in Sources */ = {isa = PBXBuildFile; fileRef = 2CE8EAF22572E0D0000E2EBB /* qapi-events-acpi.c */; };
		2CE8EAF42572E0D0000E2EBB /* qapi-events-acpi.c in Sources */ = {isa = PBXBuildFile; fileRef = 2CE8EAF22572E0D0000E2EBB /* qapi-events-acpi.c */; };
		2CE8EAF92572E131000E2EBB /* qapi-types-acpi.c in Sources */ = {isa = PBXBuildFile; fileRef = 2CE8EAF72572E130000E2EBB /* qapi-types-acpi.c */; };
		2CE8EAFA2572E131000E2EBB /* qapi-types-acpi.c in Sources */ = {isa = PBXBuildFile; fileRef = 2CE8EAF72572E130000E2EBB /* qapi-types-acpi.c */; };
		2CE8EAFE2572E14D000E2EBB /* qapi-types-block-export.c in Sources */ = {isa = PBXBuildFile; fileRef = 2CE8EAFC2572E14C000E2EBB /* qapi-types-block-export.c */; };
		2CE8EAFF2572E14D000E2EBB /* qapi-types-block-export.c in Sources */ = {isa = PBXBuildFile; fileRef = 2CE8EAFC2572E14C000E2EBB /* qapi-types-block-export.c */; };
		2CE8EB042572E166000E2EBB /* qapi-visit-acpi.c in Sources */ = {isa = PBXBuildFile; fileRef = 2CE8EB032572E166000E2EBB /* qapi-visit-acpi.c */; };
		2CE8EB052572E166000E2EBB /* qapi-visit-acpi.c in Sources */ = {isa = PBXBuildFile; fileRef = 2CE8EB032572E166000E2EBB /* qapi-visit-acpi.c */; };
		2CE8EB092572E173000E2EBB /* qapi-visit-block-export.c in Sources */ = {isa = PBXBuildFile; fileRef = 2CE8EB082572E173000E2EBB /* qapi-visit-block-export.c */; };
		2CE8EB0A2572E173000E2EBB /* qapi-visit-block-export.c in Sources */ = {isa = PBXBuildFile; fileRef = 2CE8EB082572E173000E2EBB /* qapi-visit-block-export.c */; };
		2CE8EB41257811E8000E2EBB /* UTMConfiguration+Defaults.m in Sources */ = {isa = PBXBuildFile; fileRef = 2CE8EB40257811E8000E2EBB /* UTMConfiguration+Defaults.m */; };
		2CE8EB42257811E8000E2EBB /* UTMConfiguration+Defaults.m in Sources */ = {isa = PBXBuildFile; fileRef = 2CE8EB40257811E8000E2EBB /* UTMConfiguration+Defaults.m */; };
		53A0BDD726D79FE40010EDC5 /* SavePanel.swift in Sources */ = {isa = PBXBuildFile; fileRef = 53A0BDD426D79FE40010EDC5 /* SavePanel.swift */; };
		83034C0726AB630F006B4BAF /* UTMPendingVMView.swift in Sources */ = {isa = PBXBuildFile; fileRef = 83034C0626AB630F006B4BAF /* UTMPendingVMView.swift */; };
		83034C0826AB630F006B4BAF /* UTMPendingVMView.swift in Sources */ = {isa = PBXBuildFile; fileRef = 83034C0626AB630F006B4BAF /* UTMPendingVMView.swift */; };
		83034C0926AB630F006B4BAF /* UTMPendingVMView.swift in Sources */ = {isa = PBXBuildFile; fileRef = 83034C0626AB630F006B4BAF /* UTMPendingVMView.swift */; };
		835AA7B126AB7C85007A0411 /* UTMPendingVirtualMachine.swift in Sources */ = {isa = PBXBuildFile; fileRef = 835AA7B026AB7C85007A0411 /* UTMPendingVirtualMachine.swift */; };
		835AA7B226AB7C85007A0411 /* UTMPendingVirtualMachine.swift in Sources */ = {isa = PBXBuildFile; fileRef = 835AA7B026AB7C85007A0411 /* UTMPendingVirtualMachine.swift */; };
		835AA7B326AB7C85007A0411 /* UTMPendingVirtualMachine.swift in Sources */ = {isa = PBXBuildFile; fileRef = 835AA7B026AB7C85007A0411 /* UTMPendingVirtualMachine.swift */; };
		83993290272F4A400059355F /* ZIPFoundation in Frameworks */ = {isa = PBXBuildFile; productRef = 8399328F272F4A400059355F /* ZIPFoundation */; };
		83993292272F68550059355F /* ZIPFoundation in Frameworks */ = {isa = PBXBuildFile; productRef = 83993291272F68550059355F /* ZIPFoundation */; };
		83993294272F685F0059355F /* ZIPFoundation in Frameworks */ = {isa = PBXBuildFile; productRef = 83993293272F685F0059355F /* ZIPFoundation */; };
		83A004B926A8CC95001AC09E /* UTMImportFromWebTask.swift in Sources */ = {isa = PBXBuildFile; fileRef = 83A004B826A8CC95001AC09E /* UTMImportFromWebTask.swift */; };
		83A004BA26A8CC95001AC09E /* UTMImportFromWebTask.swift in Sources */ = {isa = PBXBuildFile; fileRef = 83A004B826A8CC95001AC09E /* UTMImportFromWebTask.swift */; };
		83A004BB26A8CC95001AC09E /* UTMImportFromWebTask.swift in Sources */ = {isa = PBXBuildFile; fileRef = 83A004B826A8CC95001AC09E /* UTMImportFromWebTask.swift */; };
		83C15C5F26CC441500ADFD45 /* KeyCodeMap.swift in Sources */ = {isa = PBXBuildFile; fileRef = 83C15C5E26CC441000ADFD45 /* KeyCodeMap.swift */; };
		8401FD71269BEB2B00265F0D /* main.c in Sources */ = {isa = PBXBuildFile; fileRef = CE6B240A25F1F3CE0020D43E /* main.c */; };
		8401FD72269BEB3000265F0D /* Bootstrap.c in Sources */ = {isa = PBXBuildFile; fileRef = CE0DF17125A80B6300A51894 /* Bootstrap.c */; };
		8401FD7A269BECE200265F0D /* QEMULauncher.app in Embed Launcher */ = {isa = PBXBuildFile; fileRef = 8401FD62269BE9C500265F0D /* QEMULauncher.app */; settings = {ATTRIBUTES = (RemoveHeadersOnCopy, ); }; };
		B329049C270FE136002707AC /* AltKit in Frameworks */ = {isa = PBXBuildFile; productRef = B329049B270FE136002707AC /* AltKit */; };
		B3DDF57226E9BBA300CE47F0 /* AltKit in Frameworks */ = {isa = PBXBuildFile; productRef = B3DDF57126E9BBA300CE47F0 /* AltKit */; };
		CE020BA324AEDC7C00B44AB6 /* UTMData.swift in Sources */ = {isa = PBXBuildFile; fileRef = CE020BA224AEDC7C00B44AB6 /* UTMData.swift */; };
		CE020BA424AEDC7C00B44AB6 /* UTMData.swift in Sources */ = {isa = PBXBuildFile; fileRef = CE020BA224AEDC7C00B44AB6 /* UTMData.swift */; };
		CE020BA724AEDEF000B44AB6 /* Logging in Frameworks */ = {isa = PBXBuildFile; productRef = CE020BA624AEDEF000B44AB6 /* Logging */; };
		CE020BA924AEDF3000B44AB6 /* Logging in Frameworks */ = {isa = PBXBuildFile; productRef = CE020BA824AEDF3000B44AB6 /* Logging */; };
		CE020BAB24AEE00000B44AB6 /* UTMLoggingSwift.swift in Sources */ = {isa = PBXBuildFile; fileRef = CE020BAA24AEE00000B44AB6 /* UTMLoggingSwift.swift */; };
		CE020BAC24AEE00000B44AB6 /* UTMLoggingSwift.swift in Sources */ = {isa = PBXBuildFile; fileRef = CE020BAA24AEE00000B44AB6 /* UTMLoggingSwift.swift */; };
		CE020BB624B14F8400B44AB6 /* UTMVirtualMachineExtension.swift in Sources */ = {isa = PBXBuildFile; fileRef = CE020BB524B14F8400B44AB6 /* UTMVirtualMachineExtension.swift */; };
		CE020BB724B14F8400B44AB6 /* UTMVirtualMachineExtension.swift in Sources */ = {isa = PBXBuildFile; fileRef = CE020BB524B14F8400B44AB6 /* UTMVirtualMachineExtension.swift */; };
		CE020FA2251A661F00665C85 /* LaunchScreen.storyboard in Resources */ = {isa = PBXBuildFile; fileRef = CE550BD72259479D0063E575 /* LaunchScreen.storyboard */; };
		CE03D05224D90B4E00F76B84 /* UTMQemuSystem.m in Sources */ = {isa = PBXBuildFile; fileRef = CE03D05024D90B4E00F76B84 /* UTMQemuSystem.m */; };
		CE03D05324D90B4E00F76B84 /* UTMQemuSystem.m in Sources */ = {isa = PBXBuildFile; fileRef = CE03D05024D90B4E00F76B84 /* UTMQemuSystem.m */; };
		CE03D08624D90F0700F76B84 /* gmodule-2.0.0.framework in Frameworks */ = {isa = PBXBuildFile; fileRef = CE2D63D822653C7300FC7E63 /* gmodule-2.0.0.framework */; };
		CE03D08724D90F0700F76B84 /* gobject-2.0.0.framework in Frameworks */ = {isa = PBXBuildFile; fileRef = CE2D63F522653C7400FC7E63 /* gobject-2.0.0.framework */; };
		CE03D08824D90F0700F76B84 /* gio-2.0.0.framework in Frameworks */ = {isa = PBXBuildFile; fileRef = CE2D63F822653C7400FC7E63 /* gio-2.0.0.framework */; };
		CE03D08924D90F0700F76B84 /* glib-2.0.0.framework in Frameworks */ = {isa = PBXBuildFile; fileRef = CE2D640422653C7500FC7E63 /* glib-2.0.0.framework */; };
		CE03D08A24D90F2900F76B84 /* intl.8.framework in Frameworks */ = {isa = PBXBuildFile; fileRef = CE2D63DA22653C7300FC7E63 /* intl.8.framework */; };
		CE03D08B24D90F2900F76B84 /* jpeg.62.framework in Frameworks */ = {isa = PBXBuildFile; fileRef = CE2D63D922653C7300FC7E63 /* jpeg.62.framework */; };
		CE03D08C24D9123E00F76B84 /* gio-2.0.0.framework in Embed Libraries */ = {isa = PBXBuildFile; fileRef = CE2D63F822653C7400FC7E63 /* gio-2.0.0.framework */; settings = {ATTRIBUTES = (CodeSignOnCopy, ); }; };
		CE03D08D24D9123F00F76B84 /* glib-2.0.0.framework in Embed Libraries */ = {isa = PBXBuildFile; fileRef = CE2D640422653C7500FC7E63 /* glib-2.0.0.framework */; settings = {ATTRIBUTES = (CodeSignOnCopy, ); }; };
		CE03D08E24D9124100F76B84 /* gmodule-2.0.0.framework in Embed Libraries */ = {isa = PBXBuildFile; fileRef = CE2D63D822653C7300FC7E63 /* gmodule-2.0.0.framework */; settings = {ATTRIBUTES = (CodeSignOnCopy, ); }; };
		CE03D08F24D9124200F76B84 /* gobject-2.0.0.framework in Embed Libraries */ = {isa = PBXBuildFile; fileRef = CE2D63F522653C7400FC7E63 /* gobject-2.0.0.framework */; settings = {ATTRIBUTES = (CodeSignOnCopy, ); }; };
		CE03D09024D9124800F76B84 /* intl.8.framework in Embed Libraries */ = {isa = PBXBuildFile; fileRef = CE2D63DA22653C7300FC7E63 /* intl.8.framework */; settings = {ATTRIBUTES = (CodeSignOnCopy, ); }; };
		CE03D09124D9124900F76B84 /* jpeg.62.framework in Embed Libraries */ = {isa = PBXBuildFile; fileRef = CE2D63D922653C7300FC7E63 /* jpeg.62.framework */; settings = {ATTRIBUTES = (CodeSignOnCopy, ); }; };
		CE03D0C424D913AA00F76B84 /* ffi.7.framework in Frameworks */ = {isa = PBXBuildFile; fileRef = CE2D63E322653C7400FC7E63 /* ffi.7.framework */; };
		CE03D0C524D913AF00F76B84 /* ffi.7.framework in Embed Libraries */ = {isa = PBXBuildFile; fileRef = CE2D63E322653C7400FC7E63 /* ffi.7.framework */; settings = {ATTRIBUTES = (CodeSignOnCopy, ); }; };
		CE03D0C624D913C600F76B84 /* opus.0.framework in Frameworks */ = {isa = PBXBuildFile; fileRef = CE2D640322653C7500FC7E63 /* opus.0.framework */; };
		CE03D0C724D913E600F76B84 /* opus.0.framework in Embed Libraries */ = {isa = PBXBuildFile; fileRef = CE2D640322653C7500FC7E63 /* opus.0.framework */; settings = {ATTRIBUTES = (CodeSignOnCopy, ); }; };
		CE03D0C824D913FD00F76B84 /* pixman-1.0.framework in Frameworks */ = {isa = PBXBuildFile; fileRef = CE2D641922653C7600FC7E63 /* pixman-1.0.framework */; };
		CE03D0C924D9140A00F76B84 /* pixman-1.0.framework in Embed Libraries */ = {isa = PBXBuildFile; fileRef = CE2D641922653C7600FC7E63 /* pixman-1.0.framework */; settings = {ATTRIBUTES = (CodeSignOnCopy, ); }; };
		CE03D0CA24D9142000F76B84 /* ssl.1.1.framework in Frameworks */ = {isa = PBXBuildFile; fileRef = CE2D641722653C7500FC7E63 /* ssl.1.1.framework */; };
		CE03D0CB24D9142500F76B84 /* ssl.1.1.framework in Embed Libraries */ = {isa = PBXBuildFile; fileRef = CE2D641722653C7500FC7E63 /* ssl.1.1.framework */; settings = {ATTRIBUTES = (CodeSignOnCopy, ); }; };
		CE03D0CC24D9144100F76B84 /* crypto.1.1.framework in Frameworks */ = {isa = PBXBuildFile; fileRef = CE2D640A22653C7500FC7E63 /* crypto.1.1.framework */; };
		CE03D0CD24D9144500F76B84 /* crypto.1.1.framework in Embed Libraries */ = {isa = PBXBuildFile; fileRef = CE2D640A22653C7500FC7E63 /* crypto.1.1.framework */; settings = {ATTRIBUTES = (CodeSignOnCopy, ); }; };
		CE03D0CE24D9A30100F76B84 /* iconv.2.framework in Frameworks */ = {isa = PBXBuildFile; fileRef = CE2D641522653C7500FC7E63 /* iconv.2.framework */; };
		CE03D0CF24D9A33000F76B84 /* iconv.2.framework in Embed Libraries */ = {isa = PBXBuildFile; fileRef = CE2D641522653C7500FC7E63 /* iconv.2.framework */; settings = {ATTRIBUTES = (CodeSignOnCopy, ); }; };
		CE03D0D224DCF4B600F76B84 /* VMMetalView.swift in Sources */ = {isa = PBXBuildFile; fileRef = CE03D0D124DCF4B600F76B84 /* VMMetalView.swift */; };
		CE03D0D424DCF6DD00F76B84 /* VMMetalViewInputDelegate.swift in Sources */ = {isa = PBXBuildFile; fileRef = CE03D0D324DCF6DD00F76B84 /* VMMetalViewInputDelegate.swift */; };
		CE0B6CEC24AD532500FE012D /* Assets.xcassets in Resources */ = {isa = PBXBuildFile; fileRef = CE550BD52259479D0063E575 /* Assets.xcassets */; };
		CE0B6CED24AD532A00FE012D /* Assets.xcassets in Resources */ = {isa = PBXBuildFile; fileRef = CE550BD52259479D0063E575 /* Assets.xcassets */; };
		CE0B6CEE24AD566A00FE012D /* CSConnection.m in Sources */ = {isa = PBXBuildFile; fileRef = CE4AA14B2264004F002E4A54 /* CSConnection.m */; };
		CE0B6CEF24AD566D00FE012D /* CSDisplayMetal.m in Sources */ = {isa = PBXBuildFile; fileRef = CE4AA1482263B24F002E4A54 /* CSDisplayMetal.m */; };
		CE0B6CF024AD567100FE012D /* CSInput.m in Sources */ = {isa = PBXBuildFile; fileRef = CE664510226935F000B0849A /* CSInput.m */; };
		CE0B6CF124AD567300FE012D /* CSMain.m in Sources */ = {isa = PBXBuildFile; fileRef = CE26FC24226EBC5A0090BE9B /* CSMain.m */; };
		CE0B6CF324AD568400FE012D /* UTMConfiguration.m in Sources */ = {isa = PBXBuildFile; fileRef = CE31C244225E555600A965DD /* UTMConfiguration.m */; };
		CE0B6CF424AD568400FE012D /* UTMConfiguration+Constants.m in Sources */ = {isa = PBXBuildFile; fileRef = CE5425362437DDE900E520F7 /* UTMConfiguration+Constants.m */; };
		CE0B6CF524AD568400FE012D /* UTMConfiguration+Miscellaneous.m in Sources */ = {isa = PBXBuildFile; fileRef = CEE0421124418F2E0001680F /* UTMConfiguration+Miscellaneous.m */; };
		CE0B6CF624AD568400FE012D /* UTMConfiguration+Drives.m in Sources */ = {isa = PBXBuildFile; fileRef = CE5425302437C09C00E520F7 /* UTMConfiguration+Drives.m */; };
		CE0B6CF724AD568400FE012D /* UTMConfiguration+Display.m in Sources */ = {isa = PBXBuildFile; fileRef = CEE0420B244117040001680F /* UTMConfiguration+Display.m */; };
		CE0B6CF824AD568400FE012D /* UTMViewState.m in Sources */ = {isa = PBXBuildFile; fileRef = CE6EDCDE241C4A6800A719DC /* UTMViewState.m */; };
		CE0B6CF924AD568400FE012D /* UTMConfiguration+Sharing.m in Sources */ = {isa = PBXBuildFile; fileRef = CE059DC4243BFA3200338317 /* UTMConfiguration+Sharing.m */; };
		CE0B6CFA24AD568400FE012D /* UTMConfiguration+System.m in Sources */ = {isa = PBXBuildFile; fileRef = CE5425332437C22A00E520F7 /* UTMConfiguration+System.m */; };
		CE0B6CFB24AD568400FE012D /* UTMConfiguration+Networking.m in Sources */ = {isa = PBXBuildFile; fileRef = CEA02A982436C7A30087E45F /* UTMConfiguration+Networking.m */; };
		CE0B6CFC24AD568400FE012D /* UTMConfigurationPortForward.m in Sources */ = {isa = PBXBuildFile; fileRef = CE54252D2436E48D00E520F7 /* UTMConfigurationPortForward.m */; };
		CE0B6CFD24AD569A00FE012D /* gst_ios_init.m in Sources */ = {isa = PBXBuildFile; fileRef = CEFE75D9228933DE0050ABCC /* gst_ios_init.m */; };
		CE0B6CFE24AD56AE00FE012D /* UTMLogging.m in Sources */ = {isa = PBXBuildFile; fileRef = CE6EDCE1241DA0E900A719DC /* UTMLogging.m */; };
		CE0B6D0024AD56AE00FE012D /* UTMVirtualMachine.m in Sources */ = {isa = PBXBuildFile; fileRef = CE5F165B2261395000F3D56B /* UTMVirtualMachine.m */; };
		CE0B6D0124AD56AE00FE012D /* UTMJSONStream.m in Sources */ = {isa = PBXBuildFile; fileRef = CE36B26922763F28004A1435 /* UTMJSONStream.m */; };
		CE0B6D0224AD56AE00FE012D /* UTMQemu.m in Sources */ = {isa = PBXBuildFile; fileRef = CE9D197B226542FE00355E14 /* UTMQemu.m */; };
		CE0B6D0324AD56AE00FE012D /* UTMTerminal.m in Sources */ = {isa = PBXBuildFile; fileRef = E28394B3240C20E0006742E2 /* UTMTerminal.m */; };
		CE0B6D0424AD56AE00FE012D /* UTMSpiceIO.m in Sources */ = {isa = PBXBuildFile; fileRef = E2D64BC8241DB24B0034E0C6 /* UTMSpiceIO.m */; };
		CE0B6D0624AD56AE00FE012D /* UTMTerminalIO.m in Sources */ = {isa = PBXBuildFile; fileRef = E2D64BCB241DB62A0034E0C6 /* UTMTerminalIO.m */; };
		CE0B6D0724AD56AE00FE012D /* UTMQemuManager.m in Sources */ = {isa = PBXBuildFile; fileRef = CE36B280227668D1004A1435 /* UTMQemuManager.m */; };
		CE0B6D0824AD56C300FE012D /* qapi-visit-core.c in Sources */ = {isa = PBXBuildFile; fileRef = CECC764F2273A7D50059B955 /* qapi-visit-core.c */; };
		CE0B6D0924AD56C300FE012D /* cf-output-visitor.c in Sources */ = {isa = PBXBuildFile; fileRef = CECC76502273A7D50059B955 /* cf-output-visitor.c */; };
		CE0B6D0A24AD56C300FE012D /* cf-input-visitor.c in Sources */ = {isa = PBXBuildFile; fileRef = CECC764C2273A7D50059B955 /* cf-input-visitor.c */; };
		CE0B6D0B24AD56C300FE012D /* qapi-dealloc-visitor.c in Sources */ = {isa = PBXBuildFile; fileRef = CECC764D2273A7D50059B955 /* qapi-dealloc-visitor.c */; };
		CE0B6D0C24AD56C300FE012D /* error.c in Sources */ = {isa = PBXBuildFile; fileRef = CE36B1542275061B004A1435 /* error.c */; };
		CE0B6D0D24AD56C300FE012D /* qapi-util.c in Sources */ = {isa = PBXBuildFile; fileRef = CECC764E2273A7D50059B955 /* qapi-util.c */; };
		CE0B6D0E24AD56E500FE012D /* UTMShaders.metal in Sources */ = {isa = PBXBuildFile; fileRef = CE2D63D02265154700FC7E63 /* UTMShaders.metal */; };
		CE0B6D0F24AD56E500FE012D /* UTMRenderer.m in Sources */ = {isa = PBXBuildFile; fileRef = CE2D63CF2265154700FC7E63 /* UTMRenderer.m */; };
		CE0B6D1024AD57C400FE012D /* qapi-builtin-types.c in Sources */ = {isa = PBXBuildFile; fileRef = CE23C0D523FCEC03001177D6 /* qapi-builtin-types.c */; };
		CE0B6D1124AD57C700FE012D /* qapi-builtin-visit.c in Sources */ = {isa = PBXBuildFile; fileRef = CE23C09623FCEC00001177D6 /* qapi-builtin-visit.c */; };
		CE0B6D1224AD57CB00FE012D /* qapi-commands-audio.c in Sources */ = {isa = PBXBuildFile; fileRef = CE23C09D23FCEC00001177D6 /* qapi-commands-audio.c */; };
		CE0B6D1324AD57FC00FE012D /* qapi-commands-qom.c in Sources */ = {isa = PBXBuildFile; fileRef = CE23C15523FCEC0A001177D6 /* qapi-commands-qom.c */; };
		CE0B6D1424AD57FC00FE012D /* qapi-events-common.c in Sources */ = {isa = PBXBuildFile; fileRef = CE23C0D723FCEC03001177D6 /* qapi-events-common.c */; };
		CE0B6D1524AD57FC00FE012D /* qapi-commands-misc-target.c in Sources */ = {isa = PBXBuildFile; fileRef = CE23C13C23FCEC08001177D6 /* qapi-commands-misc-target.c */; };
		CE0B6D1624AD57FC00FE012D /* qapi-commands-block.c in Sources */ = {isa = PBXBuildFile; fileRef = CE23C0E723FCEC04001177D6 /* qapi-commands-block.c */; };
		CE0B6D1724AD57FC00FE012D /* qapi-commands-misc.c in Sources */ = {isa = PBXBuildFile; fileRef = CE23C15123FCEC09001177D6 /* qapi-commands-misc.c */; };
		CE0B6D1824AD57FC00FE012D /* qapi-events-audio.c in Sources */ = {isa = PBXBuildFile; fileRef = CE23C13E23FCEC08001177D6 /* qapi-events-audio.c */; };
		CE0B6D1924AD57FC00FE012D /* qapi-events-crypto.c in Sources */ = {isa = PBXBuildFile; fileRef = CE23C11D23FCEC07001177D6 /* qapi-events-crypto.c */; };
		CE0B6D1A24AD57FC00FE012D /* qapi-commands-qdev.c in Sources */ = {isa = PBXBuildFile; fileRef = CE23C11F23FCEC07001177D6 /* qapi-commands-qdev.c */; };
		CE0B6D1B24AD57FC00FE012D /* qapi-commands-block-core.c in Sources */ = {isa = PBXBuildFile; fileRef = CE23C0DF23FCEC04001177D6 /* qapi-commands-block-core.c */; };
		CE0B6D1C24AD57FC00FE012D /* qapi-commands-char.c in Sources */ = {isa = PBXBuildFile; fileRef = CE23C08623FCEBFF001177D6 /* qapi-commands-char.c */; };
		CE0B6D1D24AD57FC00FE012D /* qapi-commands-net.c in Sources */ = {isa = PBXBuildFile; fileRef = CE23C08F23FCEC00001177D6 /* qapi-commands-net.c */; };
		CE0B6D1E24AD57FC00FE012D /* qapi-commands-trace.c in Sources */ = {isa = PBXBuildFile; fileRef = CE23C11023FCEC06001177D6 /* qapi-commands-trace.c */; };
		CE0B6D1F24AD57FC00FE012D /* qapi-events-dump.c in Sources */ = {isa = PBXBuildFile; fileRef = CE23C0D323FCEC03001177D6 /* qapi-events-dump.c */; };
		CE0B6D2024AD57FC00FE012D /* qapi-commands-dump.c in Sources */ = {isa = PBXBuildFile; fileRef = CE23C0DD23FCEC03001177D6 /* qapi-commands-dump.c */; };
		CE0B6D2124AD57FC00FE012D /* qapi-commands-error.c in Sources */ = {isa = PBXBuildFile; fileRef = CE23C0FC23FCEC05001177D6 /* qapi-commands-error.c */; };
		CE0B6D2224AD57FC00FE012D /* qapi-commands-introspect.c in Sources */ = {isa = PBXBuildFile; fileRef = CE23C10523FCEC05001177D6 /* qapi-commands-introspect.c */; };
		CE0B6D2324AD57FC00FE012D /* qapi-commands-crypto.c in Sources */ = {isa = PBXBuildFile; fileRef = CE23C0AE23FCEC01001177D6 /* qapi-commands-crypto.c */; };
		CE0B6D2424AD57FC00FE012D /* qapi-commands-rocker.c in Sources */ = {isa = PBXBuildFile; fileRef = CE23C08123FCEBFF001177D6 /* qapi-commands-rocker.c */; };
		CE0B6D2524AD57FC00FE012D /* qapi-commands-sockets.c in Sources */ = {isa = PBXBuildFile; fileRef = CE23C0BD23FCEC02001177D6 /* qapi-commands-sockets.c */; };
		CE0B6D2624AD57FC00FE012D /* qapi-commands-run-state.c in Sources */ = {isa = PBXBuildFile; fileRef = CE23C07E23FCEBFF001177D6 /* qapi-commands-run-state.c */; };
		CE0B6D2724AD57FC00FE012D /* qapi-commands-tpm.c in Sources */ = {isa = PBXBuildFile; fileRef = CE23C0BF23FCEC02001177D6 /* qapi-commands-tpm.c */; };
		CE0B6D2824AD57FC00FE012D /* qapi-emit-events.c in Sources */ = {isa = PBXBuildFile; fileRef = CE23C09223FCEC00001177D6 /* qapi-emit-events.c */; };
		CE0B6D2924AD57FC00FE012D /* qapi-commands-machine-target.c in Sources */ = {isa = PBXBuildFile; fileRef = CE23C0DB23FCEC03001177D6 /* qapi-commands-machine-target.c */; };
		CE0B6D2A24AD57FC00FE012D /* qapi-commands.c in Sources */ = {isa = PBXBuildFile; fileRef = CE23C0D223FCEC03001177D6 /* qapi-commands.c */; };
		CE0B6D2B24AD57FC00FE012D /* qapi-events-error.c in Sources */ = {isa = PBXBuildFile; fileRef = CE23C0F023FCEC04001177D6 /* qapi-events-error.c */; };
		CE0B6D2C24AD57FC00FE012D /* qapi-commands-ui.c in Sources */ = {isa = PBXBuildFile; fileRef = CE23C08223FCEBFF001177D6 /* qapi-commands-ui.c */; };
		CE0B6D2D24AD57FC00FE012D /* qapi-commands-machine.c in Sources */ = {isa = PBXBuildFile; fileRef = CE23C13223FCEC08001177D6 /* qapi-commands-machine.c */; };
		CE0B6D2E24AD57FC00FE012D /* qapi-commands-migration.c in Sources */ = {isa = PBXBuildFile; fileRef = CE23C09B23FCEC00001177D6 /* qapi-commands-migration.c */; };
		CE0B6D2F24AD57FC00FE012D /* qapi-events-char.c in Sources */ = {isa = PBXBuildFile; fileRef = CE23C12723FCEC07001177D6 /* qapi-events-char.c */; };
		CE0B6D3024AD57FC00FE012D /* qapi-commands-transaction.c in Sources */ = {isa = PBXBuildFile; fileRef = CE23C10B23FCEC06001177D6 /* qapi-commands-transaction.c */; };
		CE0B6D3124AD57FC00FE012D /* qapi-events-job.c in Sources */ = {isa = PBXBuildFile; fileRef = CE23C14523FCEC09001177D6 /* qapi-events-job.c */; };
		CE0B6D3224AD57FC00FE012D /* qapi-events-introspect.c in Sources */ = {isa = PBXBuildFile; fileRef = CE23C0B423FCEC01001177D6 /* qapi-events-introspect.c */; };
		CE0B6D3324AD57FC00FE012D /* qapi-events-block.c in Sources */ = {isa = PBXBuildFile; fileRef = CE23C11623FCEC06001177D6 /* qapi-events-block.c */; };
		CE0B6D3424AD57FC00FE012D /* qapi-commands-rdma.c in Sources */ = {isa = PBXBuildFile; fileRef = CE23C0FB23FCEC05001177D6 /* qapi-commands-rdma.c */; };
		CE0B6D3524AD57FC00FE012D /* qapi-events-authz.c in Sources */ = {isa = PBXBuildFile; fileRef = CE23C0CC23FCEC03001177D6 /* qapi-events-authz.c */; };
		CE0B6D3624AD57FC00FE012D /* qapi-commands-common.c in Sources */ = {isa = PBXBuildFile; fileRef = CE23C10823FCEC06001177D6 /* qapi-commands-common.c */; };
		CE0B6D3724AD57FD00FE012D /* qapi-events-block-core.c in Sources */ = {isa = PBXBuildFile; fileRef = CE23C0EF23FCEC04001177D6 /* qapi-events-block-core.c */; };
		CE0B6D3824AD57FD00FE012D /* qapi-commands-authz.c in Sources */ = {isa = PBXBuildFile; fileRef = CE23C0A423FCEC01001177D6 /* qapi-commands-authz.c */; };
		CE0B6D3924AD57FD00FE012D /* qapi-commands-job.c in Sources */ = {isa = PBXBuildFile; fileRef = CE23C15723FCEC0A001177D6 /* qapi-commands-job.c */; };
		CE0B6D3A24AD584C00FE012D /* qapi-types-qom.c in Sources */ = {isa = PBXBuildFile; fileRef = CE23C13823FCEC08001177D6 /* qapi-types-qom.c */; };
		CE0B6D3B24AD584C00FE012D /* qapi-events-machine.c in Sources */ = {isa = PBXBuildFile; fileRef = CE23C0B923FCEC02001177D6 /* qapi-events-machine.c */; };
		CE0B6D3C24AD584C00FE012D /* qapi-events-run-state.c in Sources */ = {isa = PBXBuildFile; fileRef = CE23C0FD23FCEC05001177D6 /* qapi-events-run-state.c */; };
		CE0B6D3D24AD584C00FE012D /* qapi-visit-block-core.c in Sources */ = {isa = PBXBuildFile; fileRef = CE23C0E023FCEC04001177D6 /* qapi-visit-block-core.c */; };
		CE0B6D3E24AD584C00FE012D /* qapi-visit-crypto.c in Sources */ = {isa = PBXBuildFile; fileRef = CE23C0C223FCEC02001177D6 /* qapi-visit-crypto.c */; };
		CE0B6D3F24AD584C00FE012D /* qapi-visit-qom.c in Sources */ = {isa = PBXBuildFile; fileRef = CE23C0E423FCEC04001177D6 /* qapi-visit-qom.c */; };
		CE0B6D4024AD584C00FE012D /* qapi-types-rocker.c in Sources */ = {isa = PBXBuildFile; fileRef = CE23C14D23FCEC09001177D6 /* qapi-types-rocker.c */; };
		CE0B6D4124AD584C00FE012D /* qapi-visit-transaction.c in Sources */ = {isa = PBXBuildFile; fileRef = CE23C0A623FCEC01001177D6 /* qapi-visit-transaction.c */; };
		CE0B6D4224AD584C00FE012D /* qapi-types-dump.c in Sources */ = {isa = PBXBuildFile; fileRef = CE23C12123FCEC07001177D6 /* qapi-types-dump.c */; };
		CE0B6D4324AD584C00FE012D /* qapi-types.c in Sources */ = {isa = PBXBuildFile; fileRef = CE23C0B623FCEC02001177D6 /* qapi-types.c */; };
		CE0B6D4424AD584C00FE012D /* qapi-visit-block.c in Sources */ = {isa = PBXBuildFile; fileRef = CE23C0A723FCEC01001177D6 /* qapi-visit-block.c */; };
		CE0B6D4524AD584C00FE012D /* qapi-types-run-state.c in Sources */ = {isa = PBXBuildFile; fileRef = CE23C08523FCEBFF001177D6 /* qapi-types-run-state.c */; };
		CE0B6D4624AD584C00FE012D /* qapi-events-rdma.c in Sources */ = {isa = PBXBuildFile; fileRef = CE23C12923FCEC07001177D6 /* qapi-events-rdma.c */; };
		CE0B6D4724AD584C00FE012D /* qapi-visit-net.c in Sources */ = {isa = PBXBuildFile; fileRef = CE23C08A23FCEC00001177D6 /* qapi-visit-net.c */; };
		CE0B6D4824AD584C00FE012D /* qapi-visit-audio.c in Sources */ = {isa = PBXBuildFile; fileRef = CE23C0BE23FCEC02001177D6 /* qapi-visit-audio.c */; };
		CE0B6D4924AD584C00FE012D /* qapi-types-trace.c in Sources */ = {isa = PBXBuildFile; fileRef = CE23C11523FCEC06001177D6 /* qapi-types-trace.c */; };
		CE0B6D4A24AD584C00FE012D /* qapi-types-error.c in Sources */ = {isa = PBXBuildFile; fileRef = CE23C11223FCEC06001177D6 /* qapi-types-error.c */; };
		CE0B6D4B24AD584C00FE012D /* qapi-visit-rocker.c in Sources */ = {isa = PBXBuildFile; fileRef = CE23C0F723FCEC05001177D6 /* qapi-visit-rocker.c */; };
		CE0B6D4C24AD584C00FE012D /* qapi-types-misc.c in Sources */ = {isa = PBXBuildFile; fileRef = CE23C12823FCEC07001177D6 /* qapi-types-misc.c */; };
		CE0B6D4D24AD584C00FE012D /* qapi-types-block.c in Sources */ = {isa = PBXBuildFile; fileRef = CE23C08723FCEBFF001177D6 /* qapi-types-block.c */; };
		CE0B6D4E24AD584C00FE012D /* qapi-types-tpm.c in Sources */ = {isa = PBXBuildFile; fileRef = CE23C0DC23FCEC03001177D6 /* qapi-types-tpm.c */; };
		CE0B6D4F24AD584C00FE012D /* qapi-visit-qdev.c in Sources */ = {isa = PBXBuildFile; fileRef = CE23C10923FCEC06001177D6 /* qapi-visit-qdev.c */; };
		CE0B6D5024AD584C00FE012D /* qapi-events-rocker.c in Sources */ = {isa = PBXBuildFile; fileRef = CE23C15923FCEC0A001177D6 /* qapi-events-rocker.c */; };
		CE0B6D5124AD584C00FE012D /* qapi-visit-migration.c in Sources */ = {isa = PBXBuildFile; fileRef = CE23C0CE23FCEC03001177D6 /* qapi-visit-migration.c */; };
		CE0B6D5224AD584C00FE012D /* qapi-visit-sockets.c in Sources */ = {isa = PBXBuildFile; fileRef = CE23C10623FCEC05001177D6 /* qapi-visit-sockets.c */; };
		CE0B6D5324AD584C00FE012D /* qapi-types-transaction.c in Sources */ = {isa = PBXBuildFile; fileRef = CE23C13423FCEC08001177D6 /* qapi-types-transaction.c */; };
		CE0B6D5424AD584C00FE012D /* qapi-visit-trace.c in Sources */ = {isa = PBXBuildFile; fileRef = CE23C0E523FCEC04001177D6 /* qapi-visit-trace.c */; };
		CE0B6D5524AD584C00FE012D /* qapi-types-common.c in Sources */ = {isa = PBXBuildFile; fileRef = CE23C0C623FCEC02001177D6 /* qapi-types-common.c */; };
		CE0B6D5624AD584C00FE012D /* qapi-types-machine-target.c in Sources */ = {isa = PBXBuildFile; fileRef = CE23C15223FCEC09001177D6 /* qapi-types-machine-target.c */; };
		CE0B6D5724AD584C00FE012D /* qapi-types-net.c in Sources */ = {isa = PBXBuildFile; fileRef = CE23C0B523FCEC02001177D6 /* qapi-types-net.c */; };
		CE0B6D5824AD584C00FE012D /* qapi-types-qdev.c in Sources */ = {isa = PBXBuildFile; fileRef = CE23C15B23FCEC0A001177D6 /* qapi-types-qdev.c */; };
		CE0B6D5924AD584C00FE012D /* qapi-visit-run-state.c in Sources */ = {isa = PBXBuildFile; fileRef = CE23C0F523FCEC05001177D6 /* qapi-visit-run-state.c */; };
		CE0B6D5A24AD584C00FE012D /* qapi-events-trace.c in Sources */ = {isa = PBXBuildFile; fileRef = CE23C08923FCEBFF001177D6 /* qapi-events-trace.c */; };
		CE0B6D5B24AD584D00FE012D /* qapi-visit-misc-target.c in Sources */ = {isa = PBXBuildFile; fileRef = CE23C14223FCEC09001177D6 /* qapi-visit-misc-target.c */; };
		CE0B6D5C24AD584D00FE012D /* qapi-events-net.c in Sources */ = {isa = PBXBuildFile; fileRef = CE23C10123FCEC05001177D6 /* qapi-events-net.c */; };
		CE0B6D5D24AD584D00FE012D /* qapi-visit.c in Sources */ = {isa = PBXBuildFile; fileRef = CE23C13523FCEC08001177D6 /* qapi-visit.c */; };
		CE0B6D5E24AD584D00FE012D /* qapi-visit-authz.c in Sources */ = {isa = PBXBuildFile; fileRef = CE23C0B823FCEC02001177D6 /* qapi-visit-authz.c */; };
		CE0B6D5F24AD584D00FE012D /* qapi-types-char.c in Sources */ = {isa = PBXBuildFile; fileRef = CE23C12023FCEC07001177D6 /* qapi-types-char.c */; };
		CE0B6D6024AD584D00FE012D /* qapi-types-sockets.c in Sources */ = {isa = PBXBuildFile; fileRef = CE23C10E23FCEC06001177D6 /* qapi-types-sockets.c */; };
		CE0B6D6124AD584D00FE012D /* qapi-types-authz.c in Sources */ = {isa = PBXBuildFile; fileRef = CE23C0DA23FCEC03001177D6 /* qapi-types-authz.c */; };
		CE0B6D6224AD584D00FE012D /* qapi-types-misc-target.c in Sources */ = {isa = PBXBuildFile; fileRef = CE23C16023FCEC0A001177D6 /* qapi-types-misc-target.c */; };
		CE0B6D6324AD584D00FE012D /* qapi-events-qdev.c in Sources */ = {isa = PBXBuildFile; fileRef = CE23C09E23FCEC00001177D6 /* qapi-events-qdev.c */; };
		CE0B6D6424AD584D00FE012D /* qapi-visit-error.c in Sources */ = {isa = PBXBuildFile; fileRef = CE23C15D23FCEC0A001177D6 /* qapi-visit-error.c */; };
		CE0B6D6524AD584D00FE012D /* qapi-visit-job.c in Sources */ = {isa = PBXBuildFile; fileRef = CE23C09523FCEC00001177D6 /* qapi-visit-job.c */; };
		CE0B6D6624AD584D00FE012D /* qapi-visit-machine-target.c in Sources */ = {isa = PBXBuildFile; fileRef = CE23C11123FCEC06001177D6 /* qapi-visit-machine-target.c */; };
		CE0B6D6724AD584D00FE012D /* qapi-types-ui.c in Sources */ = {isa = PBXBuildFile; fileRef = CE23C10023FCEC05001177D6 /* qapi-types-ui.c */; };
		CE0B6D6824AD584D00FE012D /* qapi-visit-machine.c in Sources */ = {isa = PBXBuildFile; fileRef = CE23C10D23FCEC06001177D6 /* qapi-visit-machine.c */; };
		CE0B6D6924AD584D00FE012D /* qapi-events-tpm.c in Sources */ = {isa = PBXBuildFile; fileRef = CE23C13923FCEC08001177D6 /* qapi-events-tpm.c */; };
		CE0B6D6A24AD584D00FE012D /* qapi-types-migration.c in Sources */ = {isa = PBXBuildFile; fileRef = CE23C0CB23FCEC02001177D6 /* qapi-types-migration.c */; };
		CE0B6D6B24AD584D00FE012D /* qapi-types-rdma.c in Sources */ = {isa = PBXBuildFile; fileRef = CE23C13023FCEC08001177D6 /* qapi-types-rdma.c */; };
		CE0B6D6C24AD584D00FE012D /* qapi-visit-common.c in Sources */ = {isa = PBXBuildFile; fileRef = CE23C10223FCEC05001177D6 /* qapi-visit-common.c */; };
		CE0B6D6D24AD584D00FE012D /* qapi-visit-tpm.c in Sources */ = {isa = PBXBuildFile; fileRef = CE23C07F23FCEBFF001177D6 /* qapi-visit-tpm.c */; };
		CE0B6D6E24AD584D00FE012D /* qapi-types-audio.c in Sources */ = {isa = PBXBuildFile; fileRef = CE23C11423FCEC06001177D6 /* qapi-types-audio.c */; };
		CE0B6D6F24AD584D00FE012D /* qapi-events-transaction.c in Sources */ = {isa = PBXBuildFile; fileRef = CE23C0AC23FCEC01001177D6 /* qapi-events-transaction.c */; };
		CE0B6D7024AD584D00FE012D /* qapi-types-job.c in Sources */ = {isa = PBXBuildFile; fileRef = CE23C13123FCEC08001177D6 /* qapi-types-job.c */; };
		CE0B6D7124AD584D00FE012D /* qapi-types-introspect.c in Sources */ = {isa = PBXBuildFile; fileRef = CE23C0F923FCEC05001177D6 /* qapi-types-introspect.c */; };
		CE0B6D7224AD584D00FE012D /* qapi-types-crypto.c in Sources */ = {isa = PBXBuildFile; fileRef = CE23C0E323FCEC04001177D6 /* qapi-types-crypto.c */; };
		CE0B6D7324AD584D00FE012D /* qapi-events-migration.c in Sources */ = {isa = PBXBuildFile; fileRef = CE23C0EE23FCEC04001177D6 /* qapi-events-migration.c */; };
		CE0B6D7424AD584D00FE012D /* qapi-visit-misc.c in Sources */ = {isa = PBXBuildFile; fileRef = CE23C10423FCEC05001177D6 /* qapi-visit-misc.c */; };
		CE0B6D7524AD584D00FE012D /* qapi-visit-ui.c in Sources */ = {isa = PBXBuildFile; fileRef = CE23C0B723FCEC02001177D6 /* qapi-visit-ui.c */; };
		CE0B6D7624AD584D00FE012D /* qapi-types-machine.c in Sources */ = {isa = PBXBuildFile; fileRef = CE23C15823FCEC0A001177D6 /* qapi-types-machine.c */; };
		CE0B6D7724AD584D00FE012D /* qapi-events-misc-target.c in Sources */ = {isa = PBXBuildFile; fileRef = CE23C0C723FCEC02001177D6 /* qapi-events-misc-target.c */; };
		CE0B6D7824AD584D00FE012D /* qapi-visit-introspect.c in Sources */ = {isa = PBXBuildFile; fileRef = CE23C0E223FCEC04001177D6 /* qapi-visit-introspect.c */; };
		CE0B6D7924AD584D00FE012D /* qapi-visit-rdma.c in Sources */ = {isa = PBXBuildFile; fileRef = CE23C13623FCEC08001177D6 /* qapi-visit-rdma.c */; };
		CE0B6D7A24AD584D00FE012D /* qapi-events-machine-target.c in Sources */ = {isa = PBXBuildFile; fileRef = CE23C13D23FCEC08001177D6 /* qapi-events-machine-target.c */; };
		CE0B6D7B24AD584D00FE012D /* qapi-visit-dump.c in Sources */ = {isa = PBXBuildFile; fileRef = CE23C0B323FCEC01001177D6 /* qapi-visit-dump.c */; };
		CE0B6D7C24AD584D00FE012D /* qapi-visit-char.c in Sources */ = {isa = PBXBuildFile; fileRef = CE23C0E923FCEC04001177D6 /* qapi-visit-char.c */; };
		CE0B6D7D24AD584D00FE012D /* qapi-events-ui.c in Sources */ = {isa = PBXBuildFile; fileRef = CE23C12623FCEC07001177D6 /* qapi-events-ui.c */; };
		CE0B6D7E24AD584D00FE012D /* qapi-events-misc.c in Sources */ = {isa = PBXBuildFile; fileRef = CE23C11B23FCEC07001177D6 /* qapi-events-misc.c */; };
		CE0B6D7F24AD584D00FE012D /* qapi-events-qom.c in Sources */ = {isa = PBXBuildFile; fileRef = CE23C0A823FCEC01001177D6 /* qapi-events-qom.c */; };
		CE0B6D8024AD584D00FE012D /* qapi-events-sockets.c in Sources */ = {isa = PBXBuildFile; fileRef = CE23C0AF23FCEC01001177D6 /* qapi-events-sockets.c */; };
		CE0B6D8124AD584D00FE012D /* qapi-events.c in Sources */ = {isa = PBXBuildFile; fileRef = CE23C14023FCEC09001177D6 /* qapi-events.c */; };
		CE0B6D8224AD584D00FE012D /* qapi-types-block-core.c in Sources */ = {isa = PBXBuildFile; fileRef = CE23C09923FCEC00001177D6 /* qapi-types-block-core.c */; };
		CE0B6D8624AD5ADE00FE012D /* UTMScreenshot.m in Sources */ = {isa = PBXBuildFile; fileRef = CE0B6D8424AD5ADE00FE012D /* UTMScreenshot.m */; };
		CE0B6D8724AD5ADE00FE012D /* UTMScreenshot.m in Sources */ = {isa = PBXBuildFile; fileRef = CE0B6D8424AD5ADE00FE012D /* UTMScreenshot.m */; };
		CE0B6EBB24AD677200FE012D /* libgstgio.a in Frameworks */ = {isa = PBXBuildFile; fileRef = CE9D19622265425A00355E14 /* libgstgio.a */; };
		CE0B6EBC24AD677200FE012D /* gstpbutils-1.0.0.framework in Frameworks */ = {isa = PBXBuildFile; fileRef = CE2D640E22653C7500FC7E63 /* gstpbutils-1.0.0.framework */; };
		CE0B6EC224AD677200FE012D /* libgstvideorate.a in Frameworks */ = {isa = PBXBuildFile; fileRef = CE9D19592265425900355E14 /* libgstvideorate.a */; };
		CE0B6EC624AD677200FE012D /* gstfft-1.0.0.framework in Frameworks */ = {isa = PBXBuildFile; fileRef = CE2D640922653C7500FC7E63 /* gstfft-1.0.0.framework */; };
		CE0B6EC924AD677200FE012D /* gstvideo-1.0.0.framework in Frameworks */ = {isa = PBXBuildFile; fileRef = CE2D63F922653C7400FC7E63 /* gstvideo-1.0.0.framework */; };
		CE0B6ECB24AD677200FE012D /* gstcheck-1.0.0.framework in Frameworks */ = {isa = PBXBuildFile; fileRef = CE2D641422653C7500FC7E63 /* gstcheck-1.0.0.framework */; };
		CE0B6ECC24AD677200FE012D /* gstriff-1.0.0.framework in Frameworks */ = {isa = PBXBuildFile; fileRef = CE2D63DE22653C7400FC7E63 /* gstriff-1.0.0.framework */; };
		CE0B6ECD24AD677200FE012D /* gsttag-1.0.0.framework in Frameworks */ = {isa = PBXBuildFile; fileRef = CE2D63F622653C7400FC7E63 /* gsttag-1.0.0.framework */; };
		CE0B6ECF24AD677200FE012D /* gstrtp-1.0.0.framework in Frameworks */ = {isa = PBXBuildFile; fileRef = CE2D63DD22653C7400FC7E63 /* gstrtp-1.0.0.framework */; };
		CE0B6ED124AD677200FE012D /* phodav-2.0.0.framework in Frameworks */ = {isa = PBXBuildFile; fileRef = CE059DC0243BD67100338317 /* phodav-2.0.0.framework */; };
		CE0B6ED324AD677200FE012D /* libgstvideoconvert.a in Frameworks */ = {isa = PBXBuildFile; fileRef = CE9D19542265425900355E14 /* libgstvideoconvert.a */; };
		CE0B6ED724AD677200FE012D /* gstaudio-1.0.0.framework in Frameworks */ = {isa = PBXBuildFile; fileRef = CE2D63EF22653C7400FC7E63 /* gstaudio-1.0.0.framework */; };
		CE0B6EDC24AD677200FE012D /* libgstapp.a in Frameworks */ = {isa = PBXBuildFile; fileRef = CE9D19612265425900355E14 /* libgstapp.a */; };
		CE0B6EE024AD677200FE012D /* libgstosxaudio.a in Frameworks */ = {isa = PBXBuildFile; fileRef = CE9D19652265425A00355E14 /* libgstosxaudio.a */; };
		CE0B6EE124AD677200FE012D /* gstrtsp-1.0.0.framework in Frameworks */ = {isa = PBXBuildFile; fileRef = CE2D640122653C7500FC7E63 /* gstrtsp-1.0.0.framework */; };
		CE0B6EE224AD677200FE012D /* gstnet-1.0.0.framework in Frameworks */ = {isa = PBXBuildFile; fileRef = CE2D63E522653C7400FC7E63 /* gstnet-1.0.0.framework */; };
		CE0B6EE524AD677200FE012D /* gstbase-1.0.0.framework in Frameworks */ = {isa = PBXBuildFile; fileRef = CE2D63E822653C7400FC7E63 /* gstbase-1.0.0.framework */; };
		CE0B6EE624AD677200FE012D /* libgstaudiorate.a in Frameworks */ = {isa = PBXBuildFile; fileRef = CE9D195F2265425900355E14 /* libgstaudiorate.a */; };
		CE0B6EE724AD677200FE012D /* libgstvideotestsrc.a in Frameworks */ = {isa = PBXBuildFile; fileRef = CE9D19642265425A00355E14 /* libgstvideotestsrc.a */; };
		CE0B6EEA24AD677200FE012D /* libgstcoreelements.a in Frameworks */ = {isa = PBXBuildFile; fileRef = CE9D19582265425900355E14 /* libgstcoreelements.a */; };
		CE0B6EEC24AD677200FE012D /* libgstautodetect.a in Frameworks */ = {isa = PBXBuildFile; fileRef = CE9D19522265425900355E14 /* libgstautodetect.a */; };
		CE0B6EF024AD677200FE012D /* gstcontroller-1.0.0.framework in Frameworks */ = {isa = PBXBuildFile; fileRef = CE2D63EE22653C7400FC7E63 /* gstcontroller-1.0.0.framework */; };
		CE0B6EF124AD677200FE012D /* libgstplayback.a in Frameworks */ = {isa = PBXBuildFile; fileRef = CE9D195C2265425900355E14 /* libgstplayback.a */; };
		CE0B6EF224AD677200FE012D /* gstallocators-1.0.0.framework in Frameworks */ = {isa = PBXBuildFile; fileRef = CE2D641122653C7500FC7E63 /* gstallocators-1.0.0.framework */; };
		CE0B6EF324AD677200FE012D /* libgstvideofilter.a in Frameworks */ = {isa = PBXBuildFile; fileRef = CE9D19602265425900355E14 /* libgstvideofilter.a */; };
		CE0B6EF424AD677200FE012D /* json-glib-1.0.0.framework in Frameworks */ = {isa = PBXBuildFile; fileRef = CE2D63E222653C7400FC7E63 /* json-glib-1.0.0.framework */; };
		CE0B6EF824AD677200FE012D /* gstsdp-1.0.0.framework in Frameworks */ = {isa = PBXBuildFile; fileRef = CE2D641622653C7500FC7E63 /* gstsdp-1.0.0.framework */; };
		CE0B6EF924AD677200FE012D /* libgstaudioresample.a in Frameworks */ = {isa = PBXBuildFile; fileRef = CE9D195B2265425900355E14 /* libgstaudioresample.a */; };
		CE0B6EFA24AD677200FE012D /* gstapp-1.0.0.framework in Frameworks */ = {isa = PBXBuildFile; fileRef = CE2D63DB22653C7300FC7E63 /* gstapp-1.0.0.framework */; };
		CE0B6EFC24AD677200FE012D /* libgstaudiotestsrc.a in Frameworks */ = {isa = PBXBuildFile; fileRef = CE9D19532265425900355E14 /* libgstaudiotestsrc.a */; };
		CE0B6F0124AD677200FE012D /* libgsttypefindfunctions.a in Frameworks */ = {isa = PBXBuildFile; fileRef = CE9D19632265425A00355E14 /* libgsttypefindfunctions.a */; };
		CE0B6F0224AD677200FE012D /* libgstjpeg.a in Frameworks */ = {isa = PBXBuildFile; fileRef = CE9D195A2265425900355E14 /* libgstjpeg.a */; };
		CE0B6F0324AD677200FE012D /* libgstvideoscale.a in Frameworks */ = {isa = PBXBuildFile; fileRef = CE9D19562265425900355E14 /* libgstvideoscale.a */; };
		CE0B6F0724AD677200FE012D /* libgstvolume.a in Frameworks */ = {isa = PBXBuildFile; fileRef = CE9D19572265425900355E14 /* libgstvolume.a */; };
		CE0B6F0A24AD677200FE012D /* spice-client-glib-2.0.8.framework in Frameworks */ = {isa = PBXBuildFile; fileRef = CE2D63FE22653C7500FC7E63 /* spice-client-glib-2.0.8.framework */; };
		CE0B6F0C24AD677200FE012D /* gstreamer-1.0.0.framework in Frameworks */ = {isa = PBXBuildFile; fileRef = CE2D63E022653C7400FC7E63 /* gstreamer-1.0.0.framework */; };
		CE0B6F0D24AD677200FE012D /* libgstadder.a in Frameworks */ = {isa = PBXBuildFile; fileRef = CE9D195D2265425900355E14 /* libgstadder.a */; };
		CE0B6F0E24AD677200FE012D /* libgstaudioconvert.a in Frameworks */ = {isa = PBXBuildFile; fileRef = CE9D19552265425900355E14 /* libgstaudioconvert.a */; };
		CE0B6F1A24AD679500FE012D /* gstallocators-1.0.0.framework in Embed Libraries */ = {isa = PBXBuildFile; fileRef = CE2D641122653C7500FC7E63 /* gstallocators-1.0.0.framework */; settings = {ATTRIBUTES = (CodeSignOnCopy, ); }; };
		CE0B6F1B24AD679700FE012D /* gstapp-1.0.0.framework in Embed Libraries */ = {isa = PBXBuildFile; fileRef = CE2D63DB22653C7300FC7E63 /* gstapp-1.0.0.framework */; settings = {ATTRIBUTES = (CodeSignOnCopy, ); }; };
		CE0B6F1C24AD679800FE012D /* gstaudio-1.0.0.framework in Embed Libraries */ = {isa = PBXBuildFile; fileRef = CE2D63EF22653C7400FC7E63 /* gstaudio-1.0.0.framework */; settings = {ATTRIBUTES = (CodeSignOnCopy, ); }; };
		CE0B6F1D24AD679B00FE012D /* gstbase-1.0.0.framework in Embed Libraries */ = {isa = PBXBuildFile; fileRef = CE2D63E822653C7400FC7E63 /* gstbase-1.0.0.framework */; settings = {ATTRIBUTES = (CodeSignOnCopy, ); }; };
		CE0B6F1E24AD679C00FE012D /* gstcheck-1.0.0.framework in Embed Libraries */ = {isa = PBXBuildFile; fileRef = CE2D641422653C7500FC7E63 /* gstcheck-1.0.0.framework */; settings = {ATTRIBUTES = (CodeSignOnCopy, ); }; };
		CE0B6F1F24AD679E00FE012D /* gstcontroller-1.0.0.framework in Embed Libraries */ = {isa = PBXBuildFile; fileRef = CE2D63EE22653C7400FC7E63 /* gstcontroller-1.0.0.framework */; settings = {ATTRIBUTES = (CodeSignOnCopy, ); }; };
		CE0B6F2024AD679F00FE012D /* gstfft-1.0.0.framework in Embed Libraries */ = {isa = PBXBuildFile; fileRef = CE2D640922653C7500FC7E63 /* gstfft-1.0.0.framework */; settings = {ATTRIBUTES = (CodeSignOnCopy, ); }; };
		CE0B6F2224AD67A200FE012D /* gstnet-1.0.0.framework in Embed Libraries */ = {isa = PBXBuildFile; fileRef = CE2D63E522653C7400FC7E63 /* gstnet-1.0.0.framework */; settings = {ATTRIBUTES = (CodeSignOnCopy, ); }; };
		CE0B6F2324AD67A400FE012D /* gstpbutils-1.0.0.framework in Embed Libraries */ = {isa = PBXBuildFile; fileRef = CE2D640E22653C7500FC7E63 /* gstpbutils-1.0.0.framework */; settings = {ATTRIBUTES = (CodeSignOnCopy, ); }; };
		CE0B6F2424AD67A600FE012D /* gstreamer-1.0.0.framework in Embed Libraries */ = {isa = PBXBuildFile; fileRef = CE2D63E022653C7400FC7E63 /* gstreamer-1.0.0.framework */; settings = {ATTRIBUTES = (CodeSignOnCopy, ); }; };
		CE0B6F2524AD67A700FE012D /* gstriff-1.0.0.framework in Embed Libraries */ = {isa = PBXBuildFile; fileRef = CE2D63DE22653C7400FC7E63 /* gstriff-1.0.0.framework */; settings = {ATTRIBUTES = (CodeSignOnCopy, ); }; };
		CE0B6F2624AD67A900FE012D /* gstrtp-1.0.0.framework in Embed Libraries */ = {isa = PBXBuildFile; fileRef = CE2D63DD22653C7400FC7E63 /* gstrtp-1.0.0.framework */; settings = {ATTRIBUTES = (CodeSignOnCopy, ); }; };
		CE0B6F2724AD67AA00FE012D /* gstrtsp-1.0.0.framework in Embed Libraries */ = {isa = PBXBuildFile; fileRef = CE2D640122653C7500FC7E63 /* gstrtsp-1.0.0.framework */; settings = {ATTRIBUTES = (CodeSignOnCopy, ); }; };
		CE0B6F2824AD67AC00FE012D /* gstsdp-1.0.0.framework in Embed Libraries */ = {isa = PBXBuildFile; fileRef = CE2D641622653C7500FC7E63 /* gstsdp-1.0.0.framework */; settings = {ATTRIBUTES = (CodeSignOnCopy, ); }; };
		CE0B6F2924AD67AD00FE012D /* gsttag-1.0.0.framework in Embed Libraries */ = {isa = PBXBuildFile; fileRef = CE2D63F622653C7400FC7E63 /* gsttag-1.0.0.framework */; settings = {ATTRIBUTES = (CodeSignOnCopy, ); }; };
		CE0B6F2A24AD67AF00FE012D /* gstvideo-1.0.0.framework in Embed Libraries */ = {isa = PBXBuildFile; fileRef = CE2D63F922653C7400FC7E63 /* gstvideo-1.0.0.framework */; settings = {ATTRIBUTES = (CodeSignOnCopy, ); }; };
		CE0B6F2F24AD67BE00FE012D /* json-glib-1.0.0.framework in Embed Libraries */ = {isa = PBXBuildFile; fileRef = CE2D63E222653C7400FC7E63 /* json-glib-1.0.0.framework */; settings = {ATTRIBUTES = (CodeSignOnCopy, ); }; };
		CE0B6F3124AD67C100FE012D /* phodav-2.0.0.framework in Embed Libraries */ = {isa = PBXBuildFile; fileRef = CE059DC0243BD67100338317 /* phodav-2.0.0.framework */; settings = {ATTRIBUTES = (CodeSignOnCopy, ); }; };
		CE0B6F5424AD67FA00FE012D /* spice-client-glib-2.0.8.framework in Embed Libraries */ = {isa = PBXBuildFile; fileRef = CE2D63FE22653C7500FC7E63 /* spice-client-glib-2.0.8.framework */; settings = {ATTRIBUTES = (CodeSignOnCopy, ); }; };
		CE0DF17225A80B6300A51894 /* Bootstrap.c in Sources */ = {isa = PBXBuildFile; fileRef = CE0DF17125A80B6300A51894 /* Bootstrap.c */; };
		CE0DF19425A83C1700A51894 /* qemu-aarch64-softmmu.framework in Embed Libraries */ = {isa = PBXBuildFile; fileRef = CE2D63FD22653C7500FC7E63 /* qemu-aarch64-softmmu.framework */; settings = {ATTRIBUTES = (CodeSignOnCopy, ); }; };
		CE0DF19525A83C1700A51894 /* qemu-alpha-softmmu.framework in Embed Libraries */ = {isa = PBXBuildFile; fileRef = CE2D641322653C7500FC7E63 /* qemu-alpha-softmmu.framework */; settings = {ATTRIBUTES = (CodeSignOnCopy, ); }; };
		CE0DF19625A83C1700A51894 /* qemu-arm-softmmu.framework in Embed Libraries */ = {isa = PBXBuildFile; fileRef = CE2D640722653C7500FC7E63 /* qemu-arm-softmmu.framework */; settings = {ATTRIBUTES = (CodeSignOnCopy, ); }; };
		CE0DF19725A83C1700A51894 /* qemu-cris-softmmu.framework in Embed Libraries */ = {isa = PBXBuildFile; fileRef = CE2D63E622653C7400FC7E63 /* qemu-cris-softmmu.framework */; settings = {ATTRIBUTES = (CodeSignOnCopy, ); }; };
		CE0DF19825A83C1700A51894 /* qemu-hppa-softmmu.framework in Embed Libraries */ = {isa = PBXBuildFile; fileRef = CE2D63F222653C7400FC7E63 /* qemu-hppa-softmmu.framework */; settings = {ATTRIBUTES = (CodeSignOnCopy, ); }; };
		CE0DF19925A83C1700A51894 /* qemu-i386-softmmu.framework in Embed Libraries */ = {isa = PBXBuildFile; fileRef = CE2D63D722653C7300FC7E63 /* qemu-i386-softmmu.framework */; settings = {ATTRIBUTES = (CodeSignOnCopy, ); }; };
		CE0DF19A25A83C1700A51894 /* qemu-m68k-softmmu.framework in Embed Libraries */ = {isa = PBXBuildFile; fileRef = CE2D63EB22653C7400FC7E63 /* qemu-m68k-softmmu.framework */; settings = {ATTRIBUTES = (CodeSignOnCopy, ); }; };
		CE0DF19B25A83C1700A51894 /* qemu-microblaze-softmmu.framework in Embed Libraries */ = {isa = PBXBuildFile; fileRef = CE2D63E422653C7400FC7E63 /* qemu-microblaze-softmmu.framework */; settings = {ATTRIBUTES = (CodeSignOnCopy, ); }; };
		CE0DF19C25A83C1700A51894 /* qemu-microblazeel-softmmu.framework in Embed Libraries */ = {isa = PBXBuildFile; fileRef = CE2D63F022653C7400FC7E63 /* qemu-microblazeel-softmmu.framework */; settings = {ATTRIBUTES = (CodeSignOnCopy, ); }; };
		CE0DF19D25A83C1700A51894 /* qemu-mips-softmmu.framework in Embed Libraries */ = {isa = PBXBuildFile; fileRef = CE2D63FF22653C7500FC7E63 /* qemu-mips-softmmu.framework */; settings = {ATTRIBUTES = (CodeSignOnCopy, ); }; };
		CE0DF19E25A83C1700A51894 /* qemu-mips64-softmmu.framework in Embed Libraries */ = {isa = PBXBuildFile; fileRef = CE2D63F422653C7400FC7E63 /* qemu-mips64-softmmu.framework */; settings = {ATTRIBUTES = (CodeSignOnCopy, ); }; };
		CE0DF19F25A83C1700A51894 /* qemu-mips64el-softmmu.framework in Embed Libraries */ = {isa = PBXBuildFile; fileRef = CE2D640822653C7500FC7E63 /* qemu-mips64el-softmmu.framework */; settings = {ATTRIBUTES = (CodeSignOnCopy, ); }; };
		CE0DF1A025A83C1700A51894 /* qemu-mipsel-softmmu.framework in Embed Libraries */ = {isa = PBXBuildFile; fileRef = CE2D640622653C7500FC7E63 /* qemu-mipsel-softmmu.framework */; settings = {ATTRIBUTES = (CodeSignOnCopy, ); }; };
		CE0DF1A225A83C1700A51894 /* qemu-nios2-softmmu.framework in Embed Libraries */ = {isa = PBXBuildFile; fileRef = CE2D63DF22653C7400FC7E63 /* qemu-nios2-softmmu.framework */; settings = {ATTRIBUTES = (CodeSignOnCopy, ); }; };
		CE0DF1A325A83C1700A51894 /* qemu-or1k-softmmu.framework in Embed Libraries */ = {isa = PBXBuildFile; fileRef = CE2D640B22653C7500FC7E63 /* qemu-or1k-softmmu.framework */; settings = {ATTRIBUTES = (CodeSignOnCopy, ); }; };
		CE0DF1A425A83C1700A51894 /* qemu-ppc-softmmu.framework in Embed Libraries */ = {isa = PBXBuildFile; fileRef = CE2D63E722653C7400FC7E63 /* qemu-ppc-softmmu.framework */; settings = {ATTRIBUTES = (CodeSignOnCopy, ); }; };
		CE0DF1A525A83C1700A51894 /* qemu-ppc64-softmmu.framework in Embed Libraries */ = {isa = PBXBuildFile; fileRef = CE2D640C22653C7500FC7E63 /* qemu-ppc64-softmmu.framework */; settings = {ATTRIBUTES = (CodeSignOnCopy, ); }; };
		CE0DF1A625A83C1700A51894 /* qemu-riscv32-softmmu.framework in Embed Libraries */ = {isa = PBXBuildFile; fileRef = CE2D63FA22653C7400FC7E63 /* qemu-riscv32-softmmu.framework */; settings = {ATTRIBUTES = (CodeSignOnCopy, ); }; };
		CE0DF1A725A83C1700A51894 /* qemu-riscv64-softmmu.framework in Embed Libraries */ = {isa = PBXBuildFile; fileRef = CE2D63FB22653C7500FC7E63 /* qemu-riscv64-softmmu.framework */; settings = {ATTRIBUTES = (CodeSignOnCopy, ); }; };
		CE0DF1A825A83C1700A51894 /* qemu-s390x-softmmu.framework in Embed Libraries */ = {isa = PBXBuildFile; fileRef = CE2D63FC22653C7500FC7E63 /* qemu-s390x-softmmu.framework */; settings = {ATTRIBUTES = (CodeSignOnCopy, ); }; };
		CE0DF1A925A83C1700A51894 /* qemu-sh4-softmmu.framework in Embed Libraries */ = {isa = PBXBuildFile; fileRef = CE2D640222653C7500FC7E63 /* qemu-sh4-softmmu.framework */; settings = {ATTRIBUTES = (CodeSignOnCopy, ); }; };
		CE0DF1AA25A83C1700A51894 /* qemu-sh4eb-softmmu.framework in Embed Libraries */ = {isa = PBXBuildFile; fileRef = CE2D63E122653C7400FC7E63 /* qemu-sh4eb-softmmu.framework */; settings = {ATTRIBUTES = (CodeSignOnCopy, ); }; };
		CE0DF1AB25A83C1700A51894 /* qemu-sparc-softmmu.framework in Embed Libraries */ = {isa = PBXBuildFile; fileRef = CE2D640D22653C7500FC7E63 /* qemu-sparc-softmmu.framework */; settings = {ATTRIBUTES = (CodeSignOnCopy, ); }; };
		CE0DF1AC25A83C1700A51894 /* qemu-sparc64-softmmu.framework in Embed Libraries */ = {isa = PBXBuildFile; fileRef = CE2D640F22653C7500FC7E63 /* qemu-sparc64-softmmu.framework */; settings = {ATTRIBUTES = (CodeSignOnCopy, ); }; };
		CE0DF1AD25A83C1700A51894 /* qemu-tricore-softmmu.framework in Embed Libraries */ = {isa = PBXBuildFile; fileRef = CE2D63EC22653C7400FC7E63 /* qemu-tricore-softmmu.framework */; settings = {ATTRIBUTES = (CodeSignOnCopy, ); }; };
		CE0DF1AE25A83C1700A51894 /* qemu-x86_64-softmmu.framework in Embed Libraries */ = {isa = PBXBuildFile; fileRef = CE2D640022653C7500FC7E63 /* qemu-x86_64-softmmu.framework */; settings = {ATTRIBUTES = (CodeSignOnCopy, ); }; };
		CE0DF1AF25A83C1700A51894 /* qemu-xtensa-softmmu.framework in Embed Libraries */ = {isa = PBXBuildFile; fileRef = CE2D63ED22653C7400FC7E63 /* qemu-xtensa-softmmu.framework */; settings = {ATTRIBUTES = (CodeSignOnCopy, ); }; };
		CE0DF1B025A83C1700A51894 /* qemu-xtensaeb-softmmu.framework in Embed Libraries */ = {isa = PBXBuildFile; fileRef = CE2D641222653C7500FC7E63 /* qemu-xtensaeb-softmmu.framework */; settings = {ATTRIBUTES = (CodeSignOnCopy, ); }; };
		CE0E9B87252FD06B0026E02B /* SwiftUI.framework in Frameworks */ = {isa = PBXBuildFile; fileRef = CE0E9B86252FD06B0026E02B /* SwiftUI.framework */; settings = {ATTRIBUTES = (Weak, ); }; };
		CE0FE12824D3B08B0086CEF0 /* VMDisplayWindow.xib in Resources */ = {isa = PBXBuildFile; fileRef = CE0FE12724D3B08B0086CEF0 /* VMDisplayWindow.xib */; };
		CE19392626DCB094005CEC17 /* RAMSlider.swift in Sources */ = {isa = PBXBuildFile; fileRef = CE19392526DCB093005CEC17 /* RAMSlider.swift */; };
		CE19392726DCB094005CEC17 /* RAMSlider.swift in Sources */ = {isa = PBXBuildFile; fileRef = CE19392526DCB093005CEC17 /* RAMSlider.swift */; };
		CE19392826DCB094005CEC17 /* RAMSlider.swift in Sources */ = {isa = PBXBuildFile; fileRef = CE19392526DCB093005CEC17 /* RAMSlider.swift */; };
		CE2D926A24AD46670059923A /* VMDisplayMetalViewController+Pointer.h in Sources */ = {isa = PBXBuildFile; fileRef = 83FBDD53242FA71900D2C5D7 /* VMDisplayMetalViewController+Pointer.h */; };
		CE2D926B24AD46670059923A /* qapi-types-rocker.c in Sources */ = {isa = PBXBuildFile; fileRef = CE23C14D23FCEC09001177D6 /* qapi-types-rocker.c */; };
		CE2D926E24AD46670059923A /* qapi-commands-crypto.c in Sources */ = {isa = PBXBuildFile; fileRef = CE23C0AE23FCEC01001177D6 /* qapi-commands-crypto.c */; };
		CE2D926F24AD46670059923A /* qapi-events-char.c in Sources */ = {isa = PBXBuildFile; fileRef = CE23C12723FCEC07001177D6 /* qapi-events-char.c */; };
		CE2D927124AD46670059923A /* qapi-events-error.c in Sources */ = {isa = PBXBuildFile; fileRef = CE23C0F023FCEC04001177D6 /* qapi-events-error.c */; };
		CE2D927224AD46670059923A /* qapi-visit-block.c in Sources */ = {isa = PBXBuildFile; fileRef = CE23C0A723FCEC01001177D6 /* qapi-visit-block.c */; };
		CE2D927324AD46670059923A /* qapi-events-misc.c in Sources */ = {isa = PBXBuildFile; fileRef = CE23C11B23FCEC07001177D6 /* qapi-events-misc.c */; };
		CE2D927424AD46670059923A /* WKWebView+Workarounds.m in Sources */ = {isa = PBXBuildFile; fileRef = E2B0F9D12426E5510065DFBE /* WKWebView+Workarounds.m */; };
		CE2D927524AD46670059923A /* qapi-visit-crypto.c in Sources */ = {isa = PBXBuildFile; fileRef = CE23C0C223FCEC02001177D6 /* qapi-visit-crypto.c */; };
		CE2D927624AD46670059923A /* qapi-visit-tpm.c in Sources */ = {isa = PBXBuildFile; fileRef = CE23C07F23FCEBFF001177D6 /* qapi-visit-tpm.c */; };
		CE2D927724AD46670059923A /* qapi-visit-trace.c in Sources */ = {isa = PBXBuildFile; fileRef = CE23C0E523FCEC04001177D6 /* qapi-visit-trace.c */; };
		CE2D927824AD46670059923A /* qapi-events-rocker.c in Sources */ = {isa = PBXBuildFile; fileRef = CE23C15923FCEC0A001177D6 /* qapi-events-rocker.c */; };
		CE2D927924AD46670059923A /* qapi-visit-qom.c in Sources */ = {isa = PBXBuildFile; fileRef = CE23C0E423FCEC04001177D6 /* qapi-visit-qom.c */; };
		CE2D927A24AD46670059923A /* UTMConfiguration+System.m in Sources */ = {isa = PBXBuildFile; fileRef = CE5425332437C22A00E520F7 /* UTMConfiguration+System.m */; };
		CE2D927B24AD46670059923A /* qapi-types-job.c in Sources */ = {isa = PBXBuildFile; fileRef = CE23C13123FCEC08001177D6 /* qapi-types-job.c */; };
		CE2D927C24AD46670059923A /* UTMQemu.m in Sources */ = {isa = PBXBuildFile; fileRef = CE9D197B226542FE00355E14 /* UTMQemu.m */; };
		CE2D927D24AD46670059923A /* qapi-visit-machine.c in Sources */ = {isa = PBXBuildFile; fileRef = CE23C10D23FCEC06001177D6 /* qapi-visit-machine.c */; };
		CE2D927E24AD46670059923A /* CSSession.m in Sources */ = {isa = PBXBuildFile; fileRef = CE5425392439334400E520F7 /* CSSession.m */; };
		CE2D927F24AD46670059923A /* qapi-commands-machine-target.c in Sources */ = {isa = PBXBuildFile; fileRef = CE23C0DB23FCEC03001177D6 /* qapi-commands-machine-target.c */; };
		CE2D928024AD46670059923A /* UTMConfigurationPortForward.m in Sources */ = {isa = PBXBuildFile; fileRef = CE54252D2436E48D00E520F7 /* UTMConfigurationPortForward.m */; };
		CE2D928124AD46670059923A /* qapi-events.c in Sources */ = {isa = PBXBuildFile; fileRef = CE23C14023FCEC09001177D6 /* qapi-events.c */; };
		CE2D928224AD46670059923A /* qapi-events-introspect.c in Sources */ = {isa = PBXBuildFile; fileRef = CE23C0B423FCEC01001177D6 /* qapi-events-introspect.c */; };
		CE2D928324AD46670059923A /* qapi-events-audio.c in Sources */ = {isa = PBXBuildFile; fileRef = CE23C13E23FCEC08001177D6 /* qapi-events-audio.c */; };
		CE2D928524AD46670059923A /* qapi-events-ui.c in Sources */ = {isa = PBXBuildFile; fileRef = CE23C12623FCEC07001177D6 /* qapi-events-ui.c */; };
		CE2D928624AD46670059923A /* qapi-visit-misc.c in Sources */ = {isa = PBXBuildFile; fileRef = CE23C10423FCEC05001177D6 /* qapi-visit-misc.c */; };
		CE2D928824AD46670059923A /* qapi-commands-block.c in Sources */ = {isa = PBXBuildFile; fileRef = CE23C0E723FCEC04001177D6 /* qapi-commands-block.c */; };
		CE2D928924AD46670059923A /* qapi-visit-machine-target.c in Sources */ = {isa = PBXBuildFile; fileRef = CE23C11123FCEC06001177D6 /* qapi-visit-machine-target.c */; };
		CE2D928A24AD46670059923A /* qapi-visit-qdev.c in Sources */ = {isa = PBXBuildFile; fileRef = CE23C10923FCEC06001177D6 /* qapi-visit-qdev.c */; };
		CE2D928B24AD46670059923A /* qapi-visit-core.c in Sources */ = {isa = PBXBuildFile; fileRef = CECC764F2273A7D50059B955 /* qapi-visit-core.c */; };
		CE2D928C24AD46670059923A /* qapi-visit-rdma.c in Sources */ = {isa = PBXBuildFile; fileRef = CE23C13623FCEC08001177D6 /* qapi-visit-rdma.c */; };
		CE2D928D24AD46670059923A /* qapi-types-trace.c in Sources */ = {isa = PBXBuildFile; fileRef = CE23C11523FCEC06001177D6 /* qapi-types-trace.c */; };
		CE2D928E24AD46670059923A /* UTMConfiguration+Miscellaneous.m in Sources */ = {isa = PBXBuildFile; fileRef = CEE0421124418F2E0001680F /* UTMConfiguration+Miscellaneous.m */; };
		CE2D928F24AD46670059923A /* qapi-types-migration.c in Sources */ = {isa = PBXBuildFile; fileRef = CE23C0CB23FCEC02001177D6 /* qapi-types-migration.c */; };
		CE2D929024AD46670059923A /* qapi-types-net.c in Sources */ = {isa = PBXBuildFile; fileRef = CE23C0B523FCEC02001177D6 /* qapi-types-net.c */; };
		CE2D929124AD46670059923A /* qapi-types-rdma.c in Sources */ = {isa = PBXBuildFile; fileRef = CE23C13023FCEC08001177D6 /* qapi-types-rdma.c */; };
		CE2D929224AD46670059923A /* qapi-commands-rocker.c in Sources */ = {isa = PBXBuildFile; fileRef = CE23C08123FCEBFF001177D6 /* qapi-commands-rocker.c */; };
		CE2D929324AD46670059923A /* gst_ios_init.m in Sources */ = {isa = PBXBuildFile; fileRef = CEFE75D9228933DE0050ABCC /* gst_ios_init.m */; };
		CE2D929424AD46670059923A /* cf-input-visitor.c in Sources */ = {isa = PBXBuildFile; fileRef = CECC764C2273A7D50059B955 /* cf-input-visitor.c */; };
		CE2D929524AD46670059923A /* qapi-commands-char.c in Sources */ = {isa = PBXBuildFile; fileRef = CE23C08623FCEBFF001177D6 /* qapi-commands-char.c */; };
		CE2D929624AD46670059923A /* qapi-visit-migration.c in Sources */ = {isa = PBXBuildFile; fileRef = CE23C0CE23FCEC03001177D6 /* qapi-visit-migration.c */; };
		CE2D929724AD46670059923A /* qapi-commands-error.c in Sources */ = {isa = PBXBuildFile; fileRef = CE23C0FC23FCEC05001177D6 /* qapi-commands-error.c */; };
		CE2D929924AD46670059923A /* UTMJSONStream.m in Sources */ = {isa = PBXBuildFile; fileRef = CE36B26922763F28004A1435 /* UTMJSONStream.m */; };
		CE2D929A24AD46670059923A /* qapi-commands-sockets.c in Sources */ = {isa = PBXBuildFile; fileRef = CE23C0BD23FCEC02001177D6 /* qapi-commands-sockets.c */; };
		CE2D929C24AD46670059923A /* UTMViewState.m in Sources */ = {isa = PBXBuildFile; fileRef = CE6EDCDE241C4A6800A719DC /* UTMViewState.m */; };
		CE2D929E24AD46670059923A /* CSMain.m in Sources */ = {isa = PBXBuildFile; fileRef = CE26FC24226EBC5A0090BE9B /* CSMain.m */; };
		CE2D929F24AD46670059923A /* UTMConfiguration+Constants.m in Sources */ = {isa = PBXBuildFile; fileRef = CE5425362437DDE900E520F7 /* UTMConfiguration+Constants.m */; };
		CE2D92A024AD46670059923A /* VMDisplayMetalViewController+Touch.m in Sources */ = {isa = PBXBuildFile; fileRef = CE056CA5242454100004B68A /* VMDisplayMetalViewController+Touch.m */; };
		CE2D92A124AD46670059923A /* UTMConfiguration+Display.m in Sources */ = {isa = PBXBuildFile; fileRef = CEE0420B244117040001680F /* UTMConfiguration+Display.m */; };
		CE2D92A224AD46670059923A /* qapi-visit-block-core.c in Sources */ = {isa = PBXBuildFile; fileRef = CE23C0E023FCEC04001177D6 /* qapi-visit-block-core.c */; };
		CE2D92A324AD46670059923A /* qapi-util.c in Sources */ = {isa = PBXBuildFile; fileRef = CECC764E2273A7D50059B955 /* qapi-util.c */; };
		CE2D92A424AD46670059923A /* qapi-commands-job.c in Sources */ = {isa = PBXBuildFile; fileRef = CE23C15723FCEC0A001177D6 /* qapi-commands-job.c */; };
		CE2D92A524AD46670059923A /* VMKeyboardView.m in Sources */ = {isa = PBXBuildFile; fileRef = CE4507D1226A5BE200A28D22 /* VMKeyboardView.m */; };
		CE2D92A624AD46670059923A /* qapi-commands-net.c in Sources */ = {isa = PBXBuildFile; fileRef = CE23C08F23FCEC00001177D6 /* qapi-commands-net.c */; };
		CE2D92A724AD46670059923A /* qapi-types-common.c in Sources */ = {isa = PBXBuildFile; fileRef = CE23C0C623FCEC02001177D6 /* qapi-types-common.c */; };
		CE2D92A924AD46670059923A /* qapi-types-transaction.c in Sources */ = {isa = PBXBuildFile; fileRef = CE23C13423FCEC08001177D6 /* qapi-types-transaction.c */; };
		CE2D92AA24AD46670059923A /* UTMSpiceIO.m in Sources */ = {isa = PBXBuildFile; fileRef = E2D64BC8241DB24B0034E0C6 /* UTMSpiceIO.m */; };
		CE2D92AB24AD46670059923A /* qapi-events-machine-target.c in Sources */ = {isa = PBXBuildFile; fileRef = CE23C13D23FCEC08001177D6 /* qapi-events-machine-target.c */; };
		CE2D92AC24AD46670059923A /* qapi-types-misc.c in Sources */ = {isa = PBXBuildFile; fileRef = CE23C12823FCEC07001177D6 /* qapi-types-misc.c */; };
		CE2D92AE24AD46670059923A /* qapi-commands-qom.c in Sources */ = {isa = PBXBuildFile; fileRef = CE23C15523FCEC0A001177D6 /* qapi-commands-qom.c */; };
		CE2D92AF24AD46670059923A /* qapi-visit-rocker.c in Sources */ = {isa = PBXBuildFile; fileRef = CE23C0F723FCEC05001177D6 /* qapi-visit-rocker.c */; };
		CE2D92B224AD46670059923A /* qapi-visit-net.c in Sources */ = {isa = PBXBuildFile; fileRef = CE23C08A23FCEC00001177D6 /* qapi-visit-net.c */; };
		CE2D92B324AD46670059923A /* qapi-events-net.c in Sources */ = {isa = PBXBuildFile; fileRef = CE23C10123FCEC05001177D6 /* qapi-events-net.c */; };
		CE2D92B424AD46670059923A /* qapi-visit-run-state.c in Sources */ = {isa = PBXBuildFile; fileRef = CE23C0F523FCEC05001177D6 /* qapi-visit-run-state.c */; };
		CE2D92B524AD46670059923A /* qapi-commands-tpm.c in Sources */ = {isa = PBXBuildFile; fileRef = CE23C0BF23FCEC02001177D6 /* qapi-commands-tpm.c */; };
		CE2D92B724AD46670059923A /* qapi-visit-common.c in Sources */ = {isa = PBXBuildFile; fileRef = CE23C10223FCEC05001177D6 /* qapi-visit-common.c */; };
		CE2D92B824AD46670059923A /* qapi-events-trace.c in Sources */ = {isa = PBXBuildFile; fileRef = CE23C08923FCEBFF001177D6 /* qapi-events-trace.c */; };
		CE2D92B924AD46670059923A /* qapi-events-qdev.c in Sources */ = {isa = PBXBuildFile; fileRef = CE23C09E23FCEC00001177D6 /* qapi-events-qdev.c */; };
		CE2D92BA24AD46670059923A /* qapi-events-dump.c in Sources */ = {isa = PBXBuildFile; fileRef = CE23C0D323FCEC03001177D6 /* qapi-events-dump.c */; };
		CE2D92BB24AD46670059923A /* qapi-types-tpm.c in Sources */ = {isa = PBXBuildFile; fileRef = CE23C0DC23FCEC03001177D6 /* qapi-types-tpm.c */; };
		CE2D92BC24AD46670059923A /* UTMConfiguration+Drives.m in Sources */ = {isa = PBXBuildFile; fileRef = CE5425302437C09C00E520F7 /* UTMConfiguration+Drives.m */; };
		CE2D92BD24AD46670059923A /* qapi-visit-char.c in Sources */ = {isa = PBXBuildFile; fileRef = CE23C0E923FCEC04001177D6 /* qapi-visit-char.c */; };
		CE2D92BE24AD46670059923A /* qapi-types-error.c in Sources */ = {isa = PBXBuildFile; fileRef = CE23C11223FCEC06001177D6 /* qapi-types-error.c */; };
		CE2D92BF24AD46670059923A /* qapi-commands-authz.c in Sources */ = {isa = PBXBuildFile; fileRef = CE23C0A423FCEC01001177D6 /* qapi-commands-authz.c */; };
		CE2D92C024AD46670059923A /* VMDisplayTerminalViewController+Keyboard.m in Sources */ = {isa = PBXBuildFile; fileRef = CEC05DF82464B93900DA82B2 /* VMDisplayTerminalViewController+Keyboard.m */; };
		CE2D92C124AD46670059923A /* UIViewController+Extensions.m in Sources */ = {isa = PBXBuildFile; fileRef = E2151A58241451120008E6AC /* UIViewController+Extensions.m */; };
		CE2D92C224AD46670059923A /* qapi-types.c in Sources */ = {isa = PBXBuildFile; fileRef = CE23C0B623FCEC02001177D6 /* qapi-types.c */; };
		CE2D92C324AD46670059923A /* qapi-events-sockets.c in Sources */ = {isa = PBXBuildFile; fileRef = CE23C0AF23FCEC01001177D6 /* qapi-events-sockets.c */; };
		CE2D92C424AD46670059923A /* qapi-visit-sockets.c in Sources */ = {isa = PBXBuildFile; fileRef = CE23C10623FCEC05001177D6 /* qapi-visit-sockets.c */; };
		CE2D92C524AD46670059923A /* qapi-events-misc-target.c in Sources */ = {isa = PBXBuildFile; fileRef = CE23C0C723FCEC02001177D6 /* qapi-events-misc-target.c */; };
		CE2D92C624AD46670059923A /* qapi-commands-common.c in Sources */ = {isa = PBXBuildFile; fileRef = CE23C10823FCEC06001177D6 /* qapi-commands-common.c */; };
		CE2D92C724AD46670059923A /* qapi-types-run-state.c in Sources */ = {isa = PBXBuildFile; fileRef = CE23C08523FCEBFF001177D6 /* qapi-types-run-state.c */; };
		CE2D92C824AD46670059923A /* qapi-commands-machine.c in Sources */ = {isa = PBXBuildFile; fileRef = CE23C13223FCEC08001177D6 /* qapi-commands-machine.c */; };
		CE2D92C924AD46670059923A /* qapi-commands-misc-target.c in Sources */ = {isa = PBXBuildFile; fileRef = CE23C13C23FCEC08001177D6 /* qapi-commands-misc-target.c */; };
		CE2D92CB24AD46670059923A /* VMDisplayMetalViewController+Gamepad.m in Sources */ = {isa = PBXBuildFile; fileRef = 5286EC8F2437488E007E6CBC /* VMDisplayMetalViewController+Gamepad.m */; };
		CE2D92CC24AD46670059923A /* qapi-visit-introspect.c in Sources */ = {isa = PBXBuildFile; fileRef = CE23C0E223FCEC04001177D6 /* qapi-visit-introspect.c */; };
		CE2D92CD24AD46670059923A /* qapi-commands-qdev.c in Sources */ = {isa = PBXBuildFile; fileRef = CE23C11F23FCEC07001177D6 /* qapi-commands-qdev.c */; };
		CE2D92CF24AD46670059923A /* qapi-types-introspect.c in Sources */ = {isa = PBXBuildFile; fileRef = CE23C0F923FCEC05001177D6 /* qapi-types-introspect.c */; };
		CE2D92D024AD46670059923A /* qapi-types-machine.c in Sources */ = {isa = PBXBuildFile; fileRef = CE23C15823FCEC0A001177D6 /* qapi-types-machine.c */; };
		CE2D92D124AD46670059923A /* qapi-commands-transaction.c in Sources */ = {isa = PBXBuildFile; fileRef = CE23C10B23FCEC06001177D6 /* qapi-commands-transaction.c */; };
		CE2D92D224AD46670059923A /* UTMVirtualMachine.m in Sources */ = {isa = PBXBuildFile; fileRef = CE5F165B2261395000F3D56B /* UTMVirtualMachine.m */; };
		CE2D92D324AD46670059923A /* qapi-events-qom.c in Sources */ = {isa = PBXBuildFile; fileRef = CE23C0A823FCEC01001177D6 /* qapi-events-qom.c */; };
		CE2D92D424AD46670059923A /* qapi-commands-migration.c in Sources */ = {isa = PBXBuildFile; fileRef = CE23C09B23FCEC00001177D6 /* qapi-commands-migration.c */; };
		CE2D92D524AD46670059923A /* qapi-visit-misc-target.c in Sources */ = {isa = PBXBuildFile; fileRef = CE23C14223FCEC09001177D6 /* qapi-visit-misc-target.c */; };
		CE2D92D624AD46670059923A /* qapi-visit-ui.c in Sources */ = {isa = PBXBuildFile; fileRef = CE23C0B723FCEC02001177D6 /* qapi-visit-ui.c */; };
		CE2D92D724AD46670059923A /* UTMLogging.m in Sources */ = {isa = PBXBuildFile; fileRef = CE6EDCE1241DA0E900A719DC /* UTMLogging.m */; };
		CE2D92D824AD46670059923A /* qapi-commands-trace.c in Sources */ = {isa = PBXBuildFile; fileRef = CE23C11023FCEC06001177D6 /* qapi-commands-trace.c */; };
		CE2D92D924AD46670059923A /* qapi-visit.c in Sources */ = {isa = PBXBuildFile; fileRef = CE23C13523FCEC08001177D6 /* qapi-visit.c */; };
		CE2D92DA24AD46670059923A /* VMCursor.m in Sources */ = {isa = PBXBuildFile; fileRef = CE3ADD692411C661002D6A5F /* VMCursor.m */; };
		CE2D92DB24AD46670059923A /* CSDisplayMetal.m in Sources */ = {isa = PBXBuildFile; fileRef = CE4AA1482263B24F002E4A54 /* CSDisplayMetal.m */; };
		CE2D92DD24AD46670059923A /* qapi-events-tpm.c in Sources */ = {isa = PBXBuildFile; fileRef = CE23C13923FCEC08001177D6 /* qapi-events-tpm.c */; };
		CE2D92DE24AD46670059923A /* qapi-events-job.c in Sources */ = {isa = PBXBuildFile; fileRef = CE23C14523FCEC09001177D6 /* qapi-events-job.c */; };
		CE2D92DF24AD46670059923A /* qapi-dealloc-visitor.c in Sources */ = {isa = PBXBuildFile; fileRef = CECC764D2273A7D50059B955 /* qapi-dealloc-visitor.c */; };
		CE2D92E024AD46670059923A /* qapi-visit-job.c in Sources */ = {isa = PBXBuildFile; fileRef = CE23C09523FCEC00001177D6 /* qapi-visit-job.c */; };
		CE2D92E124AD46670059923A /* AppDelegate.m in Sources */ = {isa = PBXBuildFile; fileRef = CE550BCD225947990063E575 /* AppDelegate.m */; };
		CE2D92E224AD46670059923A /* CSInput.m in Sources */ = {isa = PBXBuildFile; fileRef = CE664510226935F000B0849A /* CSInput.m */; };
		CE2D92E424AD46670059923A /* qapi-types-block.c in Sources */ = {isa = PBXBuildFile; fileRef = CE23C08723FCEBFF001177D6 /* qapi-types-block.c */; };
		CE2D92E524AD46670059923A /* qapi-events-machine.c in Sources */ = {isa = PBXBuildFile; fileRef = CE23C0B923FCEC02001177D6 /* qapi-events-machine.c */; };
		CE2D92E624AD46670059923A /* UTMConfiguration+Networking.m in Sources */ = {isa = PBXBuildFile; fileRef = CEA02A982436C7A30087E45F /* UTMConfiguration+Networking.m */; };
		CE2D92E724AD46670059923A /* qapi-types-ui.c in Sources */ = {isa = PBXBuildFile; fileRef = CE23C10023FCEC05001177D6 /* qapi-types-ui.c */; };
		CE2D92E824AD46670059923A /* qapi-types-dump.c in Sources */ = {isa = PBXBuildFile; fileRef = CE23C12123FCEC07001177D6 /* qapi-types-dump.c */; };
		CE2D92E924AD46670059923A /* VMDisplayView.m in Sources */ = {isa = PBXBuildFile; fileRef = CEC05DF52463E3D300DA82B2 /* VMDisplayView.m */; };
		CE2D92EA24AD46670059923A /* qapi-types-machine-target.c in Sources */ = {isa = PBXBuildFile; fileRef = CE23C15223FCEC09001177D6 /* qapi-types-machine-target.c */; };
		CE2D92EB24AD46670059923A /* UTMLocationManager.m in Sources */ = {isa = PBXBuildFile; fileRef = CE059DC7243E9E3400338317 /* UTMLocationManager.m */; };
		CE2D92EC24AD46670059923A /* qapi-events-block.c in Sources */ = {isa = PBXBuildFile; fileRef = CE23C11623FCEC06001177D6 /* qapi-events-block.c */; };
		CE2D92EE24AD46670059923A /* qapi-types-block-core.c in Sources */ = {isa = PBXBuildFile; fileRef = CE23C09923FCEC00001177D6 /* qapi-types-block-core.c */; };
		CE2D92F024AD46670059923A /* qapi-events-transaction.c in Sources */ = {isa = PBXBuildFile; fileRef = CE23C0AC23FCEC01001177D6 /* qapi-events-transaction.c */; };
		CE2D92F124AD46670059923A /* qapi-commands-dump.c in Sources */ = {isa = PBXBuildFile; fileRef = CE23C0DD23FCEC03001177D6 /* qapi-commands-dump.c */; };
		CE2D92F224AD46670059923A /* VMKeyboardButton.m in Sources */ = {isa = PBXBuildFile; fileRef = CEEB66452284B942002737B2 /* VMKeyboardButton.m */; };
		CE2D92F324AD46670059923A /* qapi-commands-introspect.c in Sources */ = {isa = PBXBuildFile; fileRef = CE23C10523FCEC05001177D6 /* qapi-commands-introspect.c */; };
		CE2D92F424AD46670059923A /* qapi-types-sockets.c in Sources */ = {isa = PBXBuildFile; fileRef = CE23C10E23FCEC06001177D6 /* qapi-types-sockets.c */; };
		CE2D92F524AD46670059923A /* VMDisplayTerminalViewController.m in Sources */ = {isa = PBXBuildFile; fileRef = E28394C0240C268A006742E2 /* VMDisplayTerminalViewController.m */; };
		CE2D92F624AD46670059923A /* qapi-events-block-core.c in Sources */ = {isa = PBXBuildFile; fileRef = CE23C0EF23FCEC04001177D6 /* qapi-events-block-core.c */; };
		CE2D92F724AD46670059923A /* UTMQemuManager.m in Sources */ = {isa = PBXBuildFile; fileRef = CE36B280227668D1004A1435 /* UTMQemuManager.m */; };
		CE2D92F824AD46670059923A /* qapi-types-crypto.c in Sources */ = {isa = PBXBuildFile; fileRef = CE23C0E323FCEC04001177D6 /* qapi-types-crypto.c */; };
		CE2D92F924AD46670059923A /* qapi-types-qom.c in Sources */ = {isa = PBXBuildFile; fileRef = CE23C13823FCEC08001177D6 /* qapi-types-qom.c */; };
		CE2D92FA24AD46670059923A /* qapi-commands-rdma.c in Sources */ = {isa = PBXBuildFile; fileRef = CE23C0FB23FCEC05001177D6 /* qapi-commands-rdma.c */; };
		CE2D92FC24AD46670059923A /* VMDisplayMetalViewController+Keyboard.m in Sources */ = {isa = PBXBuildFile; fileRef = CE3ADD66240EFBCA002D6A5F /* VMDisplayMetalViewController+Keyboard.m */; };
		CE2D92FD24AD46670059923A /* qapi-builtin-types.c in Sources */ = {isa = PBXBuildFile; fileRef = CE23C0D523FCEC03001177D6 /* qapi-builtin-types.c */; };
		CE2D92FE24AD46670059923A /* qapi-events-migration.c in Sources */ = {isa = PBXBuildFile; fileRef = CE23C0EE23FCEC04001177D6 /* qapi-events-migration.c */; };
		CE2D92FF24AD46670059923A /* qapi-commands.c in Sources */ = {isa = PBXBuildFile; fileRef = CE23C0D223FCEC03001177D6 /* qapi-commands.c */; };
		CE2D930024AD46670059923A /* qapi-commands-audio.c in Sources */ = {isa = PBXBuildFile; fileRef = CE23C09D23FCEC00001177D6 /* qapi-commands-audio.c */; };
		CE2D930124AD46670059923A /* qapi-events-common.c in Sources */ = {isa = PBXBuildFile; fileRef = CE23C0D723FCEC03001177D6 /* qapi-events-common.c */; };
		CE2D930224AD46670059923A /* UTMTerminalIO.m in Sources */ = {isa = PBXBuildFile; fileRef = E2D64BCB241DB62A0034E0C6 /* UTMTerminalIO.m */; };
		CE2D930324AD46670059923A /* qapi-events-crypto.c in Sources */ = {isa = PBXBuildFile; fileRef = CE23C11D23FCEC07001177D6 /* qapi-events-crypto.c */; };
		CE2D930424AD46670059923A /* UTMConfiguration.m in Sources */ = {isa = PBXBuildFile; fileRef = CE31C244225E555600A965DD /* UTMConfiguration.m */; };
		CE2D930524AD46670059923A /* VMDisplayMetalViewController.m in Sources */ = {isa = PBXBuildFile; fileRef = 5286EC94243748C3007E6CBC /* VMDisplayMetalViewController.m */; };
		CE2D930624AD46670059923A /* qapi-commands-misc.c in Sources */ = {isa = PBXBuildFile; fileRef = CE23C15123FCEC09001177D6 /* qapi-commands-misc.c */; };
		CE2D930824AD46670059923A /* qapi-events-run-state.c in Sources */ = {isa = PBXBuildFile; fileRef = CE23C0FD23FCEC05001177D6 /* qapi-events-run-state.c */; };
		CE2D930924AD46670059923A /* VMDisplayViewController.m in Sources */ = {isa = PBXBuildFile; fileRef = CE72B4AC2463579D00716A11 /* VMDisplayViewController.m */; };
		CE2D930A24AD46670059923A /* qapi-visit-transaction.c in Sources */ = {isa = PBXBuildFile; fileRef = CE23C0A623FCEC01001177D6 /* qapi-visit-transaction.c */; };
		CE2D930B24AD46670059923A /* UTMConfiguration+Sharing.m in Sources */ = {isa = PBXBuildFile; fileRef = CE059DC4243BFA3200338317 /* UTMConfiguration+Sharing.m */; };
		CE2D930C24AD46670059923A /* qapi-commands-ui.c in Sources */ = {isa = PBXBuildFile; fileRef = CE23C08223FCEBFF001177D6 /* qapi-commands-ui.c */; };
		CE2D930D24AD46670059923A /* qapi-events-authz.c in Sources */ = {isa = PBXBuildFile; fileRef = CE23C0CC23FCEC03001177D6 /* qapi-events-authz.c */; };
		CE2D930E24AD46670059923A /* qapi-commands-block-core.c in Sources */ = {isa = PBXBuildFile; fileRef = CE23C0DF23FCEC04001177D6 /* qapi-commands-block-core.c */; };
		CE2D930F24AD46670059923A /* qapi-types-authz.c in Sources */ = {isa = PBXBuildFile; fileRef = CE23C0DA23FCEC03001177D6 /* qapi-types-authz.c */; };
		CE2D931024AD46670059923A /* qapi-types-qdev.c in Sources */ = {isa = PBXBuildFile; fileRef = CE23C15B23FCEC0A001177D6 /* qapi-types-qdev.c */; };
		CE2D931224AD46670059923A /* qapi-emit-events.c in Sources */ = {isa = PBXBuildFile; fileRef = CE23C09223FCEC00001177D6 /* qapi-emit-events.c */; };
		CE2D931324AD46670059923A /* qapi-visit-authz.c in Sources */ = {isa = PBXBuildFile; fileRef = CE23C0B823FCEC02001177D6 /* qapi-visit-authz.c */; };
		CE2D931524AD46670059923A /* VMDisplayMetalViewController+Pointer.m in Sources */ = {isa = PBXBuildFile; fileRef = 83FBDD55242FA7BC00D2C5D7 /* VMDisplayMetalViewController+Pointer.m */; };
		CE2D931624AD46670059923A /* qapi-commands-run-state.c in Sources */ = {isa = PBXBuildFile; fileRef = CE23C07E23FCEBFF001177D6 /* qapi-commands-run-state.c */; };
		CE2D931924AD46670059923A /* qapi-types-misc-target.c in Sources */ = {isa = PBXBuildFile; fileRef = CE23C16023FCEC0A001177D6 /* qapi-types-misc-target.c */; };
		CE2D931A24AD46670059923A /* qapi-events-rdma.c in Sources */ = {isa = PBXBuildFile; fileRef = CE23C12923FCEC07001177D6 /* qapi-events-rdma.c */; };
		CE2D931B24AD46670059923A /* UTMShaders.metal in Sources */ = {isa = PBXBuildFile; fileRef = CE2D63D02265154700FC7E63 /* UTMShaders.metal */; };
		CE2D931D24AD46670059923A /* qapi-visit-dump.c in Sources */ = {isa = PBXBuildFile; fileRef = CE23C0B323FCEC01001177D6 /* qapi-visit-dump.c */; };
		CE2D931E24AD46670059923A /* qapi-visit-error.c in Sources */ = {isa = PBXBuildFile; fileRef = CE23C15D23FCEC0A001177D6 /* qapi-visit-error.c */; };
		CE2D931F24AD46670059923A /* error.c in Sources */ = {isa = PBXBuildFile; fileRef = CE36B1542275061B004A1435 /* error.c */; };
		CE2D932024AD46670059923A /* cf-output-visitor.c in Sources */ = {isa = PBXBuildFile; fileRef = CECC76502273A7D50059B955 /* cf-output-visitor.c */; };
		CE2D932124AD46670059923A /* qapi-types-audio.c in Sources */ = {isa = PBXBuildFile; fileRef = CE23C11423FCEC06001177D6 /* qapi-types-audio.c */; };
		CE2D932224AD46670059923A /* VMScroll.m in Sources */ = {isa = PBXBuildFile; fileRef = CE20FAE72448D2BE0059AE11 /* VMScroll.m */; };
		CE2D932324AD46670059923A /* UTMTerminal.m in Sources */ = {isa = PBXBuildFile; fileRef = E28394B3240C20E0006742E2 /* UTMTerminal.m */; };
		CE2D932524AD46670059923A /* qapi-types-char.c in Sources */ = {isa = PBXBuildFile; fileRef = CE23C12023FCEC07001177D6 /* qapi-types-char.c */; };
		CE2D932724AD46670059923A /* CSConnection.m in Sources */ = {isa = PBXBuildFile; fileRef = CE4AA14B2264004F002E4A54 /* CSConnection.m */; };
		CE2D932824AD46670059923A /* qapi-visit-audio.c in Sources */ = {isa = PBXBuildFile; fileRef = CE23C0BE23FCEC02001177D6 /* qapi-visit-audio.c */; };
		CE2D932924AD46670059923A /* qapi-builtin-visit.c in Sources */ = {isa = PBXBuildFile; fileRef = CE23C09623FCEC00001177D6 /* qapi-builtin-visit.c */; };
		CE2D932A24AD46670059923A /* UTMRenderer.m in Sources */ = {isa = PBXBuildFile; fileRef = CE2D63CF2265154700FC7E63 /* UTMRenderer.m */; };
		CE2D932C24AD46670059923A /* libgstautodetect.a in Frameworks */ = {isa = PBXBuildFile; fileRef = CE9D19522265425900355E14 /* libgstautodetect.a */; };
		CE2D932D24AD46670059923A /* libgstaudiotestsrc.a in Frameworks */ = {isa = PBXBuildFile; fileRef = CE9D19532265425900355E14 /* libgstaudiotestsrc.a */; };
		CE2D932E24AD46670059923A /* libgstvideoconvert.a in Frameworks */ = {isa = PBXBuildFile; fileRef = CE9D19542265425900355E14 /* libgstvideoconvert.a */; };
		CE2D932F24AD46670059923A /* libgstaudioconvert.a in Frameworks */ = {isa = PBXBuildFile; fileRef = CE9D19552265425900355E14 /* libgstaudioconvert.a */; };
		CE2D933024AD46670059923A /* libgstvideoscale.a in Frameworks */ = {isa = PBXBuildFile; fileRef = CE9D19562265425900355E14 /* libgstvideoscale.a */; };
		CE2D933124AD46670059923A /* MetalKit.framework in Frameworks */ = {isa = PBXBuildFile; fileRef = CE66450C2269313200B0849A /* MetalKit.framework */; };
		CE2D933224AD46670059923A /* libgstvolume.a in Frameworks */ = {isa = PBXBuildFile; fileRef = CE9D19572265425900355E14 /* libgstvolume.a */; };
		CE2D933324AD46670059923A /* libgstcoreelements.a in Frameworks */ = {isa = PBXBuildFile; fileRef = CE9D19582265425900355E14 /* libgstcoreelements.a */; };
		CE2D933424AD46670059923A /* libgstvideorate.a in Frameworks */ = {isa = PBXBuildFile; fileRef = CE9D19592265425900355E14 /* libgstvideorate.a */; };
		CE2D933524AD46670059923A /* libgstjpeg.a in Frameworks */ = {isa = PBXBuildFile; fileRef = CE9D195A2265425900355E14 /* libgstjpeg.a */; };
		CE2D933624AD46670059923A /* libgstaudioresample.a in Frameworks */ = {isa = PBXBuildFile; fileRef = CE9D195B2265425900355E14 /* libgstaudioresample.a */; };
		CE2D933724AD46670059923A /* libgstplayback.a in Frameworks */ = {isa = PBXBuildFile; fileRef = CE9D195C2265425900355E14 /* libgstplayback.a */; };
		CE2D933824AD46670059923A /* libgstadder.a in Frameworks */ = {isa = PBXBuildFile; fileRef = CE9D195D2265425900355E14 /* libgstadder.a */; };
		CE2D933A24AD46670059923A /* libgstaudiorate.a in Frameworks */ = {isa = PBXBuildFile; fileRef = CE9D195F2265425900355E14 /* libgstaudiorate.a */; };
		CE2D933B24AD46670059923A /* libgstvideofilter.a in Frameworks */ = {isa = PBXBuildFile; fileRef = CE9D19602265425900355E14 /* libgstvideofilter.a */; };
		CE2D933C24AD46670059923A /* libgstapp.a in Frameworks */ = {isa = PBXBuildFile; fileRef = CE9D19612265425900355E14 /* libgstapp.a */; };
		CE2D933D24AD46670059923A /* libgstgio.a in Frameworks */ = {isa = PBXBuildFile; fileRef = CE9D19622265425A00355E14 /* libgstgio.a */; };
		CE2D933E24AD46670059923A /* libgsttypefindfunctions.a in Frameworks */ = {isa = PBXBuildFile; fileRef = CE9D19632265425A00355E14 /* libgsttypefindfunctions.a */; };
		CE2D933F24AD46670059923A /* libgstvideotestsrc.a in Frameworks */ = {isa = PBXBuildFile; fileRef = CE9D19642265425A00355E14 /* libgstvideotestsrc.a */; };
		CE2D934024AD46670059923A /* libgstosxaudio.a in Frameworks */ = {isa = PBXBuildFile; fileRef = CE9D19652265425A00355E14 /* libgstosxaudio.a */; };
		CE2D934124AD46670059923A /* gmodule-2.0.0.framework in Frameworks */ = {isa = PBXBuildFile; fileRef = CE2D63D822653C7300FC7E63 /* gmodule-2.0.0.framework */; };
		CE2D934224AD46670059923A /* jpeg.62.framework in Frameworks */ = {isa = PBXBuildFile; fileRef = CE2D63D922653C7300FC7E63 /* jpeg.62.framework */; };
		CE2D934324AD46670059923A /* intl.8.framework in Frameworks */ = {isa = PBXBuildFile; fileRef = CE2D63DA22653C7300FC7E63 /* intl.8.framework */; };
		CE2D934424AD46670059923A /* gstapp-1.0.0.framework in Frameworks */ = {isa = PBXBuildFile; fileRef = CE2D63DB22653C7300FC7E63 /* gstapp-1.0.0.framework */; };
		CE2D934524AD46670059923A /* gthread-2.0.0.framework in Frameworks */ = {isa = PBXBuildFile; fileRef = CE2D63DC22653C7300FC7E63 /* gthread-2.0.0.framework */; };
		CE2D934624AD46670059923A /* gstrtp-1.0.0.framework in Frameworks */ = {isa = PBXBuildFile; fileRef = CE2D63DD22653C7400FC7E63 /* gstrtp-1.0.0.framework */; };
		CE2D934724AD46670059923A /* gstriff-1.0.0.framework in Frameworks */ = {isa = PBXBuildFile; fileRef = CE2D63DE22653C7400FC7E63 /* gstriff-1.0.0.framework */; };
		CE2D934924AD46670059923A /* gstreamer-1.0.0.framework in Frameworks */ = {isa = PBXBuildFile; fileRef = CE2D63E022653C7400FC7E63 /* gstreamer-1.0.0.framework */; };
		CE2D934B24AD46670059923A /* json-glib-1.0.0.framework in Frameworks */ = {isa = PBXBuildFile; fileRef = CE2D63E222653C7400FC7E63 /* json-glib-1.0.0.framework */; };
		CE2D934C24AD46670059923A /* ffi.7.framework in Frameworks */ = {isa = PBXBuildFile; fileRef = CE2D63E322653C7400FC7E63 /* ffi.7.framework */; };
		CE2D934D24AD46670059923A /* gstnet-1.0.0.framework in Frameworks */ = {isa = PBXBuildFile; fileRef = CE2D63E522653C7400FC7E63 /* gstnet-1.0.0.framework */; };
		CE2D934E24AD46670059923A /* gstbase-1.0.0.framework in Frameworks */ = {isa = PBXBuildFile; fileRef = CE2D63E822653C7400FC7E63 /* gstbase-1.0.0.framework */; };
		CE2D934F24AD46670059923A /* phodav-2.0.0.framework in Frameworks */ = {isa = PBXBuildFile; fileRef = CE059DC0243BD67100338317 /* phodav-2.0.0.framework */; };
		CE2D935024AD46670059923A /* gstcontroller-1.0.0.framework in Frameworks */ = {isa = PBXBuildFile; fileRef = CE2D63EE22653C7400FC7E63 /* gstcontroller-1.0.0.framework */; };
		CE2D935124AD46670059923A /* gstaudio-1.0.0.framework in Frameworks */ = {isa = PBXBuildFile; fileRef = CE2D63EF22653C7400FC7E63 /* gstaudio-1.0.0.framework */; };
		CE2D935224AD46670059923A /* gpg-error.0.framework in Frameworks */ = {isa = PBXBuildFile; fileRef = CE2D63F122653C7400FC7E63 /* gpg-error.0.framework */; };
		CE2D935324AD46670059923A /* gcrypt.20.framework in Frameworks */ = {isa = PBXBuildFile; fileRef = CE2D63F322653C7400FC7E63 /* gcrypt.20.framework */; };
		CE2D935424AD46670059923A /* gobject-2.0.0.framework in Frameworks */ = {isa = PBXBuildFile; fileRef = CE2D63F522653C7400FC7E63 /* gobject-2.0.0.framework */; };
		CE2D935524AD46670059923A /* gsttag-1.0.0.framework in Frameworks */ = {isa = PBXBuildFile; fileRef = CE2D63F622653C7400FC7E63 /* gsttag-1.0.0.framework */; };
		CE2D935624AD46670059923A /* gio-2.0.0.framework in Frameworks */ = {isa = PBXBuildFile; fileRef = CE2D63F822653C7400FC7E63 /* gio-2.0.0.framework */; };
		CE2D935724AD46670059923A /* gstvideo-1.0.0.framework in Frameworks */ = {isa = PBXBuildFile; fileRef = CE2D63F922653C7400FC7E63 /* gstvideo-1.0.0.framework */; };
		CE2D935824AD46670059923A /* spice-client-glib-2.0.8.framework in Frameworks */ = {isa = PBXBuildFile; fileRef = CE2D63FE22653C7500FC7E63 /* spice-client-glib-2.0.8.framework */; };
		CE2D935924AD46670059923A /* gstrtsp-1.0.0.framework in Frameworks */ = {isa = PBXBuildFile; fileRef = CE2D640122653C7500FC7E63 /* gstrtsp-1.0.0.framework */; };
		CE2D935A24AD46670059923A /* opus.0.framework in Frameworks */ = {isa = PBXBuildFile; fileRef = CE2D640322653C7500FC7E63 /* opus.0.framework */; };
		CE2D935B24AD46670059923A /* glib-2.0.0.framework in Frameworks */ = {isa = PBXBuildFile; fileRef = CE2D640422653C7500FC7E63 /* glib-2.0.0.framework */; };
		CE2D935C24AD46670059923A /* png16.16.framework in Frameworks */ = {isa = PBXBuildFile; fileRef = CE2D640522653C7500FC7E63 /* png16.16.framework */; };
		CE2D935D24AD46670059923A /* gstfft-1.0.0.framework in Frameworks */ = {isa = PBXBuildFile; fileRef = CE2D640922653C7500FC7E63 /* gstfft-1.0.0.framework */; };
		CE2D935E24AD46670059923A /* crypto.1.1.framework in Frameworks */ = {isa = PBXBuildFile; fileRef = CE2D640A22653C7500FC7E63 /* crypto.1.1.framework */; };
		CE2D935F24AD46670059923A /* gstpbutils-1.0.0.framework in Frameworks */ = {isa = PBXBuildFile; fileRef = CE2D640E22653C7500FC7E63 /* gstpbutils-1.0.0.framework */; };
		CE2D936124AD46670059923A /* gstallocators-1.0.0.framework in Frameworks */ = {isa = PBXBuildFile; fileRef = CE2D641122653C7500FC7E63 /* gstallocators-1.0.0.framework */; };
		CE2D936224AD46670059923A /* gstcheck-1.0.0.framework in Frameworks */ = {isa = PBXBuildFile; fileRef = CE2D641422653C7500FC7E63 /* gstcheck-1.0.0.framework */; };
		CE2D936324AD46670059923A /* iconv.2.framework in Frameworks */ = {isa = PBXBuildFile; fileRef = CE2D641522653C7500FC7E63 /* iconv.2.framework */; };
		CE2D936424AD46670059923A /* gstsdp-1.0.0.framework in Frameworks */ = {isa = PBXBuildFile; fileRef = CE2D641622653C7500FC7E63 /* gstsdp-1.0.0.framework */; };
		CE2D936524AD46670059923A /* ssl.1.1.framework in Frameworks */ = {isa = PBXBuildFile; fileRef = CE2D641722653C7500FC7E63 /* ssl.1.1.framework */; };
		CE2D936624AD46670059923A /* spice-server.1.framework in Frameworks */ = {isa = PBXBuildFile; fileRef = CE2D641822653C7500FC7E63 /* spice-server.1.framework */; };
		CE2D936724AD46670059923A /* pixman-1.0.framework in Frameworks */ = {isa = PBXBuildFile; fileRef = CE2D641922653C7600FC7E63 /* pixman-1.0.framework */; };
		CE2D936A24AD46670059923A /* terminal.js in Resources */ = {isa = PBXBuildFile; fileRef = E28394B9240C219F006742E2 /* terminal.js */; };
		CE2D936B24AD46670059923A /* Localizable.strings in Resources */ = {isa = PBXBuildFile; fileRef = 521F3EFB2414F73800130500 /* Localizable.strings */; };
		CE2D936C24AD46670059923A /* qemu in Resources */ = {isa = PBXBuildFile; fileRef = CE9D18F72265410E00355E14 /* qemu */; };
		CE2D936D24AD46670059923A /* VMDisplayView.xib in Resources */ = {isa = PBXBuildFile; fileRef = CE72B4A92463532B00716A11 /* VMDisplayView.xib */; };
		CE2D937024AD46670059923A /* terminal.html in Resources */ = {isa = PBXBuildFile; fileRef = E28394B8240C219F006742E2 /* terminal.html */; };
		CE2D937224AD46670059923A /* Settings.bundle in Resources */ = {isa = PBXBuildFile; fileRef = 5286EC91243748AC007E6CBC /* Settings.bundle */; };
		CE2D937324AD46670059923A /* hterm_all.js in Resources */ = {isa = PBXBuildFile; fileRef = E28394BD240C22F1006742E2 /* hterm_all.js */; };
		CE2D937624AD46670059923A /* gpg-error.0.framework in Embed Libraries */ = {isa = PBXBuildFile; fileRef = CE2D63F122653C7400FC7E63 /* gpg-error.0.framework */; settings = {ATTRIBUTES = (CodeSignOnCopy, ); }; };
		CE2D937724AD46670059923A /* qemu-mips64el-softmmu.framework in Embed Libraries */ = {isa = PBXBuildFile; fileRef = CE2D640822653C7500FC7E63 /* qemu-mips64el-softmmu.framework */; settings = {ATTRIBUTES = (CodeSignOnCopy, ); }; };
		CE2D937824AD46670059923A /* gstcontroller-1.0.0.framework in Embed Libraries */ = {isa = PBXBuildFile; fileRef = CE2D63EE22653C7400FC7E63 /* gstcontroller-1.0.0.framework */; settings = {ATTRIBUTES = (CodeSignOnCopy, ); }; };
		CE2D937924AD46670059923A /* gstallocators-1.0.0.framework in Embed Libraries */ = {isa = PBXBuildFile; fileRef = CE2D641122653C7500FC7E63 /* gstallocators-1.0.0.framework */; settings = {ATTRIBUTES = (CodeSignOnCopy, ); }; };
		CE2D937A24AD46670059923A /* gstbase-1.0.0.framework in Embed Libraries */ = {isa = PBXBuildFile; fileRef = CE2D63E822653C7400FC7E63 /* gstbase-1.0.0.framework */; settings = {ATTRIBUTES = (CodeSignOnCopy, ); }; };
		CE2D937B24AD46670059923A /* ffi.7.framework in Embed Libraries */ = {isa = PBXBuildFile; fileRef = CE2D63E322653C7400FC7E63 /* ffi.7.framework */; settings = {ATTRIBUTES = (CodeSignOnCopy, ); }; };
		CE2D937C24AD46670059923A /* ssl.1.1.framework in Embed Libraries */ = {isa = PBXBuildFile; fileRef = CE2D641722653C7500FC7E63 /* ssl.1.1.framework */; settings = {ATTRIBUTES = (CodeSignOnCopy, ); }; };
		CE2D937D24AD46670059923A /* gio-2.0.0.framework in Embed Libraries */ = {isa = PBXBuildFile; fileRef = CE2D63F822653C7400FC7E63 /* gio-2.0.0.framework */; settings = {ATTRIBUTES = (CodeSignOnCopy, ); }; };
		CE2D937E24AD46670059923A /* png16.16.framework in Embed Libraries */ = {isa = PBXBuildFile; fileRef = CE2D640522653C7500FC7E63 /* png16.16.framework */; settings = {ATTRIBUTES = (CodeSignOnCopy, ); }; };
		CE2D937F24AD46670059923A /* gstnet-1.0.0.framework in Embed Libraries */ = {isa = PBXBuildFile; fileRef = CE2D63E522653C7400FC7E63 /* gstnet-1.0.0.framework */; settings = {ATTRIBUTES = (CodeSignOnCopy, ); }; };
		CE2D938024AD46670059923A /* qemu-cris-softmmu.framework in Embed Libraries */ = {isa = PBXBuildFile; fileRef = CE2D63E622653C7400FC7E63 /* qemu-cris-softmmu.framework */; settings = {ATTRIBUTES = (CodeSignOnCopy, ); }; };
		CE2D938124AD46670059923A /* crypto.1.1.framework in Embed Libraries */ = {isa = PBXBuildFile; fileRef = CE2D640A22653C7500FC7E63 /* crypto.1.1.framework */; settings = {ATTRIBUTES = (CodeSignOnCopy, ); }; };
		CE2D938224AD46670059923A /* qemu-riscv64-softmmu.framework in Embed Libraries */ = {isa = PBXBuildFile; fileRef = CE2D63FB22653C7500FC7E63 /* qemu-riscv64-softmmu.framework */; settings = {ATTRIBUTES = (CodeSignOnCopy, ); }; };
		CE2D938324AD46670059923A /* gstapp-1.0.0.framework in Embed Libraries */ = {isa = PBXBuildFile; fileRef = CE2D63DB22653C7300FC7E63 /* gstapp-1.0.0.framework */; settings = {ATTRIBUTES = (CodeSignOnCopy, ); }; };
		CE2D938524AD46670059923A /* qemu-microblaze-softmmu.framework in Embed Libraries */ = {isa = PBXBuildFile; fileRef = CE2D63E422653C7400FC7E63 /* qemu-microblaze-softmmu.framework */; settings = {ATTRIBUTES = (CodeSignOnCopy, ); }; };
		CE2D938624AD46670059923A /* qemu-sh4-softmmu.framework in Embed Libraries */ = {isa = PBXBuildFile; fileRef = CE2D640222653C7500FC7E63 /* qemu-sh4-softmmu.framework */; settings = {ATTRIBUTES = (CodeSignOnCopy, ); }; };
		CE2D938824AD46670059923A /* gsttag-1.0.0.framework in Embed Libraries */ = {isa = PBXBuildFile; fileRef = CE2D63F622653C7400FC7E63 /* gsttag-1.0.0.framework */; settings = {ATTRIBUTES = (CodeSignOnCopy, ); }; };
		CE2D938924AD46670059923A /* qemu-or1k-softmmu.framework in Embed Libraries */ = {isa = PBXBuildFile; fileRef = CE2D640B22653C7500FC7E63 /* qemu-or1k-softmmu.framework */; settings = {ATTRIBUTES = (CodeSignOnCopy, ); }; };
		CE2D938A24AD46670059923A /* gstrtp-1.0.0.framework in Embed Libraries */ = {isa = PBXBuildFile; fileRef = CE2D63DD22653C7400FC7E63 /* gstrtp-1.0.0.framework */; settings = {ATTRIBUTES = (CodeSignOnCopy, ); }; };
		CE2D938B24AD46670059923A /* gstriff-1.0.0.framework in Embed Libraries */ = {isa = PBXBuildFile; fileRef = CE2D63DE22653C7400FC7E63 /* gstriff-1.0.0.framework */; settings = {ATTRIBUTES = (CodeSignOnCopy, ); }; };
		CE2D938C24AD46670059923A /* qemu-ppc-softmmu.framework in Embed Libraries */ = {isa = PBXBuildFile; fileRef = CE2D63E722653C7400FC7E63 /* qemu-ppc-softmmu.framework */; settings = {ATTRIBUTES = (CodeSignOnCopy, ); }; };
		CE2D938D24AD46670059923A /* phodav-2.0.0.framework in Embed Libraries */ = {isa = PBXBuildFile; fileRef = CE059DC0243BD67100338317 /* phodav-2.0.0.framework */; settings = {ATTRIBUTES = (CodeSignOnCopy, ); }; };
		CE2D938E24AD46670059923A /* gthread-2.0.0.framework in Embed Libraries */ = {isa = PBXBuildFile; fileRef = CE2D63DC22653C7300FC7E63 /* gthread-2.0.0.framework */; settings = {ATTRIBUTES = (CodeSignOnCopy, ); }; };
		CE2D938F24AD46670059923A /* qemu-aarch64-softmmu.framework in Embed Libraries */ = {isa = PBXBuildFile; fileRef = CE2D63FD22653C7500FC7E63 /* qemu-aarch64-softmmu.framework */; settings = {ATTRIBUTES = (CodeSignOnCopy, ); }; };
		CE2D939024AD46670059923A /* qemu-mips-softmmu.framework in Embed Libraries */ = {isa = PBXBuildFile; fileRef = CE2D63FF22653C7500FC7E63 /* qemu-mips-softmmu.framework */; settings = {ATTRIBUTES = (CodeSignOnCopy, ); }; };
		CE2D939124AD46670059923A /* qemu-s390x-softmmu.framework in Embed Libraries */ = {isa = PBXBuildFile; fileRef = CE2D63FC22653C7500FC7E63 /* qemu-s390x-softmmu.framework */; settings = {ATTRIBUTES = (CodeSignOnCopy, ); }; };
		CE2D939224AD46670059923A /* gobject-2.0.0.framework in Embed Libraries */ = {isa = PBXBuildFile; fileRef = CE2D63F522653C7400FC7E63 /* gobject-2.0.0.framework */; settings = {ATTRIBUTES = (CodeSignOnCopy, ); }; };
		CE2D939324AD46670059923A /* gmodule-2.0.0.framework in Embed Libraries */ = {isa = PBXBuildFile; fileRef = CE2D63D822653C7300FC7E63 /* gmodule-2.0.0.framework */; settings = {ATTRIBUTES = (CodeSignOnCopy, ); }; };
		CE2D939424AD46670059923A /* qemu-tricore-softmmu.framework in Embed Libraries */ = {isa = PBXBuildFile; fileRef = CE2D63EC22653C7400FC7E63 /* qemu-tricore-softmmu.framework */; settings = {ATTRIBUTES = (CodeSignOnCopy, ); }; };
		CE2D939524AD46670059923A /* qemu-sparc64-softmmu.framework in Embed Libraries */ = {isa = PBXBuildFile; fileRef = CE2D640F22653C7500FC7E63 /* qemu-sparc64-softmmu.framework */; settings = {ATTRIBUTES = (CodeSignOnCopy, ); }; };
		CE2D939624AD46670059923A /* qemu-riscv32-softmmu.framework in Embed Libraries */ = {isa = PBXBuildFile; fileRef = CE2D63FA22653C7400FC7E63 /* qemu-riscv32-softmmu.framework */; settings = {ATTRIBUTES = (CodeSignOnCopy, ); }; };
		CE2D939724AD46670059923A /* qemu-mips64-softmmu.framework in Embed Libraries */ = {isa = PBXBuildFile; fileRef = CE2D63F422653C7400FC7E63 /* qemu-mips64-softmmu.framework */; settings = {ATTRIBUTES = (CodeSignOnCopy, ); }; };
		CE2D939824AD46670059923A /* qemu-m68k-softmmu.framework in Embed Libraries */ = {isa = PBXBuildFile; fileRef = CE2D63EB22653C7400FC7E63 /* qemu-m68k-softmmu.framework */; settings = {ATTRIBUTES = (CodeSignOnCopy, ); }; };
		CE2D939924AD46670059923A /* qemu-sparc-softmmu.framework in Embed Libraries */ = {isa = PBXBuildFile; fileRef = CE2D640D22653C7500FC7E63 /* qemu-sparc-softmmu.framework */; settings = {ATTRIBUTES = (CodeSignOnCopy, ); }; };
		CE2D939A24AD46670059923A /* qemu-ppc64-softmmu.framework in Embed Libraries */ = {isa = PBXBuildFile; fileRef = CE2D640C22653C7500FC7E63 /* qemu-ppc64-softmmu.framework */; settings = {ATTRIBUTES = (CodeSignOnCopy, ); }; };
		CE2D939B24AD46670059923A /* qemu-alpha-softmmu.framework in Embed Libraries */ = {isa = PBXBuildFile; fileRef = CE2D641322653C7500FC7E63 /* qemu-alpha-softmmu.framework */; settings = {ATTRIBUTES = (CodeSignOnCopy, ); }; };
		CE2D939C24AD46670059923A /* qemu-sh4eb-softmmu.framework in Embed Libraries */ = {isa = PBXBuildFile; fileRef = CE2D63E122653C7400FC7E63 /* qemu-sh4eb-softmmu.framework */; settings = {ATTRIBUTES = (CodeSignOnCopy, ); }; };
		CE2D939D24AD46670059923A /* glib-2.0.0.framework in Embed Libraries */ = {isa = PBXBuildFile; fileRef = CE2D640422653C7500FC7E63 /* glib-2.0.0.framework */; settings = {ATTRIBUTES = (CodeSignOnCopy, ); }; };
		CE2D939E24AD46670059923A /* qemu-x86_64-softmmu.framework in Embed Libraries */ = {isa = PBXBuildFile; fileRef = CE2D640022653C7500FC7E63 /* qemu-x86_64-softmmu.framework */; settings = {ATTRIBUTES = (CodeSignOnCopy, ); }; };
		CE2D939F24AD46670059923A /* qemu-xtensaeb-softmmu.framework in Embed Libraries */ = {isa = PBXBuildFile; fileRef = CE2D641222653C7500FC7E63 /* qemu-xtensaeb-softmmu.framework */; settings = {ATTRIBUTES = (CodeSignOnCopy, ); }; };
		CE2D93A024AD46670059923A /* qemu-arm-softmmu.framework in Embed Libraries */ = {isa = PBXBuildFile; fileRef = CE2D640722653C7500FC7E63 /* qemu-arm-softmmu.framework */; settings = {ATTRIBUTES = (CodeSignOnCopy, ); }; };
		CE2D93A124AD46670059923A /* intl.8.framework in Embed Libraries */ = {isa = PBXBuildFile; fileRef = CE2D63DA22653C7300FC7E63 /* intl.8.framework */; settings = {ATTRIBUTES = (CodeSignOnCopy, ); }; };
		CE2D93A224AD46670059923A /* gstreamer-1.0.0.framework in Embed Libraries */ = {isa = PBXBuildFile; fileRef = CE2D63E022653C7400FC7E63 /* gstreamer-1.0.0.framework */; settings = {ATTRIBUTES = (CodeSignOnCopy, ); }; };
		CE2D93A324AD46670059923A /* gstvideo-1.0.0.framework in Embed Libraries */ = {isa = PBXBuildFile; fileRef = CE2D63F922653C7400FC7E63 /* gstvideo-1.0.0.framework */; settings = {ATTRIBUTES = (CodeSignOnCopy, ); }; };
		CE2D93A424AD46670059923A /* json-glib-1.0.0.framework in Embed Libraries */ = {isa = PBXBuildFile; fileRef = CE2D63E222653C7400FC7E63 /* json-glib-1.0.0.framework */; settings = {ATTRIBUTES = (CodeSignOnCopy, ); }; };
		CE2D93A524AD46670059923A /* pixman-1.0.framework in Embed Libraries */ = {isa = PBXBuildFile; fileRef = CE2D641922653C7600FC7E63 /* pixman-1.0.framework */; settings = {ATTRIBUTES = (CodeSignOnCopy, ); }; };
		CE2D93A624AD46670059923A /* jpeg.62.framework in Embed Libraries */ = {isa = PBXBuildFile; fileRef = CE2D63D922653C7300FC7E63 /* jpeg.62.framework */; settings = {ATTRIBUTES = (CodeSignOnCopy, ); }; };
		CE2D93A724AD46670059923A /* qemu-microblazeel-softmmu.framework in Embed Libraries */ = {isa = PBXBuildFile; fileRef = CE2D63F022653C7400FC7E63 /* qemu-microblazeel-softmmu.framework */; settings = {ATTRIBUTES = (CodeSignOnCopy, ); }; };
		CE2D93A824AD46670059923A /* qemu-hppa-softmmu.framework in Embed Libraries */ = {isa = PBXBuildFile; fileRef = CE2D63F222653C7400FC7E63 /* qemu-hppa-softmmu.framework */; settings = {ATTRIBUTES = (CodeSignOnCopy, ); }; };
		CE2D93A924AD46670059923A /* qemu-i386-softmmu.framework in Embed Libraries */ = {isa = PBXBuildFile; fileRef = CE2D63D722653C7300FC7E63 /* qemu-i386-softmmu.framework */; settings = {ATTRIBUTES = (CodeSignOnCopy, ); }; };
		CE2D93AA24AD46670059923A /* spice-client-glib-2.0.8.framework in Embed Libraries */ = {isa = PBXBuildFile; fileRef = CE2D63FE22653C7500FC7E63 /* spice-client-glib-2.0.8.framework */; settings = {ATTRIBUTES = (CodeSignOnCopy, ); }; };
		CE2D93AB24AD46670059923A /* opus.0.framework in Embed Libraries */ = {isa = PBXBuildFile; fileRef = CE2D640322653C7500FC7E63 /* opus.0.framework */; settings = {ATTRIBUTES = (CodeSignOnCopy, ); }; };
		CE2D93AD24AD46670059923A /* gstsdp-1.0.0.framework in Embed Libraries */ = {isa = PBXBuildFile; fileRef = CE2D641622653C7500FC7E63 /* gstsdp-1.0.0.framework */; settings = {ATTRIBUTES = (CodeSignOnCopy, ); }; };
		CE2D93AE24AD46670059923A /* qemu-nios2-softmmu.framework in Embed Libraries */ = {isa = PBXBuildFile; fileRef = CE2D63DF22653C7400FC7E63 /* qemu-nios2-softmmu.framework */; settings = {ATTRIBUTES = (CodeSignOnCopy, ); }; };
		CE2D93B024AD46670059923A /* gstaudio-1.0.0.framework in Embed Libraries */ = {isa = PBXBuildFile; fileRef = CE2D63EF22653C7400FC7E63 /* gstaudio-1.0.0.framework */; settings = {ATTRIBUTES = (CodeSignOnCopy, ); }; };
		CE2D93B124AD46670059923A /* gstcheck-1.0.0.framework in Embed Libraries */ = {isa = PBXBuildFile; fileRef = CE2D641422653C7500FC7E63 /* gstcheck-1.0.0.framework */; settings = {ATTRIBUTES = (CodeSignOnCopy, ); }; };
		CE2D93B224AD46670059923A /* qemu-xtensa-softmmu.framework in Embed Libraries */ = {isa = PBXBuildFile; fileRef = CE2D63ED22653C7400FC7E63 /* qemu-xtensa-softmmu.framework */; settings = {ATTRIBUTES = (CodeSignOnCopy, ); }; };
		CE2D93B324AD46670059923A /* iconv.2.framework in Embed Libraries */ = {isa = PBXBuildFile; fileRef = CE2D641522653C7500FC7E63 /* iconv.2.framework */; settings = {ATTRIBUTES = (CodeSignOnCopy, ); }; };
		CE2D93B424AD46670059923A /* qemu-mipsel-softmmu.framework in Embed Libraries */ = {isa = PBXBuildFile; fileRef = CE2D640622653C7500FC7E63 /* qemu-mipsel-softmmu.framework */; settings = {ATTRIBUTES = (CodeSignOnCopy, ); }; };
		CE2D93B524AD46670059923A /* gstrtsp-1.0.0.framework in Embed Libraries */ = {isa = PBXBuildFile; fileRef = CE2D640122653C7500FC7E63 /* gstrtsp-1.0.0.framework */; settings = {ATTRIBUTES = (CodeSignOnCopy, ); }; };
		CE2D93B624AD46670059923A /* spice-server.1.framework in Embed Libraries */ = {isa = PBXBuildFile; fileRef = CE2D641822653C7500FC7E63 /* spice-server.1.framework */; settings = {ATTRIBUTES = (CodeSignOnCopy, ); }; };
		CE2D93B824AD46670059923A /* gcrypt.20.framework in Embed Libraries */ = {isa = PBXBuildFile; fileRef = CE2D63F322653C7400FC7E63 /* gcrypt.20.framework */; settings = {ATTRIBUTES = (CodeSignOnCopy, ); }; };
		CE2D93B924AD46670059923A /* gstfft-1.0.0.framework in Embed Libraries */ = {isa = PBXBuildFile; fileRef = CE2D640922653C7500FC7E63 /* gstfft-1.0.0.framework */; settings = {ATTRIBUTES = (CodeSignOnCopy, ); }; };
		CE2D93BA24AD46670059923A /* gstpbutils-1.0.0.framework in Embed Libraries */ = {isa = PBXBuildFile; fileRef = CE2D640E22653C7500FC7E63 /* gstpbutils-1.0.0.framework */; settings = {ATTRIBUTES = (CodeSignOnCopy, ); }; };
		CE2D953224AD4F040059923A /* UTMConfigurationExtension.swift in Sources */ = {isa = PBXBuildFile; fileRef = CE2D953124AD4F040059923A /* UTMConfigurationExtension.swift */; };
		CE2D953324AD4F040059923A /* UTMConfigurationExtension.swift in Sources */ = {isa = PBXBuildFile; fileRef = CE2D953124AD4F040059923A /* UTMConfigurationExtension.swift */; };
		CE2D955724AD4F980059923A /* VMConfigDisplayView.swift in Sources */ = {isa = PBXBuildFile; fileRef = CE2D953724AD4F980059923A /* VMConfigDisplayView.swift */; };
		CE2D955824AD4F980059923A /* VMConfigDisplayView.swift in Sources */ = {isa = PBXBuildFile; fileRef = CE2D953724AD4F980059923A /* VMConfigDisplayView.swift */; };
		CE2D955924AD4F980059923A /* VMToolbarModifier.swift in Sources */ = {isa = PBXBuildFile; fileRef = CE2D953824AD4F980059923A /* VMToolbarModifier.swift */; };
		CE2D955A24AD4F980059923A /* VMToolbarModifier.swift in Sources */ = {isa = PBXBuildFile; fileRef = CE2D953824AD4F980059923A /* VMToolbarModifier.swift */; };
		CE2D955B24AD4F980059923A /* VMConfigQEMUView.swift in Sources */ = {isa = PBXBuildFile; fileRef = CE2D953924AD4F980059923A /* VMConfigQEMUView.swift */; };
		CE2D955C24AD4F980059923A /* VMConfigQEMUView.swift in Sources */ = {isa = PBXBuildFile; fileRef = CE2D953924AD4F980059923A /* VMConfigQEMUView.swift */; };
		CE2D955D24AD4F990059923A /* VMConfigSoundView.swift in Sources */ = {isa = PBXBuildFile; fileRef = CE2D953A24AD4F980059923A /* VMConfigSoundView.swift */; };
		CE2D955E24AD4F990059923A /* VMConfigSoundView.swift in Sources */ = {isa = PBXBuildFile; fileRef = CE2D953A24AD4F980059923A /* VMConfigSoundView.swift */; };
		CE2D956224AD4F990059923A /* VMSettingsView.swift in Sources */ = {isa = PBXBuildFile; fileRef = CE2D953D24AD4F980059923A /* VMSettingsView.swift */; };
		CE2D956424AD4F990059923A /* VMConfigNetworkPortForwardView.swift in Sources */ = {isa = PBXBuildFile; fileRef = CE2D953E24AD4F980059923A /* VMConfigNetworkPortForwardView.swift */; };
		CE2D956924AD4F990059923A /* VMPlaceholderView.swift in Sources */ = {isa = PBXBuildFile; fileRef = CE2D954224AD4F980059923A /* VMPlaceholderView.swift */; };
		CE2D956A24AD4F990059923A /* VMPlaceholderView.swift in Sources */ = {isa = PBXBuildFile; fileRef = CE2D954224AD4F980059923A /* VMPlaceholderView.swift */; };
		CE2D956C24AD4F990059923A /* VMCardView.swift in Sources */ = {isa = PBXBuildFile; fileRef = CE2D954324AD4F980059923A /* VMCardView.swift */; };
		CE2D956F24AD4F990059923A /* VMRemovableDrivesView.swift in Sources */ = {isa = PBXBuildFile; fileRef = CE2D954524AD4F980059923A /* VMRemovableDrivesView.swift */; };
		CE2D957024AD4F990059923A /* VMRemovableDrivesView.swift in Sources */ = {isa = PBXBuildFile; fileRef = CE2D954524AD4F980059923A /* VMRemovableDrivesView.swift */; };
		CE2D957124AD4F990059923A /* UTMExtensions.swift in Sources */ = {isa = PBXBuildFile; fileRef = CE2D954624AD4F980059923A /* UTMExtensions.swift */; };
		CE2D957224AD4F990059923A /* UTMExtensions.swift in Sources */ = {isa = PBXBuildFile; fileRef = CE2D954624AD4F980059923A /* UTMExtensions.swift */; };
		CE2D957324AD4F990059923A /* VMConfigSharingView.swift in Sources */ = {isa = PBXBuildFile; fileRef = CE2D954724AD4F980059923A /* VMConfigSharingView.swift */; };
		CE2D957424AD4F990059923A /* VMConfigSharingView.swift in Sources */ = {isa = PBXBuildFile; fileRef = CE2D954724AD4F980059923A /* VMConfigSharingView.swift */; };
		CE2D957524AD4F990059923A /* VMConfigInputView.swift in Sources */ = {isa = PBXBuildFile; fileRef = CE2D954824AD4F980059923A /* VMConfigInputView.swift */; };
		CE2D957624AD4F990059923A /* VMConfigInputView.swift in Sources */ = {isa = PBXBuildFile; fileRef = CE2D954824AD4F980059923A /* VMConfigInputView.swift */; };
		CE2D957724AD4F990059923A /* VMConfigStringPicker.swift in Sources */ = {isa = PBXBuildFile; fileRef = CE2D954924AD4F980059923A /* VMConfigStringPicker.swift */; };
		CE2D957824AD4F990059923A /* VMConfigStringPicker.swift in Sources */ = {isa = PBXBuildFile; fileRef = CE2D954924AD4F980059923A /* VMConfigStringPicker.swift */; };
		CE2D957924AD4F990059923A /* VMDetailsView.swift in Sources */ = {isa = PBXBuildFile; fileRef = CE2D954B24AD4F980059923A /* VMDetailsView.swift */; };
		CE2D957B24AD4F990059923A /* VMSettingsView.swift in Sources */ = {isa = PBXBuildFile; fileRef = CE2D954C24AD4F980059923A /* VMSettingsView.swift */; };
		CE2D957D24AD4F990059923A /* VMConfigNetworkPortForwardView.swift in Sources */ = {isa = PBXBuildFile; fileRef = CE2D954D24AD4F980059923A /* VMConfigNetworkPortForwardView.swift */; };
		CE2D958324AD4F990059923A /* VMConfigNetworkView.swift in Sources */ = {isa = PBXBuildFile; fileRef = CE2D955024AD4F980059923A /* VMConfigNetworkView.swift */; };
		CE2D958424AD4F990059923A /* VMConfigNetworkView.swift in Sources */ = {isa = PBXBuildFile; fileRef = CE2D955024AD4F980059923A /* VMConfigNetworkView.swift */; };
		CE2D958524AD4F990059923A /* VMConfigDrivesView.swift in Sources */ = {isa = PBXBuildFile; fileRef = CE2D955124AD4F980059923A /* VMConfigDrivesView.swift */; };
		CE2D958724AD4F990059923A /* VMConfigPortForwardForm.swift in Sources */ = {isa = PBXBuildFile; fileRef = CE2D955224AD4F980059923A /* VMConfigPortForwardForm.swift */; };
		CE2D958824AD4F990059923A /* VMConfigPortForwardForm.swift in Sources */ = {isa = PBXBuildFile; fileRef = CE2D955224AD4F980059923A /* VMConfigPortForwardForm.swift */; };
		CE2D958924AD4F990059923A /* VMConfigSystemView.swift in Sources */ = {isa = PBXBuildFile; fileRef = CE2D955324AD4F980059923A /* VMConfigSystemView.swift */; };
		CE2D958A24AD4F990059923A /* VMConfigSystemView.swift in Sources */ = {isa = PBXBuildFile; fileRef = CE2D955324AD4F980059923A /* VMConfigSystemView.swift */; };
		CE2D958D24AD4F990059923A /* UTMApp.swift in Sources */ = {isa = PBXBuildFile; fileRef = CE2D955524AD4F980059923A /* UTMApp.swift */; };
		CE2D958E24AD4F990059923A /* UTMApp.swift in Sources */ = {isa = PBXBuildFile; fileRef = CE2D955524AD4F980059923A /* UTMApp.swift */; };
		CE2D958F24AD4FF00059923A /* VMCardView.swift in Sources */ = {isa = PBXBuildFile; fileRef = CE2D954324AD4F980059923A /* VMCardView.swift */; };
		CE2D959024AD50D50059923A /* Localizable.strings in Resources */ = {isa = PBXBuildFile; fileRef = 521F3EFB2414F73800130500 /* Localizable.strings */; };
		CE4698F924C8FBD9008C1BD6 /* Icons in Resources */ = {isa = PBXBuildFile; fileRef = CE4698F824C8FBD9008C1BD6 /* Icons */; };
		CE4698FA24C8FBD9008C1BD6 /* Icons in Resources */ = {isa = PBXBuildFile; fileRef = CE4698F824C8FBD9008C1BD6 /* Icons */; };
		CE4EF2702506DBFD00E9D33B /* VMRemovableDrivesViewController.swift in Sources */ = {isa = PBXBuildFile; fileRef = CE4EF26F2506DBFD00E9D33B /* VMRemovableDrivesViewController.swift */; };
		CE4EF2722506DD7900E9D33B /* VMRemovableDrivesView.xib in Resources */ = {isa = PBXBuildFile; fileRef = CE4EF2712506DD7900E9D33B /* VMRemovableDrivesView.xib */; };
		CE5076DB250AB55D00C26C19 /* VMDisplayMetalViewController+Pencil.m in Sources */ = {isa = PBXBuildFile; fileRef = CE5076DA250AB55D00C26C19 /* VMDisplayMetalViewController+Pencil.m */; };
		CE5451A626AF5F0F008594E5 /* virglrenderer.1.framework in Embed Libraries */ = {isa = PBXBuildFile; fileRef = CE5451A126AF5F0F008594E5 /* virglrenderer.1.framework */; settings = {ATTRIBUTES = (CodeSignOnCopy, RemoveHeadersOnCopy, ); }; };
		CE5451A826AF5F10008594E5 /* epoxy.0.framework in Embed Libraries */ = {isa = PBXBuildFile; fileRef = CE5451A226AF5F0F008594E5 /* epoxy.0.framework */; settings = {ATTRIBUTES = (CodeSignOnCopy, RemoveHeadersOnCopy, ); }; };
		CE5451AA26AF5F10008594E5 /* GLESv2.framework in Embed Libraries */ = {isa = PBXBuildFile; fileRef = CE5451A326AF5F0F008594E5 /* GLESv2.framework */; settings = {ATTRIBUTES = (CodeSignOnCopy, RemoveHeadersOnCopy, ); }; };
		CE5451AC26AF5F10008594E5 /* EGL.framework in Embed Libraries */ = {isa = PBXBuildFile; fileRef = CE5451A426AF5F0F008594E5 /* EGL.framework */; settings = {ATTRIBUTES = (CodeSignOnCopy, RemoveHeadersOnCopy, ); }; };
		CE612AC624D3B50700FA6300 /* VMDisplayWindowController.swift in Sources */ = {isa = PBXBuildFile; fileRef = CE612AC524D3B50700FA6300 /* VMDisplayWindowController.swift */; };
		CE6D21DC2553A6ED001D29C5 /* VMConfirmActionModifier.swift in Sources */ = {isa = PBXBuildFile; fileRef = CE6D21DB2553A6ED001D29C5 /* VMConfirmActionModifier.swift */; };
		CE6D21DD2553A6ED001D29C5 /* VMConfirmActionModifier.swift in Sources */ = {isa = PBXBuildFile; fileRef = CE6D21DB2553A6ED001D29C5 /* VMConfirmActionModifier.swift */; };
		CE772AAC25C8B0F600E4E379 /* ContentView.swift in Sources */ = {isa = PBXBuildFile; fileRef = CE772AAB25C8B0F600E4E379 /* ContentView.swift */; };
		CE772AAD25C8B0F600E4E379 /* ContentView.swift in Sources */ = {isa = PBXBuildFile; fileRef = CE772AAB25C8B0F600E4E379 /* ContentView.swift */; };
		CE772AB325C8B7B500E4E379 /* VMCommands.swift in Sources */ = {isa = PBXBuildFile; fileRef = CE772AB225C8B7B500E4E379 /* VMCommands.swift */; };
		CE772AB425C8B7B500E4E379 /* VMCommands.swift in Sources */ = {isa = PBXBuildFile; fileRef = CE772AB225C8B7B500E4E379 /* VMCommands.swift */; };
		CE7D972C24B2B17D0080CB69 /* BusyOverlay.swift in Sources */ = {isa = PBXBuildFile; fileRef = CE7D972B24B2B17D0080CB69 /* BusyOverlay.swift */; };
		CE8813D324CD230300532628 /* ActivityView.swift in Sources */ = {isa = PBXBuildFile; fileRef = CE8813D224CD230300532628 /* ActivityView.swift */; };
		CE8813D524CD265700532628 /* VMShareFileModifier.swift in Sources */ = {isa = PBXBuildFile; fileRef = CE8813D424CD265700532628 /* VMShareFileModifier.swift */; };
		CE8813D624CD265700532628 /* VMShareFileModifier.swift in Sources */ = {isa = PBXBuildFile; fileRef = CE8813D424CD265700532628 /* VMShareFileModifier.swift */; };
		CE8813DB24D1290600532628 /* UTMConfiguration+ConstantsGenerated.m in Sources */ = {isa = PBXBuildFile; fileRef = CE8813D924D1290600532628 /* UTMConfiguration+ConstantsGenerated.m */; };
		CE8813DC24D1290600532628 /* UTMConfiguration+ConstantsGenerated.m in Sources */ = {isa = PBXBuildFile; fileRef = CE8813D924D1290600532628 /* UTMConfiguration+ConstantsGenerated.m */; };
		CE900B9E25FC2869007533FD /* CSUSBManager.m in Sources */ = {isa = PBXBuildFile; fileRef = CE900B9D25FC2869007533FD /* CSUSBManager.m */; };
		CE900B9F25FC2869007533FD /* CSUSBManager.m in Sources */ = {isa = PBXBuildFile; fileRef = CE900B9D25FC2869007533FD /* CSUSBManager.m */; };
		CE900BAF25FC3E65007533FD /* CSUSBDevice.m in Sources */ = {isa = PBXBuildFile; fileRef = CE900BAE25FC3E65007533FD /* CSUSBDevice.m */; };
		CE900BB025FC3E65007533FD /* CSUSBDevice.m in Sources */ = {isa = PBXBuildFile; fileRef = CE900BAE25FC3E65007533FD /* CSUSBDevice.m */; };
		CE93758924B930270074066F /* BusyOverlay.swift in Sources */ = {isa = PBXBuildFile; fileRef = CE7D972B24B2B17D0080CB69 /* BusyOverlay.swift */; };
		CE93759024BA74510074066F /* ToolbarTabViewController.swift in Sources */ = {isa = PBXBuildFile; fileRef = CE93758F24BA74510074066F /* ToolbarTabViewController.swift */; };
		CE93759224BA775C0074066F /* ToolbarTabView.swift in Sources */ = {isa = PBXBuildFile; fileRef = CE93759124BA775C0074066F /* ToolbarTabView.swift */; };
		CE93759624BB7EA00074066F /* UTMTabViewController.swift in Sources */ = {isa = PBXBuildFile; fileRef = CE93759524BB7E9F0074066F /* UTMTabViewController.swift */; };
		CE93759924BB821F0074066F /* IQKeyboardManagerSwift in Frameworks */ = {isa = PBXBuildFile; productRef = CE93759824BB821F0074066F /* IQKeyboardManagerSwift */; };
		CE9375A124BBDDD10074066F /* VMConfigDriveDetailsView.swift in Sources */ = {isa = PBXBuildFile; fileRef = CE9375A024BBDDD10074066F /* VMConfigDriveDetailsView.swift */; };
		CE9375A224BBDDD10074066F /* VMConfigDriveDetailsView.swift in Sources */ = {isa = PBXBuildFile; fileRef = CE9375A024BBDDD10074066F /* VMConfigDriveDetailsView.swift */; };
		CE9375A324BBDE770074066F /* VMConfigDrivesView.swift in Sources */ = {isa = PBXBuildFile; fileRef = CE93759E24BBDD6A0074066F /* VMConfigDrivesView.swift */; };
		CE9A353426533A52005077CF /* JailbreakInterposer.framework in Frameworks */ = {isa = PBXBuildFile; fileRef = CE9A352D26533A51005077CF /* JailbreakInterposer.framework */; };
		CE9A353526533A52005077CF /* JailbreakInterposer.framework in Embed Libraries */ = {isa = PBXBuildFile; fileRef = CE9A352D26533A51005077CF /* JailbreakInterposer.framework */; settings = {ATTRIBUTES = (CodeSignOnCopy, RemoveHeadersOnCopy, ); }; };
		CE9A354026533AE6005077CF /* JailbreakInterposer.c in Sources */ = {isa = PBXBuildFile; fileRef = CE9A353F26533AE6005077CF /* JailbreakInterposer.c */; };
		CEA45E25263519B5002FA97D /* VMDisplayMetalViewController+Pointer.h in Sources */ = {isa = PBXBuildFile; fileRef = 83FBDD53242FA71900D2C5D7 /* VMDisplayMetalViewController+Pointer.h */; };
		CEA45E26263519B5002FA97D /* qapi-types-rocker.c in Sources */ = {isa = PBXBuildFile; fileRef = CE23C14D23FCEC09001177D6 /* qapi-types-rocker.c */; };
		CEA45E27263519B5002FA97D /* VMRemovableDrivesView.swift in Sources */ = {isa = PBXBuildFile; fileRef = CE2D954524AD4F980059923A /* VMRemovableDrivesView.swift */; };
		CEA45E28263519B5002FA97D /* qapi-commands-crypto.c in Sources */ = {isa = PBXBuildFile; fileRef = CE23C0AE23FCEC01001177D6 /* qapi-commands-crypto.c */; };
		CEA45E29263519B5002FA97D /* qapi-visit-block-export.c in Sources */ = {isa = PBXBuildFile; fileRef = 2CE8EB082572E173000E2EBB /* qapi-visit-block-export.c */; };
		CEA45E2A263519B5002FA97D /* qapi-events-char.c in Sources */ = {isa = PBXBuildFile; fileRef = CE23C12723FCEC07001177D6 /* qapi-events-char.c */; };
		CEA45E2B263519B5002FA97D /* qapi-events-error.c in Sources */ = {isa = PBXBuildFile; fileRef = CE23C0F023FCEC04001177D6 /* qapi-events-error.c */; };
		CEA45E2C263519B5002FA97D /* qapi-visit-block.c in Sources */ = {isa = PBXBuildFile; fileRef = CE23C0A723FCEC01001177D6 /* qapi-visit-block.c */; };
		CEA45E2D263519B5002FA97D /* StaticDataTableViewController.m in Sources */ = {isa = PBXBuildFile; fileRef = CEDC1DF12260EE4B008D9A6D /* StaticDataTableViewController.m */; };
		CEA45E2E263519B5002FA97D /* qapi-events-misc.c in Sources */ = {isa = PBXBuildFile; fileRef = CE23C11B23FCEC07001177D6 /* qapi-events-misc.c */; };
		CEA45E2F263519B5002FA97D /* VMConfigSystemArgumentsViewController.m in Sources */ = {isa = PBXBuildFile; fileRef = 423BCE65240F6A80001989AC /* VMConfigSystemArgumentsViewController.m */; };
		CEA45E30263519B5002FA97D /* WKWebView+Workarounds.m in Sources */ = {isa = PBXBuildFile; fileRef = E2B0F9D12426E5510065DFBE /* WKWebView+Workarounds.m */; };
		CEA45E31263519B5002FA97D /* qapi-visit-crypto.c in Sources */ = {isa = PBXBuildFile; fileRef = CE23C0C223FCEC02001177D6 /* qapi-visit-crypto.c */; };
		CEA45E32263519B5002FA97D /* qapi-visit-tpm.c in Sources */ = {isa = PBXBuildFile; fileRef = CE23C07F23FCEBFF001177D6 /* qapi-visit-tpm.c */; };
		CEA45E34263519B5002FA97D /* UTMConfiguration+Defaults.m in Sources */ = {isa = PBXBuildFile; fileRef = 2CE8EB40257811E8000E2EBB /* UTMConfiguration+Defaults.m */; };
		CEA45E35263519B5002FA97D /* qapi-visit-trace.c in Sources */ = {isa = PBXBuildFile; fileRef = CE23C0E523FCEC04001177D6 /* qapi-visit-trace.c */; };
		CEA45E36263519B5002FA97D /* qapi-events-rocker.c in Sources */ = {isa = PBXBuildFile; fileRef = CE23C15923FCEC0A001177D6 /* qapi-events-rocker.c */; };
		CEA45E37263519B5002FA97D /* ContentView.swift in Sources */ = {isa = PBXBuildFile; fileRef = CE772AAB25C8B0F600E4E379 /* ContentView.swift */; };
		CEA45E38263519B5002FA97D /* VMConfigSoundViewController.m in Sources */ = {isa = PBXBuildFile; fileRef = CE74C284225D88ED004E4FF1 /* VMConfigSoundViewController.m */; };
		CEA45E39263519B5002FA97D /* qapi-visit-qom.c in Sources */ = {isa = PBXBuildFile; fileRef = CE23C0E423FCEC04001177D6 /* qapi-visit-qom.c */; };
		CEA45E3A263519B5002FA97D /* UTMConfiguration+System.m in Sources */ = {isa = PBXBuildFile; fileRef = CE5425332437C22A00E520F7 /* UTMConfiguration+System.m */; };
		CEA45E3C263519B5002FA97D /* qapi-types-job.c in Sources */ = {isa = PBXBuildFile; fileRef = CE23C13123FCEC08001177D6 /* qapi-types-job.c */; };
		CEA45E3D263519B5002FA97D /* VMConfigNetworkingViewController.m in Sources */ = {isa = PBXBuildFile; fileRef = CE74C276225D88EC004E4FF1 /* VMConfigNetworkingViewController.m */; };
		CEA45E3E263519B5002FA97D /* UTMPortAllocator.m in Sources */ = {isa = PBXBuildFile; fileRef = CEF83ED224FDEA9400557D15 /* UTMPortAllocator.m */; };
		CEA45E3F263519B5002FA97D /* UTMQemu.m in Sources */ = {isa = PBXBuildFile; fileRef = CE9D197B226542FE00355E14 /* UTMQemu.m */; };
		CEA45E40263519B5002FA97D /* qapi-visit-machine.c in Sources */ = {isa = PBXBuildFile; fileRef = CE23C10D23FCEC06001177D6 /* qapi-visit-machine.c */; };
		CEA45E41263519B5002FA97D /* CSSession.m in Sources */ = {isa = PBXBuildFile; fileRef = CE5425392439334400E520F7 /* CSSession.m */; };
		CEA45E42263519B5002FA97D /* qapi-commands-machine-target.c in Sources */ = {isa = PBXBuildFile; fileRef = CE23C0DB23FCEC03001177D6 /* qapi-commands-machine-target.c */; };
		CEA45E43263519B5002FA97D /* UTMConfigurationPortForward.m in Sources */ = {isa = PBXBuildFile; fileRef = CE54252D2436E48D00E520F7 /* UTMConfigurationPortForward.m */; };
		CEA45E44263519B5002FA97D /* qapi-events.c in Sources */ = {isa = PBXBuildFile; fileRef = CE23C14023FCEC09001177D6 /* qapi-events.c */; };
		CEA45E45263519B5002FA97D /* qapi-events-introspect.c in Sources */ = {isa = PBXBuildFile; fileRef = CE23C0B423FCEC01001177D6 /* qapi-events-introspect.c */; };
		CEA45E46263519B5002FA97D /* qapi-events-audio.c in Sources */ = {isa = PBXBuildFile; fileRef = CE23C13E23FCEC08001177D6 /* qapi-events-audio.c */; };
		CEA45E47263519B5002FA97D /* qapi-events-ui.c in Sources */ = {isa = PBXBuildFile; fileRef = CE23C12623FCEC07001177D6 /* qapi-events-ui.c */; };
		CEA45E48263519B5002FA97D /* qapi-visit-misc.c in Sources */ = {isa = PBXBuildFile; fileRef = CE23C10423FCEC05001177D6 /* qapi-visit-misc.c */; };
		CEA45E49263519B5002FA97D /* VMConfigDisplayViewController.m in Sources */ = {isa = PBXBuildFile; fileRef = CE74C27D225D88EC004E4FF1 /* VMConfigDisplayViewController.m */; };
		CEA45E4A263519B5002FA97D /* qapi-commands-block.c in Sources */ = {isa = PBXBuildFile; fileRef = CE23C0E723FCEC04001177D6 /* qapi-commands-block.c */; };
		CEA45E4B263519B5002FA97D /* BusyOverlay.swift in Sources */ = {isa = PBXBuildFile; fileRef = CE7D972B24B2B17D0080CB69 /* BusyOverlay.swift */; };
		CEA45E4C263519B5002FA97D /* qapi-visit-machine-target.c in Sources */ = {isa = PBXBuildFile; fileRef = CE23C11123FCEC06001177D6 /* qapi-visit-machine-target.c */; };
		CEA45E4D263519B5002FA97D /* qapi-visit-qdev.c in Sources */ = {isa = PBXBuildFile; fileRef = CE23C10923FCEC06001177D6 /* qapi-visit-qdev.c */; };
		CEA45E4E263519B5002FA97D /* VMConfigDisplayView.swift in Sources */ = {isa = PBXBuildFile; fileRef = CE2D953724AD4F980059923A /* VMConfigDisplayView.swift */; };
		CEA45E4F263519B5002FA97D /* qapi-visit-core.c in Sources */ = {isa = PBXBuildFile; fileRef = CECC764F2273A7D50059B955 /* qapi-visit-core.c */; };
		CEA45E50263519B5002FA97D /* qapi-visit-rdma.c in Sources */ = {isa = PBXBuildFile; fileRef = CE23C13623FCEC08001177D6 /* qapi-visit-rdma.c */; };
		CEA45E51263519B5002FA97D /* qapi-types-trace.c in Sources */ = {isa = PBXBuildFile; fileRef = CE23C11523FCEC06001177D6 /* qapi-types-trace.c */; };
		CEA45E52263519B5002FA97D /* UTMConfiguration+Miscellaneous.m in Sources */ = {isa = PBXBuildFile; fileRef = CEE0421124418F2E0001680F /* UTMConfiguration+Miscellaneous.m */; };
		CEA45E53263519B5002FA97D /* UTMDataExtension.swift in Sources */ = {isa = PBXBuildFile; fileRef = CEBBF1A424B56A2900C15049 /* UTMDataExtension.swift */; };
		CEA45E54263519B5002FA97D /* qapi-types-migration.c in Sources */ = {isa = PBXBuildFile; fileRef = CE23C0CB23FCEC02001177D6 /* qapi-types-migration.c */; };
		CEA45E55263519B5002FA97D /* qapi-types-net.c in Sources */ = {isa = PBXBuildFile; fileRef = CE23C0B523FCEC02001177D6 /* qapi-types-net.c */; };
		CEA45E56263519B5002FA97D /* qapi-types-rdma.c in Sources */ = {isa = PBXBuildFile; fileRef = CE23C13023FCEC08001177D6 /* qapi-types-rdma.c */; };
		CEA45E57263519B5002FA97D /* ImagePicker.swift in Sources */ = {isa = PBXBuildFile; fileRef = CED814EE24C7EB760042F0F1 /* ImagePicker.swift */; };
		CEA45E58263519B5002FA97D /* qapi-commands-rocker.c in Sources */ = {isa = PBXBuildFile; fileRef = CE23C08123FCEBFF001177D6 /* qapi-commands-rocker.c */; };
		CEA45E59263519B5002FA97D /* gst_ios_init.m in Sources */ = {isa = PBXBuildFile; fileRef = CEFE75D9228933DE0050ABCC /* gst_ios_init.m */; };
		CEA45E5A263519B5002FA97D /* VMConfigSystemView.swift in Sources */ = {isa = PBXBuildFile; fileRef = CE2D955324AD4F980059923A /* VMConfigSystemView.swift */; };
		CEA45E5B263519B5002FA97D /* VMShareFileModifier.swift in Sources */ = {isa = PBXBuildFile; fileRef = CE8813D424CD265700532628 /* VMShareFileModifier.swift */; };
		CEA45E5C263519B5002FA97D /* cf-input-visitor.c in Sources */ = {isa = PBXBuildFile; fileRef = CECC764C2273A7D50059B955 /* cf-input-visitor.c */; };
		CEA45E5D263519B5002FA97D /* qapi-commands-char.c in Sources */ = {isa = PBXBuildFile; fileRef = CE23C08623FCEBFF001177D6 /* qapi-commands-char.c */; };
		CEA45E5E263519B5002FA97D /* qapi-visit-migration.c in Sources */ = {isa = PBXBuildFile; fileRef = CE23C0CE23FCEC03001177D6 /* qapi-visit-migration.c */; };
		CEA45E5F263519B5002FA97D /* qapi-commands-error.c in Sources */ = {isa = PBXBuildFile; fileRef = CE23C0FC23FCEC05001177D6 /* qapi-commands-error.c */; };
		CEA45E60263519B5002FA97D /* UTMJSONStream.m in Sources */ = {isa = PBXBuildFile; fileRef = CE36B26922763F28004A1435 /* UTMJSONStream.m */; };
		CEA45E61263519B5002FA97D /* VMConfigNetworkView.swift in Sources */ = {isa = PBXBuildFile; fileRef = CE2D955024AD4F980059923A /* VMConfigNetworkView.swift */; };
		CEA45E62263519B5002FA97D /* qapi-commands-sockets.c in Sources */ = {isa = PBXBuildFile; fileRef = CE23C0BD23FCEC02001177D6 /* qapi-commands-sockets.c */; };
		CEA45E63263519B5002FA97D /* UTMViewState.m in Sources */ = {isa = PBXBuildFile; fileRef = CE6EDCDE241C4A6800A719DC /* UTMViewState.m */; };
		CEA45E64263519B5002FA97D /* UTMLoggingSwift.swift in Sources */ = {isa = PBXBuildFile; fileRef = CE020BAA24AEE00000B44AB6 /* UTMLoggingSwift.swift */; };
		CEA45E65263519B5002FA97D /* UTMApp.swift in Sources */ = {isa = PBXBuildFile; fileRef = CE2D955524AD4F980059923A /* UTMApp.swift */; };
		CEA45E66263519B5002FA97D /* qapi-visit-acpi.c in Sources */ = {isa = PBXBuildFile; fileRef = 2CE8EB032572E166000E2EBB /* qapi-visit-acpi.c */; };
		CEA45E67263519B5002FA97D /* CSMain.m in Sources */ = {isa = PBXBuildFile; fileRef = CE26FC24226EBC5A0090BE9B /* CSMain.m */; };
		CEA45E68263519B5002FA97D /* UTMConfiguration+Constants.m in Sources */ = {isa = PBXBuildFile; fileRef = CE5425362437DDE900E520F7 /* UTMConfiguration+Constants.m */; };
		CEA45E69263519B5002FA97D /* VMConfigQEMUView.swift in Sources */ = {isa = PBXBuildFile; fileRef = CE2D953924AD4F980059923A /* VMConfigQEMUView.swift */; };
		CEA45E6A263519B5002FA97D /* VMDisplayMetalViewController+Touch.m in Sources */ = {isa = PBXBuildFile; fileRef = CE056CA5242454100004B68A /* VMDisplayMetalViewController+Touch.m */; };
		CEA45E6B263519B5002FA97D /* UTMConfiguration+Display.m in Sources */ = {isa = PBXBuildFile; fileRef = CEE0420B244117040001680F /* UTMConfiguration+Display.m */; };
		CEA45E6C263519B5002FA97D /* UTMVirtualMachineExtension.swift in Sources */ = {isa = PBXBuildFile; fileRef = CE020BB524B14F8400B44AB6 /* UTMVirtualMachineExtension.swift */; };
		CEA45E6D263519B5002FA97D /* qapi-visit-block-core.c in Sources */ = {isa = PBXBuildFile; fileRef = CE23C0E023FCEC04001177D6 /* qapi-visit-block-core.c */; };
		CEA45E6E263519B5002FA97D /* VMConfigTogglePickerCell.m in Sources */ = {isa = PBXBuildFile; fileRef = CEBCAF592435468600C2B423 /* VMConfigTogglePickerCell.m */; };
		CEA45E6F263519B5002FA97D /* VMConfigInfoView.swift in Sources */ = {isa = PBXBuildFile; fileRef = CED814EB24C7C2850042F0F1 /* VMConfigInfoView.swift */; };
		CEA45E70263519B5002FA97D /* qapi-util.c in Sources */ = {isa = PBXBuildFile; fileRef = CECC764E2273A7D50059B955 /* qapi-util.c */; };
		CEA45E71263519B5002FA97D /* qapi-commands-job.c in Sources */ = {isa = PBXBuildFile; fileRef = CE23C15723FCEC0A001177D6 /* qapi-commands-job.c */; };
		CEA45E72263519B5002FA97D /* VMKeyboardView.m in Sources */ = {isa = PBXBuildFile; fileRef = CE4507D1226A5BE200A28D22 /* VMKeyboardView.m */; };
		CEA45E73263519B5002FA97D /* qapi-commands-net.c in Sources */ = {isa = PBXBuildFile; fileRef = CE23C08F23FCEC00001177D6 /* qapi-commands-net.c */; };
		CEA45E74263519B5002FA97D /* qapi-types-common.c in Sources */ = {isa = PBXBuildFile; fileRef = CE23C0C623FCEC02001177D6 /* qapi-types-common.c */; };
		CEA45E75263519B5002FA97D /* qapi-types-transaction.c in Sources */ = {isa = PBXBuildFile; fileRef = CE23C13423FCEC08001177D6 /* qapi-types-transaction.c */; };
		CEA45E76263519B5002FA97D /* VMConfigViewController.m in Sources */ = {isa = PBXBuildFile; fileRef = CE31C24A225EA37400A965DD /* VMConfigViewController.m */; };
		CEA45E77263519B5002FA97D /* UTMVirtualMachine+Terminal.m in Sources */ = {isa = PBXBuildFile; fileRef = CEF83ECB24FB382B00557D15 /* UTMVirtualMachine+Terminal.m */; };
		CEA45E78263519B5002FA97D /* VMConfigInputViewController.m in Sources */ = {isa = PBXBuildFile; fileRef = CE74C27F225D88EC004E4FF1 /* VMConfigInputViewController.m */; };
		CEA45E79263519B5002FA97D /* VMRemovableDrivesViewController.swift in Sources */ = {isa = PBXBuildFile; fileRef = CE4EF26F2506DBFD00E9D33B /* VMRemovableDrivesViewController.swift */; };
		CEA45E7A263519B5002FA97D /* UTMSpiceIO.m in Sources */ = {isa = PBXBuildFile; fileRef = E2D64BC8241DB24B0034E0C6 /* UTMSpiceIO.m */; };
		CEA45E7B263519B5002FA97D /* qapi-events-machine-target.c in Sources */ = {isa = PBXBuildFile; fileRef = CE23C13D23FCEC08001177D6 /* qapi-events-machine-target.c */; };
		CEA45E7C263519B5002FA97D /* qapi-types-misc.c in Sources */ = {isa = PBXBuildFile; fileRef = CE23C12823FCEC07001177D6 /* qapi-types-misc.c */; };
		CEA45E7D263519B5002FA97D /* qapi-commands-qom.c in Sources */ = {isa = PBXBuildFile; fileRef = CE23C15523FCEC0A001177D6 /* qapi-commands-qom.c */; };
		CEA45E7E263519B5002FA97D /* VMConfigDrivesView.swift in Sources */ = {isa = PBXBuildFile; fileRef = CE2D955124AD4F980059923A /* VMConfigDrivesView.swift */; };
		CEA45E7F263519B5002FA97D /* qapi-visit-rocker.c in Sources */ = {isa = PBXBuildFile; fileRef = CE23C0F723FCEC05001177D6 /* qapi-visit-rocker.c */; };
		CEA45E80263519B5002FA97D /* qapi-visit-net.c in Sources */ = {isa = PBXBuildFile; fileRef = CE23C08A23FCEC00001177D6 /* qapi-visit-net.c */; };
		CEA45E81263519B5002FA97D /* VMDriveImage.swift in Sources */ = {isa = PBXBuildFile; fileRef = CEFC6CDC24C25697003F6962 /* VMDriveImage.swift */; };
		CEA45E82263519B5002FA97D /* VMConfigDirectoryPickerViewController.m in Sources */ = {isa = PBXBuildFile; fileRef = CE20FAE42444FC6E0059AE11 /* VMConfigDirectoryPickerViewController.m */; };
		CEA45E83263519B5002FA97D /* UTMConfiguration+ConstantsGenerated.m in Sources */ = {isa = PBXBuildFile; fileRef = CE8813D924D1290600532628 /* UTMConfiguration+ConstantsGenerated.m */; };
		CEA45E84263519B5002FA97D /* qapi-events-net.c in Sources */ = {isa = PBXBuildFile; fileRef = CE23C10123FCEC05001177D6 /* qapi-events-net.c */; };
		CEA45E85263519B5002FA97D /* qapi-visit-run-state.c in Sources */ = {isa = PBXBuildFile; fileRef = CE23C0F523FCEC05001177D6 /* qapi-visit-run-state.c */; };
		CEA45E86263519B5002FA97D /* VMConfigDriveCreateView.swift in Sources */ = {isa = PBXBuildFile; fileRef = CED814E824C79F070042F0F1 /* VMConfigDriveCreateView.swift */; };
		CEA45E87263519B5002FA97D /* qapi-commands-tpm.c in Sources */ = {isa = PBXBuildFile; fileRef = CE23C0BF23FCEC02001177D6 /* qapi-commands-tpm.c */; };
		CEA45E88263519B5002FA97D /* qapi-visit-common.c in Sources */ = {isa = PBXBuildFile; fileRef = CE23C10223FCEC05001177D6 /* qapi-visit-common.c */; };
		CEA45E89263519B5002FA97D /* UTMVirtualMachine+Drives.m in Sources */ = {isa = PBXBuildFile; fileRef = CEF83EBD24F9C3BF00557D15 /* UTMVirtualMachine+Drives.m */; };
		CEA45E8A263519B5002FA97D /* qapi-events-trace.c in Sources */ = {isa = PBXBuildFile; fileRef = CE23C08923FCEBFF001177D6 /* qapi-events-trace.c */; };
		CEA45E8B263519B5002FA97D /* UTMQcow2.c in Sources */ = {isa = PBXBuildFile; fileRef = 2C6D9E132571AFE5003298E6 /* UTMQcow2.c */; };
		CEA45E8C263519B5002FA97D /* qapi-types-block-export.c in Sources */ = {isa = PBXBuildFile; fileRef = 2CE8EAFC2572E14C000E2EBB /* qapi-types-block-export.c */; };
		CEA45E8D263519B5002FA97D /* qapi-events-qdev.c in Sources */ = {isa = PBXBuildFile; fileRef = CE23C09E23FCEC00001177D6 /* qapi-events-qdev.c */; };
		CEA45E8E263519B5002FA97D /* CSSession+Sharing.m in Sources */ = {isa = PBXBuildFile; fileRef = CEBE02632588494100B9BCA8 /* CSSession+Sharing.m */; };
		CEA45E8F263519B5002FA97D /* VMContextMenuModifier.swift in Sources */ = {isa = PBXBuildFile; fileRef = 2C33B3A82566C9B100A954A6 /* VMContextMenuModifier.swift */; };
		CEA45E90263519B5002FA97D /* VMListViewController.m in Sources */ = {isa = PBXBuildFile; fileRef = CE550BD0225947990063E575 /* VMListViewController.m */; };
		CEA45E91263519B5002FA97D /* VMDisplayMetalViewController+Pencil.m in Sources */ = {isa = PBXBuildFile; fileRef = CE5076DA250AB55D00C26C19 /* VMDisplayMetalViewController+Pencil.m */; };
		CEA45E92263519B5002FA97D /* qapi-events-dump.c in Sources */ = {isa = PBXBuildFile; fileRef = CE23C0D323FCEC03001177D6 /* qapi-events-dump.c */; };
		CEA45E93263519B5002FA97D /* qapi-types-tpm.c in Sources */ = {isa = PBXBuildFile; fileRef = CE23C0DC23FCEC03001177D6 /* qapi-types-tpm.c */; };
		CEA45E94263519B5002FA97D /* UTMConfiguration+Drives.m in Sources */ = {isa = PBXBuildFile; fileRef = CE5425302437C09C00E520F7 /* UTMConfiguration+Drives.m */; };
		CEA45E95263519B5002FA97D /* qapi-visit-char.c in Sources */ = {isa = PBXBuildFile; fileRef = CE23C0E923FCEC04001177D6 /* qapi-visit-char.c */; };
		CEA45E96263519B5002FA97D /* qapi-types-error.c in Sources */ = {isa = PBXBuildFile; fileRef = CE23C11223FCEC06001177D6 /* qapi-types-error.c */; };
		CEA45E97263519B5002FA97D /* qapi-commands-authz.c in Sources */ = {isa = PBXBuildFile; fileRef = CE23C0A423FCEC01001177D6 /* qapi-commands-authz.c */; };
		CEA45E98263519B5002FA97D /* VMDisplayTerminalViewController+Keyboard.m in Sources */ = {isa = PBXBuildFile; fileRef = CEC05DF82464B93900DA82B2 /* VMDisplayTerminalViewController+Keyboard.m */; };
		CEA45E99263519B5002FA97D /* UIViewController+Extensions.m in Sources */ = {isa = PBXBuildFile; fileRef = E2151A58241451120008E6AC /* UIViewController+Extensions.m */; };
		CEA45E9A263519B5002FA97D /* VMConfigDriveDetailViewController.m in Sources */ = {isa = PBXBuildFile; fileRef = CE74C27E225D88EC004E4FF1 /* VMConfigDriveDetailViewController.m */; };
		CEA45E9B263519B5002FA97D /* qapi-types.c in Sources */ = {isa = PBXBuildFile; fileRef = CE23C0B623FCEC02001177D6 /* qapi-types.c */; };
		CEA45E9C263519B5002FA97D /* VMConfigExistingViewController.m in Sources */ = {isa = PBXBuildFile; fileRef = CE5E4957225C5A4400148CEF /* VMConfigExistingViewController.m */; };
		CEA45E9D263519B5002FA97D /* qapi-events-sockets.c in Sources */ = {isa = PBXBuildFile; fileRef = CE23C0AF23FCEC01001177D6 /* qapi-events-sockets.c */; };
		CEA45E9E263519B5002FA97D /* qapi-visit-sockets.c in Sources */ = {isa = PBXBuildFile; fileRef = CE23C10623FCEC05001177D6 /* qapi-visit-sockets.c */; };
		CEA45E9F263519B5002FA97D /* qapi-events-misc-target.c in Sources */ = {isa = PBXBuildFile; fileRef = CE23C0C723FCEC02001177D6 /* qapi-events-misc-target.c */; };
		CEA45EA0263519B5002FA97D /* qapi-commands-common.c in Sources */ = {isa = PBXBuildFile; fileRef = CE23C10823FCEC06001177D6 /* qapi-commands-common.c */; };
		CEA45EA1263519B5002FA97D /* qapi-types-run-state.c in Sources */ = {isa = PBXBuildFile; fileRef = CE23C08523FCEBFF001177D6 /* qapi-types-run-state.c */; };
		CEA45EA2263519B5002FA97D /* qapi-commands-machine.c in Sources */ = {isa = PBXBuildFile; fileRef = CE23C13223FCEC08001177D6 /* qapi-commands-machine.c */; };
		CEA45EA3263519B5002FA97D /* VMConfigSharingView.swift in Sources */ = {isa = PBXBuildFile; fileRef = CE2D954724AD4F980059923A /* VMConfigSharingView.swift */; };
		CEA45EA4263519B5002FA97D /* qapi-commands-misc-target.c in Sources */ = {isa = PBXBuildFile; fileRef = CE23C13C23FCEC08001177D6 /* qapi-commands-misc-target.c */; };
		CEA45EA5263519B5002FA97D /* VMConfigInputView.swift in Sources */ = {isa = PBXBuildFile; fileRef = CE2D954824AD4F980059923A /* VMConfigInputView.swift */; };
		CEA45EA6263519B5002FA97D /* UTMDrive.m in Sources */ = {isa = PBXBuildFile; fileRef = CEF83EC124F9C9E100557D15 /* UTMDrive.m */; };
		CEA45EA7263519B5002FA97D /* qapi-events-block-export.c in Sources */ = {isa = PBXBuildFile; fileRef = 2CE8EAEC2572E0C2000E2EBB /* qapi-events-block-export.c */; };
		CEA45EA8263519B5002FA97D /* VMDisplayMetalViewController+Gamepad.m in Sources */ = {isa = PBXBuildFile; fileRef = 5286EC8F2437488E007E6CBC /* VMDisplayMetalViewController+Gamepad.m */; };
		CEA45EA9263519B5002FA97D /* qapi-visit-introspect.c in Sources */ = {isa = PBXBuildFile; fileRef = CE23C0E223FCEC04001177D6 /* qapi-visit-introspect.c */; };
		CEA45EAA263519B5002FA97D /* qapi-commands-qdev.c in Sources */ = {isa = PBXBuildFile; fileRef = CE23C11F23FCEC07001177D6 /* qapi-commands-qdev.c */; };
		CEA45EAB263519B5002FA97D /* qapi-types-introspect.c in Sources */ = {isa = PBXBuildFile; fileRef = CE23C0F923FCEC05001177D6 /* qapi-types-introspect.c */; };
		CEA45EAC263519B5002FA97D /* qapi-types-machine.c in Sources */ = {isa = PBXBuildFile; fileRef = CE23C15823FCEC0A001177D6 /* qapi-types-machine.c */; };
		CEA45EAD263519B5002FA97D /* qapi-commands-transaction.c in Sources */ = {isa = PBXBuildFile; fileRef = CE23C10B23FCEC06001177D6 /* qapi-commands-transaction.c */; };
		CEA45EAE263519B5002FA97D /* UTMVirtualMachine.m in Sources */ = {isa = PBXBuildFile; fileRef = CE5F165B2261395000F3D56B /* UTMVirtualMachine.m */; };
		CEA45EAF263519B5002FA97D /* qapi-events-qom.c in Sources */ = {isa = PBXBuildFile; fileRef = CE23C0A823FCEC01001177D6 /* qapi-events-qom.c */; };
		CEA45EB0263519B5002FA97D /* qapi-commands-migration.c in Sources */ = {isa = PBXBuildFile; fileRef = CE23C09B23FCEC00001177D6 /* qapi-commands-migration.c */; };
		CEA45EB1263519B5002FA97D /* qapi-visit-misc-target.c in Sources */ = {isa = PBXBuildFile; fileRef = CE23C14223FCEC09001177D6 /* qapi-visit-misc-target.c */; };
		CEA45EB2263519B5002FA97D /* qapi-visit-ui.c in Sources */ = {isa = PBXBuildFile; fileRef = CE23C0B723FCEC02001177D6 /* qapi-visit-ui.c */; };
		CEA45EB3263519B5002FA97D /* UTMLogging.m in Sources */ = {isa = PBXBuildFile; fileRef = CE6EDCE1241DA0E900A719DC /* UTMLogging.m */; };
		CEA45EB4263519B5002FA97D /* qapi-commands-trace.c in Sources */ = {isa = PBXBuildFile; fileRef = CE23C11023FCEC06001177D6 /* qapi-commands-trace.c */; };
		CEA45EB5263519B5002FA97D /* qapi-types-acpi.c in Sources */ = {isa = PBXBuildFile; fileRef = 2CE8EAF72572E130000E2EBB /* qapi-types-acpi.c */; };
		CEA45EB6263519B5002FA97D /* VMConfigDrivePickerViewController.m in Sources */ = {isa = PBXBuildFile; fileRef = CE2C67D7227F6F1200AEF1D0 /* VMConfigDrivePickerViewController.m */; };
		CEA45EB7263519B5002FA97D /* VMToolbarModifier.swift in Sources */ = {isa = PBXBuildFile; fileRef = CE2D953824AD4F980059923A /* VMToolbarModifier.swift */; };
		CEA45EB8263519B5002FA97D /* qapi-visit.c in Sources */ = {isa = PBXBuildFile; fileRef = CE23C13523FCEC08001177D6 /* qapi-visit.c */; };
		CEA45EB9263519B5002FA97D /* VMCursor.m in Sources */ = {isa = PBXBuildFile; fileRef = CE3ADD692411C661002D6A5F /* VMCursor.m */; };
		CEA45EBA263519B5002FA97D /* VMConfigDriveDetailsView.swift in Sources */ = {isa = PBXBuildFile; fileRef = CE9375A024BBDDD10074066F /* VMConfigDriveDetailsView.swift */; };
		CEA45EBB263519B5002FA97D /* CSDisplayMetal.m in Sources */ = {isa = PBXBuildFile; fileRef = CE4AA1482263B24F002E4A54 /* CSDisplayMetal.m */; };
		CEA45EBC263519B5002FA97D /* qapi-events-tpm.c in Sources */ = {isa = PBXBuildFile; fileRef = CE23C13923FCEC08001177D6 /* qapi-events-tpm.c */; };
		CEA45EBD263519B5002FA97D /* UTMQemuSystem.m in Sources */ = {isa = PBXBuildFile; fileRef = CE03D05024D90B4E00F76B84 /* UTMQemuSystem.m */; };
		CEA45EBE263519B5002FA97D /* NumberTextField.swift in Sources */ = {isa = PBXBuildFile; fileRef = CED234EC254796E500ED0A57 /* NumberTextField.swift */; };
		CEA45EBF263519B5002FA97D /* VMConfigPortForwardingViewController.m in Sources */ = {isa = PBXBuildFile; fileRef = CEA02A952436C6480087E45F /* VMConfigPortForwardingViewController.m */; };
		CEA45EC0263519B5002FA97D /* qapi-events-job.c in Sources */ = {isa = PBXBuildFile; fileRef = CE23C14523FCEC09001177D6 /* qapi-events-job.c */; };
		CEA45EC1263519B5002FA97D /* UTMConfigurationExtension.swift in Sources */ = {isa = PBXBuildFile; fileRef = CE2D953124AD4F040059923A /* UTMConfigurationExtension.swift */; };
		CEA45EC2263519B5002FA97D /* qapi-dealloc-visitor.c in Sources */ = {isa = PBXBuildFile; fileRef = CECC764D2273A7D50059B955 /* qapi-dealloc-visitor.c */; };
		CEA45EC3263519B5002FA97D /* VMCommands.swift in Sources */ = {isa = PBXBuildFile; fileRef = CE772AB225C8B7B500E4E379 /* VMCommands.swift */; };
		CEA45EC4263519B5002FA97D /* qapi-visit-job.c in Sources */ = {isa = PBXBuildFile; fileRef = CE23C09523FCEC00001177D6 /* qapi-visit-job.c */; };
		CEA45EC5263519B5002FA97D /* AppDelegate.m in Sources */ = {isa = PBXBuildFile; fileRef = CE550BCD225947990063E575 /* AppDelegate.m */; };
		CEA45EC6263519B5002FA97D /* CSInput.m in Sources */ = {isa = PBXBuildFile; fileRef = CE664510226935F000B0849A /* CSInput.m */; };
		CEA45EC7263519B5002FA97D /* qapi-types-block.c in Sources */ = {isa = PBXBuildFile; fileRef = CE23C08723FCEBFF001177D6 /* qapi-types-block.c */; };
		CEA45EC8263519B5002FA97D /* qapi-events-machine.c in Sources */ = {isa = PBXBuildFile; fileRef = CE23C0B923FCEC02001177D6 /* qapi-events-machine.c */; };
		CEA45EC9263519B5002FA97D /* VMConfigDriveCreateViewController.m in Sources */ = {isa = PBXBuildFile; fileRef = CE2C67DA227F769300AEF1D0 /* VMConfigDriveCreateViewController.m */; };
		CEA45ECA263519B5002FA97D /* UTMConfiguration+Networking.m in Sources */ = {isa = PBXBuildFile; fileRef = CEA02A982436C7A30087E45F /* UTMConfiguration+Networking.m */; };
		CEA45ECB263519B5002FA97D /* qapi-types-ui.c in Sources */ = {isa = PBXBuildFile; fileRef = CE23C10023FCEC05001177D6 /* qapi-types-ui.c */; };
		CEA45ECC263519B5002FA97D /* qapi-types-dump.c in Sources */ = {isa = PBXBuildFile; fileRef = CE23C12123FCEC07001177D6 /* qapi-types-dump.c */; };
		CEA45ECD263519B5002FA97D /* VMConfirmActionModifier.swift in Sources */ = {isa = PBXBuildFile; fileRef = CE6D21DB2553A6ED001D29C5 /* VMConfirmActionModifier.swift */; };
		CEA45ECE263519B5002FA97D /* VMDisplayView.m in Sources */ = {isa = PBXBuildFile; fileRef = CEC05DF52463E3D300DA82B2 /* VMDisplayView.m */; };
		CEA45ECF263519B5002FA97D /* VMConfigPortForwardForm.swift in Sources */ = {isa = PBXBuildFile; fileRef = CE2D955224AD4F980059923A /* VMConfigPortForwardForm.swift */; };
		CEA45ED0263519B5002FA97D /* qapi-types-machine-target.c in Sources */ = {isa = PBXBuildFile; fileRef = CE23C15223FCEC09001177D6 /* qapi-types-machine-target.c */; };
		CEA45ED1263519B5002FA97D /* UTMLocationManager.m in Sources */ = {isa = PBXBuildFile; fileRef = CE059DC7243E9E3400338317 /* UTMLocationManager.m */; };
		CEA45ED2263519B5002FA97D /* qapi-events-block.c in Sources */ = {isa = PBXBuildFile; fileRef = CE23C11623FCEC06001177D6 /* qapi-events-block.c */; };
		CEA45ED3263519B5002FA97D /* VMSettingsView.swift in Sources */ = {isa = PBXBuildFile; fileRef = CE2D954C24AD4F980059923A /* VMSettingsView.swift */; };
		CEA45ED4263519B5002FA97D /* qapi-types-block-core.c in Sources */ = {isa = PBXBuildFile; fileRef = CE23C09923FCEC00001177D6 /* qapi-types-block-core.c */; };
		CEA45ED5263519B5002FA97D /* qapi-events-transaction.c in Sources */ = {isa = PBXBuildFile; fileRef = CE23C0AC23FCEC01001177D6 /* qapi-events-transaction.c */; };
		CEA45ED6263519B5002FA97D /* VMConfigStringPicker.swift in Sources */ = {isa = PBXBuildFile; fileRef = CE2D954924AD4F980059923A /* VMConfigStringPicker.swift */; };
		CEA45ED7263519B5002FA97D /* qapi-commands-dump.c in Sources */ = {isa = PBXBuildFile; fileRef = CE23C0DD23FCEC03001177D6 /* qapi-commands-dump.c */; };
		CEA45ED8263519B5002FA97D /* VMKeyboardButton.m in Sources */ = {isa = PBXBuildFile; fileRef = CEEB66452284B942002737B2 /* VMKeyboardButton.m */; };
		CEA45ED9263519B5002FA97D /* qapi-commands-introspect.c in Sources */ = {isa = PBXBuildFile; fileRef = CE23C10523FCEC05001177D6 /* qapi-commands-introspect.c */; };
		CEA45EDA263519B5002FA97D /* qapi-types-sockets.c in Sources */ = {isa = PBXBuildFile; fileRef = CE23C10E23FCEC06001177D6 /* qapi-types-sockets.c */; };
		CEA45EDB263519B5002FA97D /* VMDisplayTerminalViewController.m in Sources */ = {isa = PBXBuildFile; fileRef = E28394C0240C268A006742E2 /* VMDisplayTerminalViewController.m */; };
		CEA45EDC263519B5002FA97D /* UTMScreenshot.m in Sources */ = {isa = PBXBuildFile; fileRef = CE0B6D8424AD5ADE00FE012D /* UTMScreenshot.m */; };
		CEA45EDD263519B5002FA97D /* qapi-events-block-core.c in Sources */ = {isa = PBXBuildFile; fileRef = CE23C0EF23FCEC04001177D6 /* qapi-events-block-core.c */; };
		CEA45EDF263519B5002FA97D /* UTMJailbreak.m in Sources */ = {isa = PBXBuildFile; fileRef = CEB63A7924F469E300CAF323 /* UTMJailbreak.m */; };
		CEA45EE0263519B5002FA97D /* UTMQemuManager.m in Sources */ = {isa = PBXBuildFile; fileRef = CE36B280227668D1004A1435 /* UTMQemuManager.m */; };
		CEA45EE1263519B5002FA97D /* VMConfigPickerView.m in Sources */ = {isa = PBXBuildFile; fileRef = CEBCAF5624353B9F00C2B423 /* VMConfigPickerView.m */; };
		CEA45EE2263519B5002FA97D /* VMConfigStepper.m in Sources */ = {isa = PBXBuildFile; fileRef = CEE0420E24412C520001680F /* VMConfigStepper.m */; };
		CEA45EE3263519B5002FA97D /* qapi-types-crypto.c in Sources */ = {isa = PBXBuildFile; fileRef = CE23C0E323FCEC04001177D6 /* qapi-types-crypto.c */; };
		CEA45EE4263519B5002FA97D /* qapi-types-qom.c in Sources */ = {isa = PBXBuildFile; fileRef = CE23C13823FCEC08001177D6 /* qapi-types-qom.c */; };
		CEA45EE5263519B5002FA97D /* VMConfigCell.m in Sources */ = {isa = PBXBuildFile; fileRef = CE059DCA243FBA3C00338317 /* VMConfigCell.m */; };
		CEA45EE6263519B5002FA97D /* VMConfigSharingViewController.m in Sources */ = {isa = PBXBuildFile; fileRef = CE74C280225D88EC004E4FF1 /* VMConfigSharingViewController.m */; };
		CEA45EE7263519B5002FA97D /* qapi-commands-rdma.c in Sources */ = {isa = PBXBuildFile; fileRef = CE23C0FB23FCEC05001177D6 /* qapi-commands-rdma.c */; };
		CEA45EE8263519B5002FA97D /* VMDisplayMetalViewController+Keyboard.m in Sources */ = {isa = PBXBuildFile; fileRef = CE3ADD66240EFBCA002D6A5F /* VMDisplayMetalViewController+Keyboard.m */; };
		CEA45EE9263519B5002FA97D /* qapi-builtin-types.c in Sources */ = {isa = PBXBuildFile; fileRef = CE23C0D523FCEC03001177D6 /* qapi-builtin-types.c */; };
		CEA45EEA263519B5002FA97D /* UTMExtensions.swift in Sources */ = {isa = PBXBuildFile; fileRef = CE2D954624AD4F980059923A /* UTMExtensions.swift */; };
		CEA45EEB263519B5002FA97D /* VMConfigDrivesViewController.m in Sources */ = {isa = PBXBuildFile; fileRef = CE7BED4B225FBB8600A1E1B6 /* VMConfigDrivesViewController.m */; };
		CEA45EEC263519B5002FA97D /* UTMData.swift in Sources */ = {isa = PBXBuildFile; fileRef = CE020BA224AEDC7C00B44AB6 /* UTMData.swift */; };
		CEA45EED263519B5002FA97D /* qapi-events-migration.c in Sources */ = {isa = PBXBuildFile; fileRef = CE23C0EE23FCEC04001177D6 /* qapi-events-migration.c */; };
		CEA45EEE263519B5002FA97D /* qapi-commands.c in Sources */ = {isa = PBXBuildFile; fileRef = CE23C0D223FCEC03001177D6 /* qapi-commands.c */; };
		CEA45EEF263519B5002FA97D /* qapi-commands-audio.c in Sources */ = {isa = PBXBuildFile; fileRef = CE23C09D23FCEC00001177D6 /* qapi-commands-audio.c */; };
		CEA45EF0263519B5002FA97D /* VMConfigTextField.m in Sources */ = {isa = PBXBuildFile; fileRef = CEBCAF4D243525DB00C2B423 /* VMConfigTextField.m */; };
		CEA45EF1263519B5002FA97D /* VMListViewCell.m in Sources */ = {isa = PBXBuildFile; fileRef = CE550BE322596E790063E575 /* VMListViewCell.m */; };
		CEA45EF2263519B5002FA97D /* qapi-events-common.c in Sources */ = {isa = PBXBuildFile; fileRef = CE23C0D723FCEC03001177D6 /* qapi-events-common.c */; };
		CEA45EF3263519B5002FA97D /* UTMTerminalIO.m in Sources */ = {isa = PBXBuildFile; fileRef = E2D64BCB241DB62A0034E0C6 /* UTMTerminalIO.m */; };
		CEA45EF4263519B5002FA97D /* VMConfigSoundView.swift in Sources */ = {isa = PBXBuildFile; fileRef = CE2D953A24AD4F980059923A /* VMConfigSoundView.swift */; };
		CEA45EF5263519B5002FA97D /* qapi-events-crypto.c in Sources */ = {isa = PBXBuildFile; fileRef = CE23C11D23FCEC07001177D6 /* qapi-events-crypto.c */; };
		CEA45EF6263519B5002FA97D /* UTMConfiguration.m in Sources */ = {isa = PBXBuildFile; fileRef = CE31C244225E555600A965DD /* UTMConfiguration.m */; };
		CEA45EF7263519B5002FA97D /* UTMVirtualMachine+SPICE.m in Sources */ = {isa = PBXBuildFile; fileRef = CEF83EC624FB1B9300557D15 /* UTMVirtualMachine+SPICE.m */; };
		CEA45EF8263519B5002FA97D /* VMDetailsView.swift in Sources */ = {isa = PBXBuildFile; fileRef = CE2D954B24AD4F980059923A /* VMDetailsView.swift */; };
		CEA45EF9263519B5002FA97D /* VMDisplayMetalViewController.m in Sources */ = {isa = PBXBuildFile; fileRef = 5286EC94243748C3007E6CBC /* VMDisplayMetalViewController.m */; };
		CEA45EFA263519B5002FA97D /* qapi-commands-misc.c in Sources */ = {isa = PBXBuildFile; fileRef = CE23C15123FCEC09001177D6 /* qapi-commands-misc.c */; };
		CEA45EFB263519B5002FA97D /* qapi-events-acpi.c in Sources */ = {isa = PBXBuildFile; fileRef = 2CE8EAF22572E0D0000E2EBB /* qapi-events-acpi.c */; };
		CEA45EFC263519B5002FA97D /* Main.swift in Sources */ = {isa = PBXBuildFile; fileRef = CEB63A7524F4654400CAF323 /* Main.swift */; };
		CEA45EFD263519B5002FA97D /* qapi-events-run-state.c in Sources */ = {isa = PBXBuildFile; fileRef = CE23C0FD23FCEC05001177D6 /* qapi-events-run-state.c */; };
		CEA45EFE263519B5002FA97D /* VMDisplayViewController.m in Sources */ = {isa = PBXBuildFile; fileRef = CE72B4AC2463579D00716A11 /* VMDisplayViewController.m */; };
		CEA45EFF263519B5002FA97D /* qapi-visit-transaction.c in Sources */ = {isa = PBXBuildFile; fileRef = CE23C0A623FCEC01001177D6 /* qapi-visit-transaction.c */; };
		CEA45F00263519B5002FA97D /* VMCardView.swift in Sources */ = {isa = PBXBuildFile; fileRef = CE2D954324AD4F980059923A /* VMCardView.swift */; };
		CEA45F01263519B5002FA97D /* UTMConfiguration+Sharing.m in Sources */ = {isa = PBXBuildFile; fileRef = CE059DC4243BFA3200338317 /* UTMConfiguration+Sharing.m */; };
		CEA45F02263519B5002FA97D /* qapi-commands-ui.c in Sources */ = {isa = PBXBuildFile; fileRef = CE23C08223FCEBFF001177D6 /* qapi-commands-ui.c */; };
		CEA45F03263519B5002FA97D /* qapi-events-authz.c in Sources */ = {isa = PBXBuildFile; fileRef = CE23C0CC23FCEC03001177D6 /* qapi-events-authz.c */; };
		CEA45F04263519B5002FA97D /* qapi-commands-block-core.c in Sources */ = {isa = PBXBuildFile; fileRef = CE23C0DF23FCEC04001177D6 /* qapi-commands-block-core.c */; };
		CEA45F05263519B5002FA97D /* qapi-types-authz.c in Sources */ = {isa = PBXBuildFile; fileRef = CE23C0DA23FCEC03001177D6 /* qapi-types-authz.c */; };
		CEA45F06263519B5002FA97D /* qapi-types-qdev.c in Sources */ = {isa = PBXBuildFile; fileRef = CE23C15B23FCEC0A001177D6 /* qapi-types-qdev.c */; };
		CEA45F07263519B5002FA97D /* VMConfigSystemViewController.m in Sources */ = {isa = PBXBuildFile; fileRef = CE74C285225D88ED004E4FF1 /* VMConfigSystemViewController.m */; };
		CEA45F08263519B5002FA97D /* ActivityView.swift in Sources */ = {isa = PBXBuildFile; fileRef = CE8813D224CD230300532628 /* ActivityView.swift */; };
		CEA45F09263519B5002FA97D /* qapi-emit-events.c in Sources */ = {isa = PBXBuildFile; fileRef = CE23C09223FCEC00001177D6 /* qapi-emit-events.c */; };
		CEA45F0A263519B5002FA97D /* UTMPasteboard.swift in Sources */ = {isa = PBXBuildFile; fileRef = CEDF83F8258AE24E0030E4AC /* UTMPasteboard.swift */; };
		CEA45F0B263519B5002FA97D /* qapi-visit-authz.c in Sources */ = {isa = PBXBuildFile; fileRef = CE23C0B823FCEC02001177D6 /* qapi-visit-authz.c */; };
		CEA45F0C263519B5002FA97D /* VMPlaceholderView.swift in Sources */ = {isa = PBXBuildFile; fileRef = CE2D954224AD4F980059923A /* VMPlaceholderView.swift */; };
		CEA45F0D263519B5002FA97D /* VMDisplayMetalViewController+Pointer.m in Sources */ = {isa = PBXBuildFile; fileRef = 83FBDD55242FA7BC00D2C5D7 /* VMDisplayMetalViewController+Pointer.m */; };
		CEA45F0E263519B5002FA97D /* qapi-commands-run-state.c in Sources */ = {isa = PBXBuildFile; fileRef = CE23C07E23FCEBFF001177D6 /* qapi-commands-run-state.c */; };
		CEA45F0F263519B5002FA97D /* qapi-types-misc-target.c in Sources */ = {isa = PBXBuildFile; fileRef = CE23C16023FCEC0A001177D6 /* qapi-types-misc-target.c */; };
		CEA45F10263519B5002FA97D /* qapi-events-rdma.c in Sources */ = {isa = PBXBuildFile; fileRef = CE23C12923FCEC07001177D6 /* qapi-events-rdma.c */; };
		CEA45F11263519B5002FA97D /* UTMShaders.metal in Sources */ = {isa = PBXBuildFile; fileRef = CE2D63D02265154700FC7E63 /* UTMShaders.metal */; };
		CEA45F12263519B5002FA97D /* qapi-visit-dump.c in Sources */ = {isa = PBXBuildFile; fileRef = CE23C0B323FCEC01001177D6 /* qapi-visit-dump.c */; };
		CEA45F13263519B5002FA97D /* qapi-visit-error.c in Sources */ = {isa = PBXBuildFile; fileRef = CE23C15D23FCEC0A001177D6 /* qapi-visit-error.c */; };
		CEA45F14263519B5002FA97D /* error.c in Sources */ = {isa = PBXBuildFile; fileRef = CE36B1542275061B004A1435 /* error.c */; };
		CEA45F15263519B5002FA97D /* UTMQemuManager+BlockDevices.m in Sources */ = {isa = PBXBuildFile; fileRef = CEF83EB924F9ABEA00557D15 /* UTMQemuManager+BlockDevices.m */; };
		CEA45F16263519B5002FA97D /* cf-output-visitor.c in Sources */ = {isa = PBXBuildFile; fileRef = CECC76502273A7D50059B955 /* cf-output-visitor.c */; };
		CEA45F17263519B5002FA97D /* qapi-types-audio.c in Sources */ = {isa = PBXBuildFile; fileRef = CE23C11423FCEC06001177D6 /* qapi-types-audio.c */; };
		CEA45F18263519B5002FA97D /* VMConfigCreateViewController.m in Sources */ = {isa = PBXBuildFile; fileRef = CE31C24C225EA4A200A965DD /* VMConfigCreateViewController.m */; };
		CEA45F19263519B5002FA97D /* VMScroll.m in Sources */ = {isa = PBXBuildFile; fileRef = CE20FAE72448D2BE0059AE11 /* VMScroll.m */; };
		CEA45F1A263519B5002FA97D /* VMConfigNetworkPortForwardView.swift in Sources */ = {isa = PBXBuildFile; fileRef = CE2D954D24AD4F980059923A /* VMConfigNetworkPortForwardView.swift */; };
		CEA45F1B263519B5002FA97D /* UTMTerminal.m in Sources */ = {isa = PBXBuildFile; fileRef = E28394B3240C20E0006742E2 /* UTMTerminal.m */; };
		CEA45F1D263519B5002FA97D /* VMConfigSwitch.m in Sources */ = {isa = PBXBuildFile; fileRef = CEBCAF5324353B3700C2B423 /* VMConfigSwitch.m */; };
		CEA45F1E263519B5002FA97D /* qapi-types-char.c in Sources */ = {isa = PBXBuildFile; fileRef = CE23C12023FCEC07001177D6 /* qapi-types-char.c */; };
		CEA45F1F263519B5002FA97D /* CSConnection.m in Sources */ = {isa = PBXBuildFile; fileRef = CE4AA14B2264004F002E4A54 /* CSConnection.m */; };
		CEA45F20263519B5002FA97D /* qapi-visit-audio.c in Sources */ = {isa = PBXBuildFile; fileRef = CE23C0BE23FCEC02001177D6 /* qapi-visit-audio.c */; };
		CEA45F21263519B5002FA97D /* qapi-builtin-visit.c in Sources */ = {isa = PBXBuildFile; fileRef = CE23C09623FCEC00001177D6 /* qapi-builtin-visit.c */; };
		CEA45F22263519B5002FA97D /* UTMRenderer.m in Sources */ = {isa = PBXBuildFile; fileRef = CE2D63CF2265154700FC7E63 /* UTMRenderer.m */; };
		CEA45F24263519B5002FA97D /* libgstautodetect.a in Frameworks */ = {isa = PBXBuildFile; fileRef = CE9D19522265425900355E14 /* libgstautodetect.a */; };
		CEA45F25263519B5002FA97D /* libgstaudiotestsrc.a in Frameworks */ = {isa = PBXBuildFile; fileRef = CE9D19532265425900355E14 /* libgstaudiotestsrc.a */; };
		CEA45F26263519B5002FA97D /* libgstvideoconvert.a in Frameworks */ = {isa = PBXBuildFile; fileRef = CE9D19542265425900355E14 /* libgstvideoconvert.a */; };
		CEA45F27263519B5002FA97D /* libgstaudioconvert.a in Frameworks */ = {isa = PBXBuildFile; fileRef = CE9D19552265425900355E14 /* libgstaudioconvert.a */; };
		CEA45F28263519B5002FA97D /* libgstvideoscale.a in Frameworks */ = {isa = PBXBuildFile; fileRef = CE9D19562265425900355E14 /* libgstvideoscale.a */; };
		CEA45F29263519B5002FA97D /* IQKeyboardManagerSwift in Frameworks */ = {isa = PBXBuildFile; productRef = CEA45E22263519B5002FA97D /* IQKeyboardManagerSwift */; };
		CEA45F2A263519B5002FA97D /* MetalKit.framework in Frameworks */ = {isa = PBXBuildFile; fileRef = CE66450C2269313200B0849A /* MetalKit.framework */; };
		CEA45F2B263519B5002FA97D /* libgstvolume.a in Frameworks */ = {isa = PBXBuildFile; fileRef = CE9D19572265425900355E14 /* libgstvolume.a */; };
		CEA45F2C263519B5002FA97D /* libgstcoreelements.a in Frameworks */ = {isa = PBXBuildFile; fileRef = CE9D19582265425900355E14 /* libgstcoreelements.a */; };
		CEA45F2D263519B5002FA97D /* libgstvideorate.a in Frameworks */ = {isa = PBXBuildFile; fileRef = CE9D19592265425900355E14 /* libgstvideorate.a */; };
		CEA45F2E263519B5002FA97D /* libgstjpeg.a in Frameworks */ = {isa = PBXBuildFile; fileRef = CE9D195A2265425900355E14 /* libgstjpeg.a */; };
		CEA45F2F263519B5002FA97D /* libgstaudioresample.a in Frameworks */ = {isa = PBXBuildFile; fileRef = CE9D195B2265425900355E14 /* libgstaudioresample.a */; };
		CEA45F30263519B5002FA97D /* libgstplayback.a in Frameworks */ = {isa = PBXBuildFile; fileRef = CE9D195C2265425900355E14 /* libgstplayback.a */; };
		CEA45F31263519B5002FA97D /* libgstadder.a in Frameworks */ = {isa = PBXBuildFile; fileRef = CE9D195D2265425900355E14 /* libgstadder.a */; };
		CEA45F32263519B5002FA97D /* libgstaudiorate.a in Frameworks */ = {isa = PBXBuildFile; fileRef = CE9D195F2265425900355E14 /* libgstaudiorate.a */; };
		CEA45F33263519B5002FA97D /* libgstvideofilter.a in Frameworks */ = {isa = PBXBuildFile; fileRef = CE9D19602265425900355E14 /* libgstvideofilter.a */; };
		CEA45F34263519B5002FA97D /* libgstapp.a in Frameworks */ = {isa = PBXBuildFile; fileRef = CE9D19612265425900355E14 /* libgstapp.a */; };
		CEA45F35263519B5002FA97D /* libgstgio.a in Frameworks */ = {isa = PBXBuildFile; fileRef = CE9D19622265425A00355E14 /* libgstgio.a */; };
		CEA45F36263519B5002FA97D /* libgsttypefindfunctions.a in Frameworks */ = {isa = PBXBuildFile; fileRef = CE9D19632265425A00355E14 /* libgsttypefindfunctions.a */; };
		CEA45F37263519B5002FA97D /* libgstvideotestsrc.a in Frameworks */ = {isa = PBXBuildFile; fileRef = CE9D19642265425A00355E14 /* libgstvideotestsrc.a */; };
		CEA45F38263519B5002FA97D /* libgstosxaudio.a in Frameworks */ = {isa = PBXBuildFile; fileRef = CE9D19652265425A00355E14 /* libgstosxaudio.a */; };
		CEA45F39263519B5002FA97D /* gmodule-2.0.0.framework in Frameworks */ = {isa = PBXBuildFile; fileRef = CE2D63D822653C7300FC7E63 /* gmodule-2.0.0.framework */; };
		CEA45F3A263519B5002FA97D /* jpeg.62.framework in Frameworks */ = {isa = PBXBuildFile; fileRef = CE2D63D922653C7300FC7E63 /* jpeg.62.framework */; };
		CEA45F3B263519B5002FA97D /* intl.8.framework in Frameworks */ = {isa = PBXBuildFile; fileRef = CE2D63DA22653C7300FC7E63 /* intl.8.framework */; };
		CEA45F3C263519B5002FA97D /* gstapp-1.0.0.framework in Frameworks */ = {isa = PBXBuildFile; fileRef = CE2D63DB22653C7300FC7E63 /* gstapp-1.0.0.framework */; };
		CEA45F3D263519B5002FA97D /* gthread-2.0.0.framework in Frameworks */ = {isa = PBXBuildFile; fileRef = CE2D63DC22653C7300FC7E63 /* gthread-2.0.0.framework */; };
		CEA45F3E263519B5002FA97D /* gstrtp-1.0.0.framework in Frameworks */ = {isa = PBXBuildFile; fileRef = CE2D63DD22653C7400FC7E63 /* gstrtp-1.0.0.framework */; };
		CEA45F3F263519B5002FA97D /* gstriff-1.0.0.framework in Frameworks */ = {isa = PBXBuildFile; fileRef = CE2D63DE22653C7400FC7E63 /* gstriff-1.0.0.framework */; };
		CEA45F41263519B5002FA97D /* gstreamer-1.0.0.framework in Frameworks */ = {isa = PBXBuildFile; fileRef = CE2D63E022653C7400FC7E63 /* gstreamer-1.0.0.framework */; };
		CEA45F42263519B5002FA97D /* json-glib-1.0.0.framework in Frameworks */ = {isa = PBXBuildFile; fileRef = CE2D63E222653C7400FC7E63 /* json-glib-1.0.0.framework */; };
		CEA45F43263519B5002FA97D /* ffi.7.framework in Frameworks */ = {isa = PBXBuildFile; fileRef = CE2D63E322653C7400FC7E63 /* ffi.7.framework */; };
		CEA45F44263519B5002FA97D /* gstnet-1.0.0.framework in Frameworks */ = {isa = PBXBuildFile; fileRef = CE2D63E522653C7400FC7E63 /* gstnet-1.0.0.framework */; };
		CEA45F45263519B5002FA97D /* gstbase-1.0.0.framework in Frameworks */ = {isa = PBXBuildFile; fileRef = CE2D63E822653C7400FC7E63 /* gstbase-1.0.0.framework */; };
		CEA45F46263519B5002FA97D /* Logging in Frameworks */ = {isa = PBXBuildFile; productRef = CEA45E20263519B5002FA97D /* Logging */; };
		CEA45F47263519B5002FA97D /* phodav-2.0.0.framework in Frameworks */ = {isa = PBXBuildFile; fileRef = CE059DC0243BD67100338317 /* phodav-2.0.0.framework */; };
		CEA45F49263519B5002FA97D /* SwiftUI.framework in Frameworks */ = {isa = PBXBuildFile; fileRef = CE0E9B86252FD06B0026E02B /* SwiftUI.framework */; settings = {ATTRIBUTES = (Weak, ); }; };
		CEA45F4A263519B5002FA97D /* gstcontroller-1.0.0.framework in Frameworks */ = {isa = PBXBuildFile; fileRef = CE2D63EE22653C7400FC7E63 /* gstcontroller-1.0.0.framework */; };
		CEA45F4B263519B5002FA97D /* gstaudio-1.0.0.framework in Frameworks */ = {isa = PBXBuildFile; fileRef = CE2D63EF22653C7400FC7E63 /* gstaudio-1.0.0.framework */; };
		CEA45F4C263519B5002FA97D /* gpg-error.0.framework in Frameworks */ = {isa = PBXBuildFile; fileRef = CE2D63F122653C7400FC7E63 /* gpg-error.0.framework */; };
		CEA45F4D263519B5002FA97D /* gcrypt.20.framework in Frameworks */ = {isa = PBXBuildFile; fileRef = CE2D63F322653C7400FC7E63 /* gcrypt.20.framework */; };
		CEA45F4E263519B5002FA97D /* gobject-2.0.0.framework in Frameworks */ = {isa = PBXBuildFile; fileRef = CE2D63F522653C7400FC7E63 /* gobject-2.0.0.framework */; };
		CEA45F4F263519B5002FA97D /* gsttag-1.0.0.framework in Frameworks */ = {isa = PBXBuildFile; fileRef = CE2D63F622653C7400FC7E63 /* gsttag-1.0.0.framework */; };
		CEA45F50263519B5002FA97D /* gio-2.0.0.framework in Frameworks */ = {isa = PBXBuildFile; fileRef = CE2D63F822653C7400FC7E63 /* gio-2.0.0.framework */; };
		CEA45F51263519B5002FA97D /* gstvideo-1.0.0.framework in Frameworks */ = {isa = PBXBuildFile; fileRef = CE2D63F922653C7400FC7E63 /* gstvideo-1.0.0.framework */; };
		CEA45F52263519B5002FA97D /* spice-client-glib-2.0.8.framework in Frameworks */ = {isa = PBXBuildFile; fileRef = CE2D63FE22653C7500FC7E63 /* spice-client-glib-2.0.8.framework */; };
		CEA45F53263519B5002FA97D /* gstrtsp-1.0.0.framework in Frameworks */ = {isa = PBXBuildFile; fileRef = CE2D640122653C7500FC7E63 /* gstrtsp-1.0.0.framework */; };
		CEA45F54263519B5002FA97D /* opus.0.framework in Frameworks */ = {isa = PBXBuildFile; fileRef = CE2D640322653C7500FC7E63 /* opus.0.framework */; };
		CEA45F55263519B5002FA97D /* glib-2.0.0.framework in Frameworks */ = {isa = PBXBuildFile; fileRef = CE2D640422653C7500FC7E63 /* glib-2.0.0.framework */; };
		CEA45F56263519B5002FA97D /* png16.16.framework in Frameworks */ = {isa = PBXBuildFile; fileRef = CE2D640522653C7500FC7E63 /* png16.16.framework */; };
		CEA45F57263519B5002FA97D /* gstfft-1.0.0.framework in Frameworks */ = {isa = PBXBuildFile; fileRef = CE2D640922653C7500FC7E63 /* gstfft-1.0.0.framework */; };
		CEA45F58263519B5002FA97D /* crypto.1.1.framework in Frameworks */ = {isa = PBXBuildFile; fileRef = CE2D640A22653C7500FC7E63 /* crypto.1.1.framework */; };
		CEA45F59263519B5002FA97D /* gstpbutils-1.0.0.framework in Frameworks */ = {isa = PBXBuildFile; fileRef = CE2D640E22653C7500FC7E63 /* gstpbutils-1.0.0.framework */; };
		CEA45F5A263519B5002FA97D /* gstallocators-1.0.0.framework in Frameworks */ = {isa = PBXBuildFile; fileRef = CE2D641122653C7500FC7E63 /* gstallocators-1.0.0.framework */; };
		CEA45F5B263519B5002FA97D /* gstcheck-1.0.0.framework in Frameworks */ = {isa = PBXBuildFile; fileRef = CE2D641422653C7500FC7E63 /* gstcheck-1.0.0.framework */; };
		CEA45F5C263519B5002FA97D /* iconv.2.framework in Frameworks */ = {isa = PBXBuildFile; fileRef = CE2D641522653C7500FC7E63 /* iconv.2.framework */; };
		CEA45F5D263519B5002FA97D /* gstsdp-1.0.0.framework in Frameworks */ = {isa = PBXBuildFile; fileRef = CE2D641622653C7500FC7E63 /* gstsdp-1.0.0.framework */; };
		CEA45F5E263519B5002FA97D /* ssl.1.1.framework in Frameworks */ = {isa = PBXBuildFile; fileRef = CE2D641722653C7500FC7E63 /* ssl.1.1.framework */; };
		CEA45F5F263519B5002FA97D /* spice-server.1.framework in Frameworks */ = {isa = PBXBuildFile; fileRef = CE2D641822653C7500FC7E63 /* spice-server.1.framework */; };
		CEA45F60263519B5002FA97D /* pixman-1.0.framework in Frameworks */ = {isa = PBXBuildFile; fileRef = CE2D641922653C7600FC7E63 /* pixman-1.0.framework */; };
		CEA45F64263519B5002FA97D /* Icons in Resources */ = {isa = PBXBuildFile; fileRef = CE4698F824C8FBD9008C1BD6 /* Icons */; };
		CEA45F65263519B5002FA97D /* Main.storyboard in Resources */ = {isa = PBXBuildFile; fileRef = CE550BD2225947990063E575 /* Main.storyboard */; };
		CEA45F66263519B5002FA97D /* terminal.js in Resources */ = {isa = PBXBuildFile; fileRef = E28394B9240C219F006742E2 /* terminal.js */; };
		CEA45F67263519B5002FA97D /* Localizable.strings in Resources */ = {isa = PBXBuildFile; fileRef = 521F3EFB2414F73800130500 /* Localizable.strings */; };
		CEA45F69263519B5002FA97D /* qemu in Resources */ = {isa = PBXBuildFile; fileRef = CE9D18F72265410E00355E14 /* qemu */; };
		CEA45F6A263519B5002FA97D /* VMDisplayView.xib in Resources */ = {isa = PBXBuildFile; fileRef = CE72B4A92463532B00716A11 /* VMDisplayView.xib */; };
		CEA45F6B263519B5002FA97D /* VMRemovableDrivesView.xib in Resources */ = {isa = PBXBuildFile; fileRef = CE4EF2712506DD7900E9D33B /* VMRemovableDrivesView.xib */; };
		CEA45F6C263519B5002FA97D /* terminal.html in Resources */ = {isa = PBXBuildFile; fileRef = E28394B8240C219F006742E2 /* terminal.html */; };
		CEA45F6D263519B5002FA97D /* Settings.bundle in Resources */ = {isa = PBXBuildFile; fileRef = 5286EC91243748AC007E6CBC /* Settings.bundle */; };
		CEA45F6E263519B5002FA97D /* LaunchScreen.storyboard in Resources */ = {isa = PBXBuildFile; fileRef = CE550BD72259479D0063E575 /* LaunchScreen.storyboard */; };
		CEA45F6F263519B5002FA97D /* Assets.xcassets in Resources */ = {isa = PBXBuildFile; fileRef = CE550BD52259479D0063E575 /* Assets.xcassets */; };
		CEA45F70263519B5002FA97D /* hterm_all.js in Resources */ = {isa = PBXBuildFile; fileRef = E28394BD240C22F1006742E2 /* hterm_all.js */; };
		CEA45F72263519B5002FA97D /* gpg-error.0.framework in Embed Libraries */ = {isa = PBXBuildFile; fileRef = CE2D63F122653C7400FC7E63 /* gpg-error.0.framework */; settings = {ATTRIBUTES = (CodeSignOnCopy, ); }; };
		CEA45F74263519B5002FA97D /* gstcontroller-1.0.0.framework in Embed Libraries */ = {isa = PBXBuildFile; fileRef = CE2D63EE22653C7400FC7E63 /* gstcontroller-1.0.0.framework */; settings = {ATTRIBUTES = (CodeSignOnCopy, ); }; };
		CEA45F75263519B5002FA97D /* gstallocators-1.0.0.framework in Embed Libraries */ = {isa = PBXBuildFile; fileRef = CE2D641122653C7500FC7E63 /* gstallocators-1.0.0.framework */; settings = {ATTRIBUTES = (CodeSignOnCopy, ); }; };
		CEA45F76263519B5002FA97D /* gstbase-1.0.0.framework in Embed Libraries */ = {isa = PBXBuildFile; fileRef = CE2D63E822653C7400FC7E63 /* gstbase-1.0.0.framework */; settings = {ATTRIBUTES = (CodeSignOnCopy, ); }; };
		CEA45F77263519B5002FA97D /* ffi.7.framework in Embed Libraries */ = {isa = PBXBuildFile; fileRef = CE2D63E322653C7400FC7E63 /* ffi.7.framework */; settings = {ATTRIBUTES = (CodeSignOnCopy, ); }; };
		CEA45F78263519B5002FA97D /* ssl.1.1.framework in Embed Libraries */ = {isa = PBXBuildFile; fileRef = CE2D641722653C7500FC7E63 /* ssl.1.1.framework */; settings = {ATTRIBUTES = (CodeSignOnCopy, ); }; };
		CEA45F7A263519B5002FA97D /* gio-2.0.0.framework in Embed Libraries */ = {isa = PBXBuildFile; fileRef = CE2D63F822653C7400FC7E63 /* gio-2.0.0.framework */; settings = {ATTRIBUTES = (CodeSignOnCopy, ); }; };
		CEA45F7B263519B5002FA97D /* png16.16.framework in Embed Libraries */ = {isa = PBXBuildFile; fileRef = CE2D640522653C7500FC7E63 /* png16.16.framework */; settings = {ATTRIBUTES = (CodeSignOnCopy, ); }; };
		CEA45F7C263519B5002FA97D /* gstnet-1.0.0.framework in Embed Libraries */ = {isa = PBXBuildFile; fileRef = CE2D63E522653C7400FC7E63 /* gstnet-1.0.0.framework */; settings = {ATTRIBUTES = (CodeSignOnCopy, ); }; };
		CEA45F7E263519B5002FA97D /* crypto.1.1.framework in Embed Libraries */ = {isa = PBXBuildFile; fileRef = CE2D640A22653C7500FC7E63 /* crypto.1.1.framework */; settings = {ATTRIBUTES = (CodeSignOnCopy, ); }; };
		CEA45F7F263519B5002FA97D /* qemu-riscv64-softmmu.framework in Embed Libraries */ = {isa = PBXBuildFile; fileRef = CE2D63FB22653C7500FC7E63 /* qemu-riscv64-softmmu.framework */; settings = {ATTRIBUTES = (CodeSignOnCopy, ); }; };
		CEA45F80263519B5002FA97D /* gstapp-1.0.0.framework in Embed Libraries */ = {isa = PBXBuildFile; fileRef = CE2D63DB22653C7300FC7E63 /* gstapp-1.0.0.framework */; settings = {ATTRIBUTES = (CodeSignOnCopy, ); }; };
		CEA45F84263519B5002FA97D /* gsttag-1.0.0.framework in Embed Libraries */ = {isa = PBXBuildFile; fileRef = CE2D63F622653C7400FC7E63 /* gsttag-1.0.0.framework */; settings = {ATTRIBUTES = (CodeSignOnCopy, ); }; };
		CEA45F86263519B5002FA97D /* gstrtp-1.0.0.framework in Embed Libraries */ = {isa = PBXBuildFile; fileRef = CE2D63DD22653C7400FC7E63 /* gstrtp-1.0.0.framework */; settings = {ATTRIBUTES = (CodeSignOnCopy, ); }; };
		CEA45F87263519B5002FA97D /* gstriff-1.0.0.framework in Embed Libraries */ = {isa = PBXBuildFile; fileRef = CE2D63DE22653C7400FC7E63 /* gstriff-1.0.0.framework */; settings = {ATTRIBUTES = (CodeSignOnCopy, ); }; };
		CEA45F88263519B5002FA97D /* qemu-ppc-softmmu.framework in Embed Libraries */ = {isa = PBXBuildFile; fileRef = CE2D63E722653C7400FC7E63 /* qemu-ppc-softmmu.framework */; settings = {ATTRIBUTES = (CodeSignOnCopy, ); }; };
		CEA45F89263519B5002FA97D /* phodav-2.0.0.framework in Embed Libraries */ = {isa = PBXBuildFile; fileRef = CE059DC0243BD67100338317 /* phodav-2.0.0.framework */; settings = {ATTRIBUTES = (CodeSignOnCopy, ); }; };
		CEA45F8A263519B5002FA97D /* gthread-2.0.0.framework in Embed Libraries */ = {isa = PBXBuildFile; fileRef = CE2D63DC22653C7300FC7E63 /* gthread-2.0.0.framework */; settings = {ATTRIBUTES = (CodeSignOnCopy, ); }; };
		CEA45F8B263519B5002FA97D /* qemu-aarch64-softmmu.framework in Embed Libraries */ = {isa = PBXBuildFile; fileRef = CE2D63FD22653C7500FC7E63 /* qemu-aarch64-softmmu.framework */; settings = {ATTRIBUTES = (CodeSignOnCopy, ); }; };
		CEA45F8F263519B5002FA97D /* gobject-2.0.0.framework in Embed Libraries */ = {isa = PBXBuildFile; fileRef = CE2D63F522653C7400FC7E63 /* gobject-2.0.0.framework */; settings = {ATTRIBUTES = (CodeSignOnCopy, ); }; };
		CEA45F90263519B5002FA97D /* gmodule-2.0.0.framework in Embed Libraries */ = {isa = PBXBuildFile; fileRef = CE2D63D822653C7300FC7E63 /* gmodule-2.0.0.framework */; settings = {ATTRIBUTES = (CodeSignOnCopy, ); }; };
		CEA45F93263519B5002FA97D /* qemu-riscv32-softmmu.framework in Embed Libraries */ = {isa = PBXBuildFile; fileRef = CE2D63FA22653C7400FC7E63 /* qemu-riscv32-softmmu.framework */; settings = {ATTRIBUTES = (CodeSignOnCopy, ); }; };
		CEA45F97263519B5002FA97D /* qemu-ppc64-softmmu.framework in Embed Libraries */ = {isa = PBXBuildFile; fileRef = CE2D640C22653C7500FC7E63 /* qemu-ppc64-softmmu.framework */; settings = {ATTRIBUTES = (CodeSignOnCopy, ); }; };
		CEA45F9A263519B5002FA97D /* glib-2.0.0.framework in Embed Libraries */ = {isa = PBXBuildFile; fileRef = CE2D640422653C7500FC7E63 /* glib-2.0.0.framework */; settings = {ATTRIBUTES = (CodeSignOnCopy, ); }; };
		CEA45F9B263519B5002FA97D /* qemu-x86_64-softmmu.framework in Embed Libraries */ = {isa = PBXBuildFile; fileRef = CE2D640022653C7500FC7E63 /* qemu-x86_64-softmmu.framework */; settings = {ATTRIBUTES = (CodeSignOnCopy, ); }; };
		CEA45F9E263519B5002FA97D /* qemu-arm-softmmu.framework in Embed Libraries */ = {isa = PBXBuildFile; fileRef = CE2D640722653C7500FC7E63 /* qemu-arm-softmmu.framework */; settings = {ATTRIBUTES = (CodeSignOnCopy, ); }; };
		CEA45F9F263519B5002FA97D /* intl.8.framework in Embed Libraries */ = {isa = PBXBuildFile; fileRef = CE2D63DA22653C7300FC7E63 /* intl.8.framework */; settings = {ATTRIBUTES = (CodeSignOnCopy, ); }; };
		CEA45FA0263519B5002FA97D /* gstreamer-1.0.0.framework in Embed Libraries */ = {isa = PBXBuildFile; fileRef = CE2D63E022653C7400FC7E63 /* gstreamer-1.0.0.framework */; settings = {ATTRIBUTES = (CodeSignOnCopy, ); }; };
		CEA45FA1263519B5002FA97D /* gstvideo-1.0.0.framework in Embed Libraries */ = {isa = PBXBuildFile; fileRef = CE2D63F922653C7400FC7E63 /* gstvideo-1.0.0.framework */; settings = {ATTRIBUTES = (CodeSignOnCopy, ); }; };
		CEA45FA2263519B5002FA97D /* json-glib-1.0.0.framework in Embed Libraries */ = {isa = PBXBuildFile; fileRef = CE2D63E222653C7400FC7E63 /* json-glib-1.0.0.framework */; settings = {ATTRIBUTES = (CodeSignOnCopy, ); }; };
		CEA45FA3263519B5002FA97D /* pixman-1.0.framework in Embed Libraries */ = {isa = PBXBuildFile; fileRef = CE2D641922653C7600FC7E63 /* pixman-1.0.framework */; settings = {ATTRIBUTES = (CodeSignOnCopy, ); }; };
		CEA45FA4263519B5002FA97D /* jpeg.62.framework in Embed Libraries */ = {isa = PBXBuildFile; fileRef = CE2D63D922653C7300FC7E63 /* jpeg.62.framework */; settings = {ATTRIBUTES = (CodeSignOnCopy, ); }; };
		CEA45FA7263519B5002FA97D /* qemu-i386-softmmu.framework in Embed Libraries */ = {isa = PBXBuildFile; fileRef = CE2D63D722653C7300FC7E63 /* qemu-i386-softmmu.framework */; settings = {ATTRIBUTES = (CodeSignOnCopy, ); }; };
		CEA45FA8263519B5002FA97D /* spice-client-glib-2.0.8.framework in Embed Libraries */ = {isa = PBXBuildFile; fileRef = CE2D63FE22653C7500FC7E63 /* spice-client-glib-2.0.8.framework */; settings = {ATTRIBUTES = (CodeSignOnCopy, ); }; };
		CEA45FA9263519B5002FA97D /* opus.0.framework in Embed Libraries */ = {isa = PBXBuildFile; fileRef = CE2D640322653C7500FC7E63 /* opus.0.framework */; settings = {ATTRIBUTES = (CodeSignOnCopy, ); }; };
		CEA45FAA263519B5002FA97D /* gstsdp-1.0.0.framework in Embed Libraries */ = {isa = PBXBuildFile; fileRef = CE2D641622653C7500FC7E63 /* gstsdp-1.0.0.framework */; settings = {ATTRIBUTES = (CodeSignOnCopy, ); }; };
		CEA45FAC263519B5002FA97D /* gstaudio-1.0.0.framework in Embed Libraries */ = {isa = PBXBuildFile; fileRef = CE2D63EF22653C7400FC7E63 /* gstaudio-1.0.0.framework */; settings = {ATTRIBUTES = (CodeSignOnCopy, ); }; };
		CEA45FAD263519B5002FA97D /* gstcheck-1.0.0.framework in Embed Libraries */ = {isa = PBXBuildFile; fileRef = CE2D641422653C7500FC7E63 /* gstcheck-1.0.0.framework */; settings = {ATTRIBUTES = (CodeSignOnCopy, ); }; };
		CEA45FAF263519B5002FA97D /* iconv.2.framework in Embed Libraries */ = {isa = PBXBuildFile; fileRef = CE2D641522653C7500FC7E63 /* iconv.2.framework */; settings = {ATTRIBUTES = (CodeSignOnCopy, ); }; };
		CEA45FB1263519B5002FA97D /* gstrtsp-1.0.0.framework in Embed Libraries */ = {isa = PBXBuildFile; fileRef = CE2D640122653C7500FC7E63 /* gstrtsp-1.0.0.framework */; settings = {ATTRIBUTES = (CodeSignOnCopy, ); }; };
		CEA45FB2263519B5002FA97D /* spice-server.1.framework in Embed Libraries */ = {isa = PBXBuildFile; fileRef = CE2D641822653C7500FC7E63 /* spice-server.1.framework */; settings = {ATTRIBUTES = (CodeSignOnCopy, ); }; };
		CEA45FB3263519B5002FA97D /* gcrypt.20.framework in Embed Libraries */ = {isa = PBXBuildFile; fileRef = CE2D63F322653C7400FC7E63 /* gcrypt.20.framework */; settings = {ATTRIBUTES = (CodeSignOnCopy, ); }; };
		CEA45FB4263519B5002FA97D /* gstfft-1.0.0.framework in Embed Libraries */ = {isa = PBXBuildFile; fileRef = CE2D640922653C7500FC7E63 /* gstfft-1.0.0.framework */; settings = {ATTRIBUTES = (CodeSignOnCopy, ); }; };
		CEA45FB5263519B5002FA97D /* gstpbutils-1.0.0.framework in Embed Libraries */ = {isa = PBXBuildFile; fileRef = CE2D640E22653C7500FC7E63 /* gstpbutils-1.0.0.framework */; settings = {ATTRIBUTES = (CodeSignOnCopy, ); }; };
		CEA9053825F981E900801E7C /* usb-1.0.0.framework in Frameworks */ = {isa = PBXBuildFile; fileRef = CEA9053725F981E900801E7C /* usb-1.0.0.framework */; };
		CEA9053D25F9824700801E7C /* usb-1.0.0.framework in Frameworks */ = {isa = PBXBuildFile; fileRef = CEA9053725F981E900801E7C /* usb-1.0.0.framework */; };
		CEA9054225F982C400801E7C /* usb-1.0.0.framework in Embed Libraries */ = {isa = PBXBuildFile; fileRef = CEA9053725F981E900801E7C /* usb-1.0.0.framework */; settings = {ATTRIBUTES = (CodeSignOnCopy, ); }; };
		CEA9054525F982CA00801E7C /* usb-1.0.0.framework in Embed Libraries */ = {isa = PBXBuildFile; fileRef = CEA9053725F981E900801E7C /* usb-1.0.0.framework */; settings = {ATTRIBUTES = (CodeSignOnCopy, ); }; };
		CEA9058925FC69D100801E7C /* usbredirhost.1.framework in Frameworks */ = {isa = PBXBuildFile; fileRef = CEA9058725FC69D100801E7C /* usbredirhost.1.framework */; };
		CEA9058A25FC69D100801E7C /* usbredirparser.1.framework in Frameworks */ = {isa = PBXBuildFile; fileRef = CEA9058825FC69D100801E7C /* usbredirparser.1.framework */; };
		CEA9058F25FC6A1400801E7C /* usbredirhost.1.framework in Frameworks */ = {isa = PBXBuildFile; fileRef = CEA9058725FC69D100801E7C /* usbredirhost.1.framework */; };
		CEA9059025FC6A1700801E7C /* usbredirparser.1.framework in Frameworks */ = {isa = PBXBuildFile; fileRef = CEA9058825FC69D100801E7C /* usbredirparser.1.framework */; };
		CEA9059125FC6A3300801E7C /* usbredirhost.1.framework in Embed Libraries */ = {isa = PBXBuildFile; fileRef = CEA9058725FC69D100801E7C /* usbredirhost.1.framework */; settings = {ATTRIBUTES = (CodeSignOnCopy, ); }; };
		CEA9059225FC6A3500801E7C /* usbredirparser.1.framework in Embed Libraries */ = {isa = PBXBuildFile; fileRef = CEA9058825FC69D100801E7C /* usbredirparser.1.framework */; settings = {ATTRIBUTES = (CodeSignOnCopy, ); }; };
		CEA9059525FC6A3A00801E7C /* usbredirhost.1.framework in Embed Libraries */ = {isa = PBXBuildFile; fileRef = CEA9058725FC69D100801E7C /* usbredirhost.1.framework */; settings = {ATTRIBUTES = (CodeSignOnCopy, ); }; };
		CEA9059625FC6A3B00801E7C /* usbredirparser.1.framework in Embed Libraries */ = {isa = PBXBuildFile; fileRef = CEA9058825FC69D100801E7C /* usbredirparser.1.framework */; settings = {ATTRIBUTES = (CodeSignOnCopy, ); }; };
		CEA905C92603DA0D00801E7C /* VMDisplayMetalViewController+USB.m in Sources */ = {isa = PBXBuildFile; fileRef = CEA905C82603DA0D00801E7C /* VMDisplayMetalViewController+USB.m */; };
		CEA905CD2603DBFB00801E7C /* VMUSBDevicesView.xib in Resources */ = {isa = PBXBuildFile; fileRef = CEA905CC2603DBFB00801E7C /* VMUSBDevicesView.xib */; };
		CEA905D82603DC5300801E7C /* VMUSBDevicesViewController.swift in Sources */ = {isa = PBXBuildFile; fileRef = CEA905D72603DC5300801E7C /* VMUSBDevicesViewController.swift */; };
		CEB63A7624F4654400CAF323 /* Main.swift in Sources */ = {isa = PBXBuildFile; fileRef = CEB63A7524F4654400CAF323 /* Main.swift */; };
		CEB63A7724F4654400CAF323 /* Main.swift in Sources */ = {isa = PBXBuildFile; fileRef = CEB63A7524F4654400CAF323 /* Main.swift */; };
		CEB63A7A24F469E300CAF323 /* UTMJailbreak.m in Sources */ = {isa = PBXBuildFile; fileRef = CEB63A7924F469E300CAF323 /* UTMJailbreak.m */; };
		CEB63A7B24F469E300CAF323 /* UTMJailbreak.m in Sources */ = {isa = PBXBuildFile; fileRef = CEB63A7924F469E300CAF323 /* UTMJailbreak.m */; };
		CEB63A7C24F46E5700CAF323 /* VMConfigStepper.m in Sources */ = {isa = PBXBuildFile; fileRef = CEE0420E24412C520001680F /* VMConfigStepper.m */; };
		CEB63A7D24F46E5700CAF323 /* VMConfigSwitch.m in Sources */ = {isa = PBXBuildFile; fileRef = CEBCAF5324353B3700C2B423 /* VMConfigSwitch.m */; };
		CEB63A7E24F46E5700CAF323 /* VMConfigTogglePickerCell.m in Sources */ = {isa = PBXBuildFile; fileRef = CEBCAF592435468600C2B423 /* VMConfigTogglePickerCell.m */; };
		CEB63A7F24F46E5700CAF323 /* VMConfigCell.m in Sources */ = {isa = PBXBuildFile; fileRef = CE059DCA243FBA3C00338317 /* VMConfigCell.m */; };
		CEB63A8024F46E5700CAF323 /* VMConfigPickerView.m in Sources */ = {isa = PBXBuildFile; fileRef = CEBCAF5624353B9F00C2B423 /* VMConfigPickerView.m */; };
		CEB63A8124F46E5700CAF323 /* VMConfigTextField.m in Sources */ = {isa = PBXBuildFile; fileRef = CEBCAF4D243525DB00C2B423 /* VMConfigTextField.m */; };
		CEB63A8224F46E5D00CAF323 /* StaticDataTableViewController.m in Sources */ = {isa = PBXBuildFile; fileRef = CEDC1DF12260EE4B008D9A6D /* StaticDataTableViewController.m */; };
		CEB63A8324F46E6E00CAF323 /* VMConfigDirectoryPickerViewController.m in Sources */ = {isa = PBXBuildFile; fileRef = CE20FAE42444FC6E0059AE11 /* VMConfigDirectoryPickerViewController.m */; };
		CEB63A8424F46E6E00CAF323 /* VMConfigDisplayViewController.m in Sources */ = {isa = PBXBuildFile; fileRef = CE74C27D225D88EC004E4FF1 /* VMConfigDisplayViewController.m */; };
		CEB63A8524F46E6E00CAF323 /* VMConfigSystemArgumentsViewController.m in Sources */ = {isa = PBXBuildFile; fileRef = 423BCE65240F6A80001989AC /* VMConfigSystemArgumentsViewController.m */; };
		CEB63A8624F46E6E00CAF323 /* VMConfigSystemViewController.m in Sources */ = {isa = PBXBuildFile; fileRef = CE74C285225D88ED004E4FF1 /* VMConfigSystemViewController.m */; };
		CEB63A8724F46E6E00CAF323 /* VMConfigDrivesViewController.m in Sources */ = {isa = PBXBuildFile; fileRef = CE7BED4B225FBB8600A1E1B6 /* VMConfigDrivesViewController.m */; };
		CEB63A8824F46E6E00CAF323 /* VMConfigSharingViewController.m in Sources */ = {isa = PBXBuildFile; fileRef = CE74C280225D88EC004E4FF1 /* VMConfigSharingViewController.m */; };
		CEB63A8924F46E6E00CAF323 /* VMConfigNetworkingViewController.m in Sources */ = {isa = PBXBuildFile; fileRef = CE74C276225D88EC004E4FF1 /* VMConfigNetworkingViewController.m */; };
		CEB63A8A24F46E6E00CAF323 /* VMConfigCreateViewController.m in Sources */ = {isa = PBXBuildFile; fileRef = CE31C24C225EA4A200A965DD /* VMConfigCreateViewController.m */; };
		CEB63A8B24F46E6E00CAF323 /* VMConfigSoundViewController.m in Sources */ = {isa = PBXBuildFile; fileRef = CE74C284225D88ED004E4FF1 /* VMConfigSoundViewController.m */; };
		CEB63A8C24F46E6E00CAF323 /* VMConfigDriveCreateViewController.m in Sources */ = {isa = PBXBuildFile; fileRef = CE2C67DA227F769300AEF1D0 /* VMConfigDriveCreateViewController.m */; };
		CEB63A8D24F46E6E00CAF323 /* VMConfigDrivePickerViewController.m in Sources */ = {isa = PBXBuildFile; fileRef = CE2C67D7227F6F1200AEF1D0 /* VMConfigDrivePickerViewController.m */; };
		CEB63A8E24F46E6E00CAF323 /* VMConfigViewController.m in Sources */ = {isa = PBXBuildFile; fileRef = CE31C24A225EA37400A965DD /* VMConfigViewController.m */; };
		CEB63A8F24F46E6E00CAF323 /* VMConfigExistingViewController.m in Sources */ = {isa = PBXBuildFile; fileRef = CE5E4957225C5A4400148CEF /* VMConfigExistingViewController.m */; };
		CEB63A9024F46E6E00CAF323 /* VMConfigPortForwardingViewController.m in Sources */ = {isa = PBXBuildFile; fileRef = CEA02A952436C6480087E45F /* VMConfigPortForwardingViewController.m */; };
		CEB63A9124F46E6E00CAF323 /* VMConfigDriveDetailViewController.m in Sources */ = {isa = PBXBuildFile; fileRef = CE74C27E225D88EC004E4FF1 /* VMConfigDriveDetailViewController.m */; };
		CEB63A9224F46E6E00CAF323 /* VMConfigInputViewController.m in Sources */ = {isa = PBXBuildFile; fileRef = CE74C27F225D88EC004E4FF1 /* VMConfigInputViewController.m */; };
		CEB63A9324F4722900CAF323 /* Main.storyboard in Resources */ = {isa = PBXBuildFile; fileRef = CE550BD2225947990063E575 /* Main.storyboard */; };
		CEB63A9424F4747900CAF323 /* VMListViewController.m in Sources */ = {isa = PBXBuildFile; fileRef = CE550BD0225947990063E575 /* VMListViewController.m */; };
		CEB63A9524F4747900CAF323 /* VMListViewCell.m in Sources */ = {isa = PBXBuildFile; fileRef = CE550BE322596E790063E575 /* VMListViewCell.m */; };
		CEBBF1A524B56A2900C15049 /* UTMDataExtension.swift in Sources */ = {isa = PBXBuildFile; fileRef = CEBBF1A424B56A2900C15049 /* UTMDataExtension.swift */; };
		CEBBF1A724B5730F00C15049 /* UTMDataExtension.swift in Sources */ = {isa = PBXBuildFile; fileRef = CEBBF1A624B5730F00C15049 /* UTMDataExtension.swift */; };
		CEBBF1A824B921F000C15049 /* VMDetailsView.swift in Sources */ = {isa = PBXBuildFile; fileRef = CE2D954B24AD4F980059923A /* VMDetailsView.swift */; };
		CEBDA1D524D69DB20010B5EC /* VMDisplayMetalWindowController.swift in Sources */ = {isa = PBXBuildFile; fileRef = CEBDA1D424D69DB20010B5EC /* VMDisplayMetalWindowController.swift */; };
		CEBDA1DF24D8BDDB0010B5EC /* QEMUHelper.m in Sources */ = {isa = PBXBuildFile; fileRef = CEBDA1DE24D8BDDB0010B5EC /* QEMUHelper.m */; };
		CEBDA1E124D8BDDB0010B5EC /* main.m in Sources */ = {isa = PBXBuildFile; fileRef = CEBDA1E024D8BDDB0010B5EC /* main.m */; };
		CEBDA1E524D8BDDB0010B5EC /* QEMUHelper.xpc in Embed XPC Services */ = {isa = PBXBuildFile; fileRef = CEBDA1DA24D8BDDA0010B5EC /* QEMUHelper.xpc */; settings = {ATTRIBUTES = (RemoveHeadersOnCopy, ); }; };
		CEBE02642588494100B9BCA8 /* CSSession+Sharing.m in Sources */ = {isa = PBXBuildFile; fileRef = CEBE02632588494100B9BCA8 /* CSSession+Sharing.m */; };
		CEBE02652588494100B9BCA8 /* CSSession+Sharing.m in Sources */ = {isa = PBXBuildFile; fileRef = CEBE02632588494100B9BCA8 /* CSSession+Sharing.m */; };
		CED234ED254796E500ED0A57 /* NumberTextField.swift in Sources */ = {isa = PBXBuildFile; fileRef = CED234EC254796E500ED0A57 /* NumberTextField.swift */; };
		CED234EE254796E500ED0A57 /* NumberTextField.swift in Sources */ = {isa = PBXBuildFile; fileRef = CED234EC254796E500ED0A57 /* NumberTextField.swift */; };
		CED814E924C79F070042F0F1 /* VMConfigDriveCreateView.swift in Sources */ = {isa = PBXBuildFile; fileRef = CED814E824C79F070042F0F1 /* VMConfigDriveCreateView.swift */; };
		CED814EA24C79F070042F0F1 /* VMConfigDriveCreateView.swift in Sources */ = {isa = PBXBuildFile; fileRef = CED814E824C79F070042F0F1 /* VMConfigDriveCreateView.swift */; };
		CED814EC24C7C2850042F0F1 /* VMConfigInfoView.swift in Sources */ = {isa = PBXBuildFile; fileRef = CED814EB24C7C2850042F0F1 /* VMConfigInfoView.swift */; };
		CED814ED24C7C2850042F0F1 /* VMConfigInfoView.swift in Sources */ = {isa = PBXBuildFile; fileRef = CED814EB24C7C2850042F0F1 /* VMConfigInfoView.swift */; };
		CED814EF24C7EB760042F0F1 /* ImagePicker.swift in Sources */ = {isa = PBXBuildFile; fileRef = CED814EE24C7EB760042F0F1 /* ImagePicker.swift */; };
		CEDF83F6258ADE130030E4AC /* CSSession.m in Sources */ = {isa = PBXBuildFile; fileRef = CE5425392439334400E520F7 /* CSSession.m */; };
		CEDF83F9258AE24E0030E4AC /* UTMPasteboard.swift in Sources */ = {isa = PBXBuildFile; fileRef = CEDF83F8258AE24E0030E4AC /* UTMPasteboard.swift */; };
		CEDF83FA258AE24E0030E4AC /* UTMPasteboard.swift in Sources */ = {isa = PBXBuildFile; fileRef = CEDF83F8258AE24E0030E4AC /* UTMPasteboard.swift */; };
		CEEC811B24E48EC700ACB0B3 /* SettingsView.swift in Sources */ = {isa = PBXBuildFile; fileRef = CEEC811A24E48EC600ACB0B3 /* SettingsView.swift */; };
		CEECE13C25E47D9500A2AAB8 /* AppDelegate.swift in Sources */ = {isa = PBXBuildFile; fileRef = CEECE13B25E47D9500A2AAB8 /* AppDelegate.swift */; };
		CEF78EE626B99F350022CAF4 /* EGL.framework in Embed Libraries */ = {isa = PBXBuildFile; fileRef = CE5451A426AF5F0F008594E5 /* EGL.framework */; settings = {ATTRIBUTES = (CodeSignOnCopy, RemoveHeadersOnCopy, ); }; };
		CEF78EE726B99F350022CAF4 /* epoxy.0.framework in Embed Libraries */ = {isa = PBXBuildFile; fileRef = CE5451A226AF5F0F008594E5 /* epoxy.0.framework */; settings = {ATTRIBUTES = (CodeSignOnCopy, RemoveHeadersOnCopy, ); }; };
		CEF78EE826B99F350022CAF4 /* GLESv2.framework in Embed Libraries */ = {isa = PBXBuildFile; fileRef = CE5451A326AF5F0F008594E5 /* GLESv2.framework */; settings = {ATTRIBUTES = (CodeSignOnCopy, RemoveHeadersOnCopy, ); }; };
		CEF78EE926B99F530022CAF4 /* EGL.framework in Embed Libraries */ = {isa = PBXBuildFile; fileRef = CE5451A426AF5F0F008594E5 /* EGL.framework */; settings = {ATTRIBUTES = (CodeSignOnCopy, RemoveHeadersOnCopy, ); }; };
		CEF78EEA26B99F530022CAF4 /* epoxy.0.framework in Embed Libraries */ = {isa = PBXBuildFile; fileRef = CE5451A226AF5F0F008594E5 /* epoxy.0.framework */; settings = {ATTRIBUTES = (CodeSignOnCopy, RemoveHeadersOnCopy, ); }; };
		CEF78EEB26B99F530022CAF4 /* GLESv2.framework in Embed Libraries */ = {isa = PBXBuildFile; fileRef = CE5451A326AF5F0F008594E5 /* GLESv2.framework */; settings = {ATTRIBUTES = (CodeSignOnCopy, RemoveHeadersOnCopy, ); }; };
		CEF78EEF26B9B7870022CAF4 /* virglrenderer.1.framework in Embed Libraries */ = {isa = PBXBuildFile; fileRef = CE5451A126AF5F0F008594E5 /* virglrenderer.1.framework */; settings = {ATTRIBUTES = (CodeSignOnCopy, RemoveHeadersOnCopy, ); }; };
		CEF78EF026B9B7910022CAF4 /* virglrenderer.1.framework in Embed Libraries */ = {isa = PBXBuildFile; fileRef = CE5451A126AF5F0F008594E5 /* virglrenderer.1.framework */; settings = {ATTRIBUTES = (CodeSignOnCopy, RemoveHeadersOnCopy, ); }; };
		CEF83EBA24F9ABEA00557D15 /* UTMQemuManager+BlockDevices.m in Sources */ = {isa = PBXBuildFile; fileRef = CEF83EB924F9ABEA00557D15 /* UTMQemuManager+BlockDevices.m */; };
		CEF83EBB24F9ABEA00557D15 /* UTMQemuManager+BlockDevices.m in Sources */ = {isa = PBXBuildFile; fileRef = CEF83EB924F9ABEA00557D15 /* UTMQemuManager+BlockDevices.m */; };
		CEF83EBE24F9C3BF00557D15 /* UTMVirtualMachine+Drives.m in Sources */ = {isa = PBXBuildFile; fileRef = CEF83EBD24F9C3BF00557D15 /* UTMVirtualMachine+Drives.m */; };
		CEF83EBF24F9C3BF00557D15 /* UTMVirtualMachine+Drives.m in Sources */ = {isa = PBXBuildFile; fileRef = CEF83EBD24F9C3BF00557D15 /* UTMVirtualMachine+Drives.m */; };
		CEF83EC224F9C9E100557D15 /* UTMDrive.m in Sources */ = {isa = PBXBuildFile; fileRef = CEF83EC124F9C9E100557D15 /* UTMDrive.m */; };
		CEF83EC324F9C9E100557D15 /* UTMDrive.m in Sources */ = {isa = PBXBuildFile; fileRef = CEF83EC124F9C9E100557D15 /* UTMDrive.m */; };
		CEF83EC724FB1B9300557D15 /* UTMVirtualMachine+SPICE.m in Sources */ = {isa = PBXBuildFile; fileRef = CEF83EC624FB1B9300557D15 /* UTMVirtualMachine+SPICE.m */; };
		CEF83EC824FB1B9300557D15 /* UTMVirtualMachine+SPICE.m in Sources */ = {isa = PBXBuildFile; fileRef = CEF83EC624FB1B9300557D15 /* UTMVirtualMachine+SPICE.m */; };
		CEF83ECC24FB382B00557D15 /* UTMVirtualMachine+Terminal.m in Sources */ = {isa = PBXBuildFile; fileRef = CEF83ECB24FB382B00557D15 /* UTMVirtualMachine+Terminal.m */; };
		CEF83ECD24FB382B00557D15 /* UTMVirtualMachine+Terminal.m in Sources */ = {isa = PBXBuildFile; fileRef = CEF83ECB24FB382B00557D15 /* UTMVirtualMachine+Terminal.m */; };
		CEF83ED324FDEA9400557D15 /* UTMPortAllocator.m in Sources */ = {isa = PBXBuildFile; fileRef = CEF83ED224FDEA9400557D15 /* UTMPortAllocator.m */; };
		CEF83ED424FDEA9400557D15 /* UTMPortAllocator.m in Sources */ = {isa = PBXBuildFile; fileRef = CEF83ED224FDEA9400557D15 /* UTMPortAllocator.m */; };
		CEF83F262500901300557D15 /* qemu in Resources */ = {isa = PBXBuildFile; fileRef = CE9D18F72265410E00355E14 /* qemu */; };
		CEF83F862500947D00557D15 /* gcrypt.20.framework in Frameworks */ = {isa = PBXBuildFile; fileRef = CE2D63F322653C7400FC7E63 /* gcrypt.20.framework */; };
		CEF83F872500948800557D15 /* gpg-error.0.framework in Frameworks */ = {isa = PBXBuildFile; fileRef = CE2D63F122653C7400FC7E63 /* gpg-error.0.framework */; };
		CEF83F882500949D00557D15 /* gthread-2.0.0.framework in Frameworks */ = {isa = PBXBuildFile; fileRef = CE2D63DC22653C7300FC7E63 /* gthread-2.0.0.framework */; };
		CEF83F89250094A400557D15 /* png16.16.framework in Frameworks */ = {isa = PBXBuildFile; fileRef = CE2D640522653C7500FC7E63 /* png16.16.framework */; };
		CEF83F8A250094B200557D15 /* spice-server.1.framework in Frameworks */ = {isa = PBXBuildFile; fileRef = CE2D641822653C7500FC7E63 /* spice-server.1.framework */; };
		CEF83F8B250094D700557D15 /* spice-server.1.framework in Embed Libraries */ = {isa = PBXBuildFile; fileRef = CE2D641822653C7500FC7E63 /* spice-server.1.framework */; settings = {ATTRIBUTES = (CodeSignOnCopy, ); }; };
		CEF83F8C250094E300557D15 /* png16.16.framework in Embed Libraries */ = {isa = PBXBuildFile; fileRef = CE2D640522653C7500FC7E63 /* png16.16.framework */; settings = {ATTRIBUTES = (CodeSignOnCopy, ); }; };
		CEF83F8D250094E700557D15 /* gthread-2.0.0.framework in Embed Libraries */ = {isa = PBXBuildFile; fileRef = CE2D63DC22653C7300FC7E63 /* gthread-2.0.0.framework */; settings = {ATTRIBUTES = (CodeSignOnCopy, ); }; };
		CEF83F8E250094EC00557D15 /* gpg-error.0.framework in Embed Libraries */ = {isa = PBXBuildFile; fileRef = CE2D63F122653C7400FC7E63 /* gpg-error.0.framework */; settings = {ATTRIBUTES = (CodeSignOnCopy, ); }; };
		CEF83F8F250094EE00557D15 /* gcrypt.20.framework in Embed Libraries */ = {isa = PBXBuildFile; fileRef = CE2D63F322653C7400FC7E63 /* gcrypt.20.framework */; settings = {ATTRIBUTES = (CodeSignOnCopy, ); }; };
		CEFC6CDD24C25697003F6962 /* VMDriveImage.swift in Sources */ = {isa = PBXBuildFile; fileRef = CEFC6CDC24C25697003F6962 /* VMDriveImage.swift */; };
		CEFC6CDE24C25697003F6962 /* VMDriveImage.swift in Sources */ = {isa = PBXBuildFile; fileRef = CEFC6CDC24C25697003F6962 /* VMDriveImage.swift */; };
		FFB02A8C266CB09C006CD71A /* InfoPlist.strings in Resources */ = {isa = PBXBuildFile; fileRef = FFB02A8A266CB09C006CD71A /* InfoPlist.strings */; };
		FFB02A8D266CB09C006CD71A /* InfoPlist.strings in Resources */ = {isa = PBXBuildFile; fileRef = FFB02A8A266CB09C006CD71A /* InfoPlist.strings */; };
		FFB02A90266CB09C006CD71A /* InfoPlist.strings in Resources */ = {isa = PBXBuildFile; fileRef = FFB02A8E266CB09C006CD71A /* InfoPlist.strings */; };
		FFB02A93266CB09C006CD71A /* InfoPlist.strings in Resources */ = {isa = PBXBuildFile; fileRef = FFB02A91266CB09C006CD71A /* InfoPlist.strings */; };
		FFB02A96266CB09C006CD71A /* Localizable.strings in Resources */ = {isa = PBXBuildFile; fileRef = FFB02A94266CB09C006CD71A /* Localizable.strings */; };
/* End PBXBuildFile section */

/* Begin PBXContainerItemProxy section */
		8401FD7B269BECF200265F0D /* PBXContainerItemProxy */ = {
			isa = PBXContainerItemProxy;
			containerPortal = CE550BC1225947990063E575 /* Project object */;
			proxyType = 1;
			remoteGlobalIDString = 8401FD61269BE9C500265F0D;
			remoteInfo = QEMULauncher;
		};
		CE9A353226533A52005077CF /* PBXContainerItemProxy */ = {
			isa = PBXContainerItemProxy;
			containerPortal = CE550BC1225947990063E575 /* Project object */;
			proxyType = 1;
			remoteGlobalIDString = CE9A352C26533A51005077CF;
			remoteInfo = JailbreakInterposer;
		};
		CEBDA1E324D8BDDB0010B5EC /* PBXContainerItemProxy */ = {
			isa = PBXContainerItemProxy;
			containerPortal = CE550BC1225947990063E575 /* Project object */;
			proxyType = 1;
			remoteGlobalIDString = CEBDA1D924D8BDDA0010B5EC;
			remoteInfo = QEMUHelper;
		};
/* End PBXContainerItemProxy section */

/* Begin PBXCopyFilesBuildPhase section */
		CE0B6E6D24AD66CE00FE012D /* Embed Libraries */ = {
			isa = PBXCopyFilesBuildPhase;
			buildActionMask = 2147483647;
			dstPath = "";
			dstSubfolderSpec = 10;
			files = (
				CE0B6F1F24AD679E00FE012D /* gstcontroller-1.0.0.framework in Embed Libraries */,
				CEF83F8E250094EC00557D15 /* gpg-error.0.framework in Embed Libraries */,
				CE0B6F1A24AD679500FE012D /* gstallocators-1.0.0.framework in Embed Libraries */,
				CE03D08F24D9124200F76B84 /* gobject-2.0.0.framework in Embed Libraries */,
				CE0B6F1D24AD679B00FE012D /* gstbase-1.0.0.framework in Embed Libraries */,
				CE0B6F2224AD67A200FE012D /* gstnet-1.0.0.framework in Embed Libraries */,
				CE03D09124D9124900F76B84 /* jpeg.62.framework in Embed Libraries */,
				CEA9059525FC6A3A00801E7C /* usbredirhost.1.framework in Embed Libraries */,
				CEF83F8C250094E300557D15 /* png16.16.framework in Embed Libraries */,
				CEF83F8F250094EE00557D15 /* gcrypt.20.framework in Embed Libraries */,
				CE0B6F5424AD67FA00FE012D /* spice-client-glib-2.0.8.framework in Embed Libraries */,
				CEF83F8B250094D700557D15 /* spice-server.1.framework in Embed Libraries */,
				CE0B6F1B24AD679700FE012D /* gstapp-1.0.0.framework in Embed Libraries */,
				CE0B6F2924AD67AD00FE012D /* gsttag-1.0.0.framework in Embed Libraries */,
				CE0B6F3124AD67C100FE012D /* phodav-2.0.0.framework in Embed Libraries */,
				CE0B6F2624AD67A900FE012D /* gstrtp-1.0.0.framework in Embed Libraries */,
				CE0B6F2524AD67A700FE012D /* gstriff-1.0.0.framework in Embed Libraries */,
				CE0B6F2424AD67A600FE012D /* gstreamer-1.0.0.framework in Embed Libraries */,
				CE0B6F2A24AD67AF00FE012D /* gstvideo-1.0.0.framework in Embed Libraries */,
				CE0B6F2F24AD67BE00FE012D /* json-glib-1.0.0.framework in Embed Libraries */,
				CE03D0C724D913E600F76B84 /* opus.0.framework in Embed Libraries */,
				CE03D08C24D9123E00F76B84 /* gio-2.0.0.framework in Embed Libraries */,
				CE0B6F2824AD67AC00FE012D /* gstsdp-1.0.0.framework in Embed Libraries */,
				CE0B6F1C24AD679800FE012D /* gstaudio-1.0.0.framework in Embed Libraries */,
				CE0B6F1E24AD679C00FE012D /* gstcheck-1.0.0.framework in Embed Libraries */,
				CE03D08D24D9123F00F76B84 /* glib-2.0.0.framework in Embed Libraries */,
				CEA9059625FC6A3B00801E7C /* usbredirparser.1.framework in Embed Libraries */,
				CE0B6F2724AD67AA00FE012D /* gstrtsp-1.0.0.framework in Embed Libraries */,
				CE03D0CB24D9142500F76B84 /* ssl.1.1.framework in Embed Libraries */,
				CE03D0CF24D9A33000F76B84 /* iconv.2.framework in Embed Libraries */,
				CE03D0CD24D9144500F76B84 /* crypto.1.1.framework in Embed Libraries */,
				CE03D08E24D9124100F76B84 /* gmodule-2.0.0.framework in Embed Libraries */,
				CE03D0C524D913AF00F76B84 /* ffi.7.framework in Embed Libraries */,
				CEF83F8D250094E700557D15 /* gthread-2.0.0.framework in Embed Libraries */,
				CE03D09024D9124800F76B84 /* intl.8.framework in Embed Libraries */,
				CE03D0C924D9140A00F76B84 /* pixman-1.0.framework in Embed Libraries */,
				CE0B6F2024AD679F00FE012D /* gstfft-1.0.0.framework in Embed Libraries */,
				CE0B6F2324AD67A400FE012D /* gstpbutils-1.0.0.framework in Embed Libraries */,
				CE0DF19425A83C1700A51894 /* qemu-aarch64-softmmu.framework in Embed Libraries */,
				CE0DF19525A83C1700A51894 /* qemu-alpha-softmmu.framework in Embed Libraries */,
				CE0DF19625A83C1700A51894 /* qemu-arm-softmmu.framework in Embed Libraries */,
				CE0DF19725A83C1700A51894 /* qemu-cris-softmmu.framework in Embed Libraries */,
				CE0DF19825A83C1700A51894 /* qemu-hppa-softmmu.framework in Embed Libraries */,
				CEA9054225F982C400801E7C /* usb-1.0.0.framework in Embed Libraries */,
				CE0DF19925A83C1700A51894 /* qemu-i386-softmmu.framework in Embed Libraries */,
				CE0DF19A25A83C1700A51894 /* qemu-m68k-softmmu.framework in Embed Libraries */,
				CE0DF19B25A83C1700A51894 /* qemu-microblaze-softmmu.framework in Embed Libraries */,
				CE0DF19C25A83C1700A51894 /* qemu-microblazeel-softmmu.framework in Embed Libraries */,
				CE0DF19D25A83C1700A51894 /* qemu-mips-softmmu.framework in Embed Libraries */,
				CE0DF19E25A83C1700A51894 /* qemu-mips64-softmmu.framework in Embed Libraries */,
				CE0DF19F25A83C1700A51894 /* qemu-mips64el-softmmu.framework in Embed Libraries */,
				CE0DF1A025A83C1700A51894 /* qemu-mipsel-softmmu.framework in Embed Libraries */,
				CE0DF1A225A83C1700A51894 /* qemu-nios2-softmmu.framework in Embed Libraries */,
				CE0DF1A325A83C1700A51894 /* qemu-or1k-softmmu.framework in Embed Libraries */,
				CE0DF1A425A83C1700A51894 /* qemu-ppc-softmmu.framework in Embed Libraries */,
				CE0DF1A525A83C1700A51894 /* qemu-ppc64-softmmu.framework in Embed Libraries */,
				CE0DF1A625A83C1700A51894 /* qemu-riscv32-softmmu.framework in Embed Libraries */,
				CE0DF1A725A83C1700A51894 /* qemu-riscv64-softmmu.framework in Embed Libraries */,
				CE0DF1A825A83C1700A51894 /* qemu-s390x-softmmu.framework in Embed Libraries */,
				CE0DF1A925A83C1700A51894 /* qemu-sh4-softmmu.framework in Embed Libraries */,
				CE0DF1AA25A83C1700A51894 /* qemu-sh4eb-softmmu.framework in Embed Libraries */,
				CE0DF1AB25A83C1700A51894 /* qemu-sparc-softmmu.framework in Embed Libraries */,
				CE0DF1AC25A83C1700A51894 /* qemu-sparc64-softmmu.framework in Embed Libraries */,
				CE0DF1AD25A83C1700A51894 /* qemu-tricore-softmmu.framework in Embed Libraries */,
				CE0DF1AE25A83C1700A51894 /* qemu-x86_64-softmmu.framework in Embed Libraries */,
				CE0DF1AF25A83C1700A51894 /* qemu-xtensa-softmmu.framework in Embed Libraries */,
				CE0DF1B025A83C1700A51894 /* qemu-xtensaeb-softmmu.framework in Embed Libraries */,
				CEF78EF026B9B7910022CAF4 /* virglrenderer.1.framework in Embed Libraries */,
				CEF78EE926B99F530022CAF4 /* EGL.framework in Embed Libraries */,
				CEF78EEA26B99F530022CAF4 /* epoxy.0.framework in Embed Libraries */,
				CEF78EEB26B99F530022CAF4 /* GLESv2.framework in Embed Libraries */,
			);
			name = "Embed Libraries";
			runOnlyForDeploymentPostprocessing = 0;
		};
		CE2D937524AD46670059923A /* Embed Libraries */ = {
			isa = PBXCopyFilesBuildPhase;
			buildActionMask = 2147483647;
			dstPath = "";
			dstSubfolderSpec = 10;
			files = (
				CE2D937624AD46670059923A /* gpg-error.0.framework in Embed Libraries */,
				CE2D937724AD46670059923A /* qemu-mips64el-softmmu.framework in Embed Libraries */,
				CE2D937824AD46670059923A /* gstcontroller-1.0.0.framework in Embed Libraries */,
				CE2D937924AD46670059923A /* gstallocators-1.0.0.framework in Embed Libraries */,
				CE2D937A24AD46670059923A /* gstbase-1.0.0.framework in Embed Libraries */,
				CE2D937B24AD46670059923A /* ffi.7.framework in Embed Libraries */,
				CE2D937C24AD46670059923A /* ssl.1.1.framework in Embed Libraries */,
				CEA9059125FC6A3300801E7C /* usbredirhost.1.framework in Embed Libraries */,
				CE2D937D24AD46670059923A /* gio-2.0.0.framework in Embed Libraries */,
				CE2D937E24AD46670059923A /* png16.16.framework in Embed Libraries */,
				CE2D937F24AD46670059923A /* gstnet-1.0.0.framework in Embed Libraries */,
				CE2D938024AD46670059923A /* qemu-cris-softmmu.framework in Embed Libraries */,
				CE2D938124AD46670059923A /* crypto.1.1.framework in Embed Libraries */,
				CE2D938224AD46670059923A /* qemu-riscv64-softmmu.framework in Embed Libraries */,
				CE2D938324AD46670059923A /* gstapp-1.0.0.framework in Embed Libraries */,
				CE9A353526533A52005077CF /* JailbreakInterposer.framework in Embed Libraries */,
				CE2D938524AD46670059923A /* qemu-microblaze-softmmu.framework in Embed Libraries */,
				CE2D938624AD46670059923A /* qemu-sh4-softmmu.framework in Embed Libraries */,
				CE2D938824AD46670059923A /* gsttag-1.0.0.framework in Embed Libraries */,
				CE2D938924AD46670059923A /* qemu-or1k-softmmu.framework in Embed Libraries */,
				CE2D938A24AD46670059923A /* gstrtp-1.0.0.framework in Embed Libraries */,
				CE2D938B24AD46670059923A /* gstriff-1.0.0.framework in Embed Libraries */,
				CE2D938C24AD46670059923A /* qemu-ppc-softmmu.framework in Embed Libraries */,
				CE2D938D24AD46670059923A /* phodav-2.0.0.framework in Embed Libraries */,
				CE2D938E24AD46670059923A /* gthread-2.0.0.framework in Embed Libraries */,
				CE2D938F24AD46670059923A /* qemu-aarch64-softmmu.framework in Embed Libraries */,
				CEA9059225FC6A3500801E7C /* usbredirparser.1.framework in Embed Libraries */,
				CE2D939024AD46670059923A /* qemu-mips-softmmu.framework in Embed Libraries */,
				CE2D939124AD46670059923A /* qemu-s390x-softmmu.framework in Embed Libraries */,
				CE2D939224AD46670059923A /* gobject-2.0.0.framework in Embed Libraries */,
				CE2D939324AD46670059923A /* gmodule-2.0.0.framework in Embed Libraries */,
				CE2D939424AD46670059923A /* qemu-tricore-softmmu.framework in Embed Libraries */,
				CE2D939524AD46670059923A /* qemu-sparc64-softmmu.framework in Embed Libraries */,
				CE2D939624AD46670059923A /* qemu-riscv32-softmmu.framework in Embed Libraries */,
				CE2D939724AD46670059923A /* qemu-mips64-softmmu.framework in Embed Libraries */,
				CE2D939824AD46670059923A /* qemu-m68k-softmmu.framework in Embed Libraries */,
				CE2D939924AD46670059923A /* qemu-sparc-softmmu.framework in Embed Libraries */,
				CE2D939A24AD46670059923A /* qemu-ppc64-softmmu.framework in Embed Libraries */,
				CE2D939B24AD46670059923A /* qemu-alpha-softmmu.framework in Embed Libraries */,
				CE2D939C24AD46670059923A /* qemu-sh4eb-softmmu.framework in Embed Libraries */,
				CE2D939D24AD46670059923A /* glib-2.0.0.framework in Embed Libraries */,
				CE5451AC26AF5F10008594E5 /* EGL.framework in Embed Libraries */,
				CE2D939E24AD46670059923A /* qemu-x86_64-softmmu.framework in Embed Libraries */,
				CE2D939F24AD46670059923A /* qemu-xtensaeb-softmmu.framework in Embed Libraries */,
				CEA9054525F982CA00801E7C /* usb-1.0.0.framework in Embed Libraries */,
				CE2D93A024AD46670059923A /* qemu-arm-softmmu.framework in Embed Libraries */,
				CE2D93A124AD46670059923A /* intl.8.framework in Embed Libraries */,
				CE2D93A224AD46670059923A /* gstreamer-1.0.0.framework in Embed Libraries */,
				CE5451AA26AF5F10008594E5 /* GLESv2.framework in Embed Libraries */,
				CE2D93A324AD46670059923A /* gstvideo-1.0.0.framework in Embed Libraries */,
				CE2D93A424AD46670059923A /* json-glib-1.0.0.framework in Embed Libraries */,
				CE2D93A524AD46670059923A /* pixman-1.0.framework in Embed Libraries */,
				CE2D93A624AD46670059923A /* jpeg.62.framework in Embed Libraries */,
				CE2D93A724AD46670059923A /* qemu-microblazeel-softmmu.framework in Embed Libraries */,
				CE2D93A824AD46670059923A /* qemu-hppa-softmmu.framework in Embed Libraries */,
				CE2D93A924AD46670059923A /* qemu-i386-softmmu.framework in Embed Libraries */,
				CE2D93AA24AD46670059923A /* spice-client-glib-2.0.8.framework in Embed Libraries */,
				CE2D93AB24AD46670059923A /* opus.0.framework in Embed Libraries */,
				CE2D93AD24AD46670059923A /* gstsdp-1.0.0.framework in Embed Libraries */,
				CE2D93AE24AD46670059923A /* qemu-nios2-softmmu.framework in Embed Libraries */,
				CE2D93B024AD46670059923A /* gstaudio-1.0.0.framework in Embed Libraries */,
				CE2D93B124AD46670059923A /* gstcheck-1.0.0.framework in Embed Libraries */,
				CE2D93B224AD46670059923A /* qemu-xtensa-softmmu.framework in Embed Libraries */,
				CE2D93B324AD46670059923A /* iconv.2.framework in Embed Libraries */,
				CE2D93B424AD46670059923A /* qemu-mipsel-softmmu.framework in Embed Libraries */,
				CE2D93B524AD46670059923A /* gstrtsp-1.0.0.framework in Embed Libraries */,
				CE2D93B624AD46670059923A /* spice-server.1.framework in Embed Libraries */,
				CE2D93B824AD46670059923A /* gcrypt.20.framework in Embed Libraries */,
				CE2D93B924AD46670059923A /* gstfft-1.0.0.framework in Embed Libraries */,
				CE5451A826AF5F10008594E5 /* epoxy.0.framework in Embed Libraries */,
				CE2D93BA24AD46670059923A /* gstpbutils-1.0.0.framework in Embed Libraries */,
				CE5451A626AF5F0F008594E5 /* virglrenderer.1.framework in Embed Libraries */,
			);
			name = "Embed Libraries";
			runOnlyForDeploymentPostprocessing = 0;
		};
		CE6B241425F1F5630020D43E /* Embed Launcher */ = {
			isa = PBXCopyFilesBuildPhase;
			buildActionMask = 2147483647;
			dstPath = "";
			dstSubfolderSpec = 6;
			files = (
				8401FD7A269BECE200265F0D /* QEMULauncher.app in Embed Launcher */,
			);
			name = "Embed Launcher";
			runOnlyForDeploymentPostprocessing = 0;
		};
		CEA45F71263519B5002FA97D /* Embed Libraries */ = {
			isa = PBXCopyFilesBuildPhase;
			buildActionMask = 2147483647;
			dstPath = "";
			dstSubfolderSpec = 10;
			files = (
				CEA45F72263519B5002FA97D /* gpg-error.0.framework in Embed Libraries */,
				CEA45F74263519B5002FA97D /* gstcontroller-1.0.0.framework in Embed Libraries */,
				CEA45F75263519B5002FA97D /* gstallocators-1.0.0.framework in Embed Libraries */,
				CEA45F76263519B5002FA97D /* gstbase-1.0.0.framework in Embed Libraries */,
				CEA45F77263519B5002FA97D /* ffi.7.framework in Embed Libraries */,
				CEA45F78263519B5002FA97D /* ssl.1.1.framework in Embed Libraries */,
				CEA45F7A263519B5002FA97D /* gio-2.0.0.framework in Embed Libraries */,
				CEA45F7B263519B5002FA97D /* png16.16.framework in Embed Libraries */,
				CEA45F7C263519B5002FA97D /* gstnet-1.0.0.framework in Embed Libraries */,
				CEA45F7E263519B5002FA97D /* crypto.1.1.framework in Embed Libraries */,
				CEA45F7F263519B5002FA97D /* qemu-riscv64-softmmu.framework in Embed Libraries */,
				CEA45F80263519B5002FA97D /* gstapp-1.0.0.framework in Embed Libraries */,
				CEA45F84263519B5002FA97D /* gsttag-1.0.0.framework in Embed Libraries */,
				CEA45F86263519B5002FA97D /* gstrtp-1.0.0.framework in Embed Libraries */,
				CEA45F87263519B5002FA97D /* gstriff-1.0.0.framework in Embed Libraries */,
				CEA45F88263519B5002FA97D /* qemu-ppc-softmmu.framework in Embed Libraries */,
				CEA45F89263519B5002FA97D /* phodav-2.0.0.framework in Embed Libraries */,
				CEA45F8A263519B5002FA97D /* gthread-2.0.0.framework in Embed Libraries */,
				CEA45F8B263519B5002FA97D /* qemu-aarch64-softmmu.framework in Embed Libraries */,
				CEA45F8F263519B5002FA97D /* gobject-2.0.0.framework in Embed Libraries */,
				CEA45F90263519B5002FA97D /* gmodule-2.0.0.framework in Embed Libraries */,
				CEA45F93263519B5002FA97D /* qemu-riscv32-softmmu.framework in Embed Libraries */,
				CEA45F97263519B5002FA97D /* qemu-ppc64-softmmu.framework in Embed Libraries */,
				CEA45F9A263519B5002FA97D /* glib-2.0.0.framework in Embed Libraries */,
				CEA45F9B263519B5002FA97D /* qemu-x86_64-softmmu.framework in Embed Libraries */,
				CEA45F9E263519B5002FA97D /* qemu-arm-softmmu.framework in Embed Libraries */,
				CEA45F9F263519B5002FA97D /* intl.8.framework in Embed Libraries */,
				CEA45FA0263519B5002FA97D /* gstreamer-1.0.0.framework in Embed Libraries */,
				CEA45FA1263519B5002FA97D /* gstvideo-1.0.0.framework in Embed Libraries */,
				CEA45FA2263519B5002FA97D /* json-glib-1.0.0.framework in Embed Libraries */,
				CEA45FA3263519B5002FA97D /* pixman-1.0.framework in Embed Libraries */,
				CEA45FA4263519B5002FA97D /* jpeg.62.framework in Embed Libraries */,
				CEA45FA7263519B5002FA97D /* qemu-i386-softmmu.framework in Embed Libraries */,
				CEA45FA8263519B5002FA97D /* spice-client-glib-2.0.8.framework in Embed Libraries */,
				CEA45FA9263519B5002FA97D /* opus.0.framework in Embed Libraries */,
				CEA45FAA263519B5002FA97D /* gstsdp-1.0.0.framework in Embed Libraries */,
				CEA45FAC263519B5002FA97D /* gstaudio-1.0.0.framework in Embed Libraries */,
				CEA45FAD263519B5002FA97D /* gstcheck-1.0.0.framework in Embed Libraries */,
				CEA45FAF263519B5002FA97D /* iconv.2.framework in Embed Libraries */,
				CEA45FB1263519B5002FA97D /* gstrtsp-1.0.0.framework in Embed Libraries */,
				CEA45FB2263519B5002FA97D /* spice-server.1.framework in Embed Libraries */,
				CEA45FB3263519B5002FA97D /* gcrypt.20.framework in Embed Libraries */,
				CEA45FB4263519B5002FA97D /* gstfft-1.0.0.framework in Embed Libraries */,
				CEA45FB5263519B5002FA97D /* gstpbutils-1.0.0.framework in Embed Libraries */,
				CEF78EEF26B9B7870022CAF4 /* virglrenderer.1.framework in Embed Libraries */,
				CEF78EE626B99F350022CAF4 /* EGL.framework in Embed Libraries */,
				CEF78EE726B99F350022CAF4 /* epoxy.0.framework in Embed Libraries */,
				CEF78EE826B99F350022CAF4 /* GLESv2.framework in Embed Libraries */,
			);
			name = "Embed Libraries";
			runOnlyForDeploymentPostprocessing = 0;
		};
		CEBDA1E924D8BDDB0010B5EC /* Embed XPC Services */ = {
			isa = PBXCopyFilesBuildPhase;
			buildActionMask = 2147483647;
			dstPath = "$(CONTENTS_FOLDER_PATH)/XPCServices";
			dstSubfolderSpec = 16;
			files = (
				CEBDA1E524D8BDDB0010B5EC /* QEMUHelper.xpc in Embed XPC Services */,
			);
			name = "Embed XPC Services";
			runOnlyForDeploymentPostprocessing = 0;
		};
/* End PBXCopyFilesBuildPhase section */

/* Begin PBXFileReference section */
		2C33B3A82566C9B100A954A6 /* VMContextMenuModifier.swift */ = {isa = PBXFileReference; lastKnownFileType = sourcecode.swift; path = VMContextMenuModifier.swift; sourceTree = "<group>"; };
		2C6D9E02256EE454003298E6 /* VMDisplayTerminalWindowController.swift */ = {isa = PBXFileReference; lastKnownFileType = sourcecode.swift; path = VMDisplayTerminalWindowController.swift; sourceTree = "<group>"; };
		2C6D9E122571AFE5003298E6 /* UTMQcow2.h */ = {isa = PBXFileReference; lastKnownFileType = sourcecode.c.h; path = UTMQcow2.h; sourceTree = "<group>"; };
		2C6D9E132571AFE5003298E6 /* UTMQcow2.c */ = {isa = PBXFileReference; lastKnownFileType = sourcecode.c.c; path = UTMQcow2.c; sourceTree = "<group>"; };
		2CE8EAEC2572E0C2000E2EBB /* qapi-events-block-export.c */ = {isa = PBXFileReference; fileEncoding = 4; lastKnownFileType = sourcecode.c.c; name = "qapi-events-block-export.c"; path = "$(SYSROOT_DIR)/qapi/qapi-events-block-export.c"; sourceTree = SOURCE_ROOT; };
		2CE8EAED2572E0C2000E2EBB /* qapi-events-block-export.h */ = {isa = PBXFileReference; fileEncoding = 4; lastKnownFileType = sourcecode.c.h; name = "qapi-events-block-export.h"; path = "$(SYSROOT_DIR)/qapi/qapi-events-block-export.h"; sourceTree = SOURCE_ROOT; };
		2CE8EAF12572E0D0000E2EBB /* qapi-events-acpi.h */ = {isa = PBXFileReference; fileEncoding = 4; lastKnownFileType = sourcecode.c.h; name = "qapi-events-acpi.h"; path = "$(SYSROOT_DIR)/qapi/qapi-events-acpi.h"; sourceTree = SOURCE_ROOT; };
		2CE8EAF22572E0D0000E2EBB /* qapi-events-acpi.c */ = {isa = PBXFileReference; fileEncoding = 4; lastKnownFileType = sourcecode.c.c; name = "qapi-events-acpi.c"; path = "$(SYSROOT_DIR)/qapi/qapi-events-acpi.c"; sourceTree = SOURCE_ROOT; };
		2CE8EAF72572E130000E2EBB /* qapi-types-acpi.c */ = {isa = PBXFileReference; fileEncoding = 4; lastKnownFileType = sourcecode.c.c; name = "qapi-types-acpi.c"; path = "$(SYSROOT_DIR)/qapi/qapi-types-acpi.c"; sourceTree = SOURCE_ROOT; };
		2CE8EAF82572E130000E2EBB /* qapi-types-acpi.h */ = {isa = PBXFileReference; fileEncoding = 4; lastKnownFileType = sourcecode.c.h; name = "qapi-types-acpi.h"; path = "$(SYSROOT_DIR)/qapi/qapi-types-acpi.h"; sourceTree = SOURCE_ROOT; };
		2CE8EAFC2572E14C000E2EBB /* qapi-types-block-export.c */ = {isa = PBXFileReference; fileEncoding = 4; lastKnownFileType = sourcecode.c.c; name = "qapi-types-block-export.c"; path = "$(SYSROOT_DIR)/qapi/qapi-types-block-export.c"; sourceTree = SOURCE_ROOT; };
		2CE8EAFD2572E14C000E2EBB /* qapi-types-block-export.h */ = {isa = PBXFileReference; fileEncoding = 4; lastKnownFileType = sourcecode.c.h; name = "qapi-types-block-export.h"; path = "$(SYSROOT_DIR)/qapi/qapi-types-block-export.h"; sourceTree = SOURCE_ROOT; };
		2CE8EB022572E166000E2EBB /* qapi-visit-acpi.h */ = {isa = PBXFileReference; fileEncoding = 4; lastKnownFileType = sourcecode.c.h; name = "qapi-visit-acpi.h"; path = "$(SYSROOT_DIR)/qapi/qapi-visit-acpi.h"; sourceTree = SOURCE_ROOT; };
		2CE8EB032572E166000E2EBB /* qapi-visit-acpi.c */ = {isa = PBXFileReference; fileEncoding = 4; lastKnownFileType = sourcecode.c.c; name = "qapi-visit-acpi.c"; path = "$(SYSROOT_DIR)/qapi/qapi-visit-acpi.c"; sourceTree = SOURCE_ROOT; };
		2CE8EB072572E173000E2EBB /* qapi-visit-block-export.h */ = {isa = PBXFileReference; fileEncoding = 4; lastKnownFileType = sourcecode.c.h; name = "qapi-visit-block-export.h"; path = "$(SYSROOT_DIR)/qapi/qapi-visit-block-export.h"; sourceTree = SOURCE_ROOT; };
		2CE8EB082572E173000E2EBB /* qapi-visit-block-export.c */ = {isa = PBXFileReference; fileEncoding = 4; lastKnownFileType = sourcecode.c.c; name = "qapi-visit-block-export.c"; path = "$(SYSROOT_DIR)/qapi/qapi-visit-block-export.c"; sourceTree = SOURCE_ROOT; };
		2CE8EB3F257811E8000E2EBB /* UTMConfiguration+Defaults.h */ = {isa = PBXFileReference; lastKnownFileType = sourcecode.c.h; path = "UTMConfiguration+Defaults.h"; sourceTree = "<group>"; };
		2CE8EB40257811E8000E2EBB /* UTMConfiguration+Defaults.m */ = {isa = PBXFileReference; lastKnownFileType = sourcecode.c.objc; path = "UTMConfiguration+Defaults.m"; sourceTree = "<group>"; };
		423BCE65240F6A80001989AC /* VMConfigSystemArgumentsViewController.m */ = {isa = PBXFileReference; lastKnownFileType = sourcecode.c.objc; path = VMConfigSystemArgumentsViewController.m; sourceTree = "<group>"; };
		423BCE67240F6A8A001989AC /* VMConfigSystemArgumentsViewController.h */ = {isa = PBXFileReference; lastKnownFileType = sourcecode.c.h; path = VMConfigSystemArgumentsViewController.h; sourceTree = "<group>"; };
		521F3EFA2414F73800130500 /* zh-Hans */ = {isa = PBXFileReference; lastKnownFileType = text.plist.strings; name = "zh-Hans"; path = "zh-Hans.lproj/Localizable.strings"; sourceTree = "<group>"; };
		52459A322440C84E006A58D0 /* zh-Hans */ = {isa = PBXFileReference; lastKnownFileType = text.plist.strings; name = "zh-Hans"; path = "zh-Hans.lproj/InfoPlist.strings"; sourceTree = "<group>"; };
		525535A1241B8A52003C80FC /* zh-Hans */ = {isa = PBXFileReference; lastKnownFileType = text.plist.strings; name = "zh-Hans"; path = "zh-Hans.lproj/Main.strings"; sourceTree = "<group>"; };
		5286EC8E2437488E007E6CBC /* VMDisplayMetalViewController+Gamepad.h */ = {isa = PBXFileReference; fileEncoding = 4; lastKnownFileType = sourcecode.c.h; path = "VMDisplayMetalViewController+Gamepad.h"; sourceTree = "<group>"; };
		5286EC8F2437488E007E6CBC /* VMDisplayMetalViewController+Gamepad.m */ = {isa = PBXFileReference; fileEncoding = 4; lastKnownFileType = sourcecode.c.objc; path = "VMDisplayMetalViewController+Gamepad.m"; sourceTree = "<group>"; };
		5286EC91243748AC007E6CBC /* Settings.bundle */ = {isa = PBXFileReference; lastKnownFileType = "wrapper.plug-in"; path = Settings.bundle; sourceTree = "<group>"; };
		5286EC93243748C3007E6CBC /* VMDisplayMetalViewController.h */ = {isa = PBXFileReference; fileEncoding = 4; lastKnownFileType = sourcecode.c.h; path = VMDisplayMetalViewController.h; sourceTree = "<group>"; };
		5286EC94243748C3007E6CBC /* VMDisplayMetalViewController.m */ = {isa = PBXFileReference; fileEncoding = 4; lastKnownFileType = sourcecode.c.objc; path = VMDisplayMetalViewController.m; sourceTree = "<group>"; };
		52873FD8247F5B1B0063E4C8 /* zh-Hant */ = {isa = PBXFileReference; lastKnownFileType = text.plist.strings; name = "zh-Hant"; path = "zh-Hant.lproj/Main.strings"; sourceTree = "<group>"; };
		52873FD9247F5B1B0063E4C8 /* zh-Hant */ = {isa = PBXFileReference; lastKnownFileType = text.plist.strings; name = "zh-Hant"; path = "zh-Hant.lproj/Localizable.strings"; sourceTree = "<group>"; };
		52873FDA247F5B1B0063E4C8 /* zh-Hant */ = {isa = PBXFileReference; lastKnownFileType = text.plist.strings; name = "zh-Hant"; path = "zh-Hant.lproj/InfoPlist.strings"; sourceTree = "<group>"; };
		53A0BDD426D79FE40010EDC5 /* SavePanel.swift */ = {isa = PBXFileReference; lastKnownFileType = sourcecode.swift; path = SavePanel.swift; sourceTree = "<group>"; };
		83034C0626AB630F006B4BAF /* UTMPendingVMView.swift */ = {isa = PBXFileReference; lastKnownFileType = sourcecode.swift; path = UTMPendingVMView.swift; sourceTree = "<group>"; };
		835AA7B026AB7C85007A0411 /* UTMPendingVirtualMachine.swift */ = {isa = PBXFileReference; lastKnownFileType = sourcecode.swift; path = UTMPendingVirtualMachine.swift; sourceTree = "<group>"; };
		83A004B826A8CC95001AC09E /* UTMImportFromWebTask.swift */ = {isa = PBXFileReference; lastKnownFileType = sourcecode.swift; path = UTMImportFromWebTask.swift; sourceTree = "<group>"; };
		83C15C5E26CC441000ADFD45 /* KeyCodeMap.swift */ = {isa = PBXFileReference; lastKnownFileType = sourcecode.swift; path = KeyCodeMap.swift; sourceTree = "<group>"; };
		83FBDD53242FA71900D2C5D7 /* VMDisplayMetalViewController+Pointer.h */ = {isa = PBXFileReference; lastKnownFileType = sourcecode.c.h; path = "VMDisplayMetalViewController+Pointer.h"; sourceTree = "<group>"; };
		83FBDD55242FA7BC00D2C5D7 /* VMDisplayMetalViewController+Pointer.m */ = {isa = PBXFileReference; lastKnownFileType = sourcecode.c.objc; path = "VMDisplayMetalViewController+Pointer.m"; sourceTree = "<group>"; };
		8401FD62269BE9C500265F0D /* QEMULauncher.app */ = {isa = PBXFileReference; explicitFileType = wrapper.application; includeInIndex = 0; path = QEMULauncher.app; sourceTree = BUILT_PRODUCTS_DIR; };
		C03453AD2709E35100AD51AD /* zh-Hans */ = {isa = PBXFileReference; lastKnownFileType = text.plist.strings; name = "zh-Hans"; path = "zh-Hans.lproj/InfoPlist.strings"; sourceTree = "<group>"; };
		C03453AE2709E35100AD51AD /* zh-Hans */ = {isa = PBXFileReference; lastKnownFileType = text.plist.strings; name = "zh-Hans"; path = "zh-Hans.lproj/InfoPlist.strings"; sourceTree = "<group>"; };
		C03453AF2709E35100AD51AD /* zh-Hans */ = {isa = PBXFileReference; lastKnownFileType = text.plist.strings; name = "zh-Hans"; path = "zh-Hans.lproj/InfoPlist.strings"; sourceTree = "<group>"; };
		C03453B02709E35200AD51AD /* zh-Hans */ = {isa = PBXFileReference; lastKnownFileType = text.plist.strings; name = "zh-Hans"; path = "zh-Hans.lproj/Localizable.strings"; sourceTree = "<group>"; };
		C8958B6C243634DA002D86B4 /* ko */ = {isa = PBXFileReference; lastKnownFileType = text.plist.strings; name = ko; path = ko.lproj/Main.strings; sourceTree = "<group>"; };
		C8958B6D243634DA002D86B4 /* ko */ = {isa = PBXFileReference; lastKnownFileType = text.plist.strings; name = ko; path = ko.lproj/Localizable.strings; sourceTree = "<group>"; };
		CE020BA224AEDC7C00B44AB6 /* UTMData.swift */ = {isa = PBXFileReference; lastKnownFileType = sourcecode.swift; path = UTMData.swift; sourceTree = "<group>"; };
		CE020BAA24AEE00000B44AB6 /* UTMLoggingSwift.swift */ = {isa = PBXFileReference; lastKnownFileType = sourcecode.swift; path = UTMLoggingSwift.swift; sourceTree = "<group>"; };
		CE020BB524B14F8400B44AB6 /* UTMVirtualMachineExtension.swift */ = {isa = PBXFileReference; lastKnownFileType = sourcecode.swift; path = UTMVirtualMachineExtension.swift; sourceTree = "<group>"; };
		CE03D05024D90B4E00F76B84 /* UTMQemuSystem.m */ = {isa = PBXFileReference; lastKnownFileType = sourcecode.c.objc; path = UTMQemuSystem.m; sourceTree = "<group>"; };
		CE03D05424D90BE000F76B84 /* UTMQemuSystem.h */ = {isa = PBXFileReference; lastKnownFileType = sourcecode.c.h; path = UTMQemuSystem.h; sourceTree = "<group>"; };
		CE03D0D024D9A62B00F76B84 /* QEMUHelper.entitlements */ = {isa = PBXFileReference; lastKnownFileType = text.plist.entitlements; path = QEMUHelper.entitlements; sourceTree = "<group>"; };
		CE03D0D124DCF4B600F76B84 /* VMMetalView.swift */ = {isa = PBXFileReference; lastKnownFileType = sourcecode.swift; path = VMMetalView.swift; sourceTree = "<group>"; };
		CE03D0D324DCF6DD00F76B84 /* VMMetalViewInputDelegate.swift */ = {isa = PBXFileReference; lastKnownFileType = sourcecode.swift; path = VMMetalViewInputDelegate.swift; sourceTree = "<group>"; };
		CE056CA4242454100004B68A /* VMDisplayMetalViewController+Touch.h */ = {isa = PBXFileReference; lastKnownFileType = sourcecode.c.h; path = "VMDisplayMetalViewController+Touch.h"; sourceTree = "<group>"; };
		CE056CA5242454100004B68A /* VMDisplayMetalViewController+Touch.m */ = {isa = PBXFileReference; lastKnownFileType = sourcecode.c.objc; path = "VMDisplayMetalViewController+Touch.m"; sourceTree = "<group>"; };
		CE059DC0243BD67100338317 /* phodav-2.0.0.framework */ = {isa = PBXFileReference; lastKnownFileType = wrapper.framework; name = "phodav-2.0.0.framework"; path = "$(SYSROOT_DIR)/Frameworks/phodav-2.0.0.framework"; sourceTree = "<group>"; };
		CE059DC3243BFA3200338317 /* UTMConfiguration+Sharing.h */ = {isa = PBXFileReference; lastKnownFileType = sourcecode.c.h; path = "UTMConfiguration+Sharing.h"; sourceTree = "<group>"; };
		CE059DC4243BFA3200338317 /* UTMConfiguration+Sharing.m */ = {isa = PBXFileReference; lastKnownFileType = sourcecode.c.objc; path = "UTMConfiguration+Sharing.m"; sourceTree = "<group>"; };
		CE059DC6243E9E3400338317 /* UTMLocationManager.h */ = {isa = PBXFileReference; lastKnownFileType = sourcecode.c.h; path = UTMLocationManager.h; sourceTree = "<group>"; };
		CE059DC7243E9E3400338317 /* UTMLocationManager.m */ = {isa = PBXFileReference; lastKnownFileType = sourcecode.c.objc; path = UTMLocationManager.m; sourceTree = "<group>"; };
		CE059DC9243FBA3C00338317 /* VMConfigCell.h */ = {isa = PBXFileReference; lastKnownFileType = sourcecode.c.h; path = VMConfigCell.h; sourceTree = "<group>"; };
		CE059DCA243FBA3C00338317 /* VMConfigCell.m */ = {isa = PBXFileReference; lastKnownFileType = sourcecode.c.objc; path = VMConfigCell.m; sourceTree = "<group>"; };
		CE0B6D8324AD5ADE00FE012D /* UTMScreenshot.h */ = {isa = PBXFileReference; lastKnownFileType = sourcecode.c.h; path = UTMScreenshot.h; sourceTree = "<group>"; };
		CE0B6D8424AD5ADE00FE012D /* UTMScreenshot.m */ = {isa = PBXFileReference; lastKnownFileType = sourcecode.c.objc; path = UTMScreenshot.m; sourceTree = "<group>"; };
		CE0DF17025A80B6300A51894 /* Bootstrap.h */ = {isa = PBXFileReference; lastKnownFileType = sourcecode.c.h; path = Bootstrap.h; sourceTree = "<group>"; };
		CE0DF17125A80B6300A51894 /* Bootstrap.c */ = {isa = PBXFileReference; lastKnownFileType = sourcecode.c.c; path = Bootstrap.c; sourceTree = "<group>"; };
		CE0E828D24E4D4CE003EA9FE /* Base */ = {isa = PBXFileReference; lastKnownFileType = text.plist.strings; name = Base; path = Base.lproj/Localizable.strings; sourceTree = "<group>"; };
		CE0E829424E4D509003EA9FE /* Base */ = {isa = PBXFileReference; lastKnownFileType = text.plist.strings; name = Base; path = Base.lproj/InfoPlist.strings; sourceTree = "<group>"; };
		CE0E9B86252FD06B0026E02B /* SwiftUI.framework */ = {isa = PBXFileReference; lastKnownFileType = wrapper.framework; name = SwiftUI.framework; path = System/Library/Frameworks/SwiftUI.framework; sourceTree = SDKROOT; };
		CE0FE12724D3B08B0086CEF0 /* VMDisplayWindow.xib */ = {isa = PBXFileReference; lastKnownFileType = file.xib; path = VMDisplayWindow.xib; sourceTree = "<group>"; };
		CE19392526DCB093005CEC17 /* RAMSlider.swift */ = {isa = PBXFileReference; fileEncoding = 4; lastKnownFileType = sourcecode.swift; path = RAMSlider.swift; sourceTree = "<group>"; };
		CE20FAE32444FC6E0059AE11 /* VMConfigDirectoryPickerViewController.h */ = {isa = PBXFileReference; lastKnownFileType = sourcecode.c.h; path = VMConfigDirectoryPickerViewController.h; sourceTree = "<group>"; };
		CE20FAE42444FC6E0059AE11 /* VMConfigDirectoryPickerViewController.m */ = {isa = PBXFileReference; lastKnownFileType = sourcecode.c.objc; path = VMConfigDirectoryPickerViewController.m; sourceTree = "<group>"; };
		CE20FAE62448D2BE0059AE11 /* VMScroll.h */ = {isa = PBXFileReference; lastKnownFileType = sourcecode.c.h; path = VMScroll.h; sourceTree = "<group>"; };
		CE20FAE72448D2BE0059AE11 /* VMScroll.m */ = {isa = PBXFileReference; lastKnownFileType = sourcecode.c.objc; path = VMScroll.m; sourceTree = "<group>"; };
		CE23C07B23FCEBFF001177D6 /* qapi-visit-error.h */ = {isa = PBXFileReference; fileEncoding = 4; lastKnownFileType = sourcecode.c.h; name = "qapi-visit-error.h"; path = "$(SYSROOT_DIR)/qapi/qapi-visit-error.h"; sourceTree = SOURCE_ROOT; };
		CE23C07C23FCEBFF001177D6 /* qapi-events-machine.h */ = {isa = PBXFileReference; fileEncoding = 4; lastKnownFileType = sourcecode.c.h; name = "qapi-events-machine.h"; path = "$(SYSROOT_DIR)/qapi/qapi-events-machine.h"; sourceTree = SOURCE_ROOT; };
		CE23C07D23FCEBFF001177D6 /* qapi-commands-block-core.h */ = {isa = PBXFileReference; fileEncoding = 4; lastKnownFileType = sourcecode.c.h; name = "qapi-commands-block-core.h"; path = "$(SYSROOT_DIR)/qapi/qapi-commands-block-core.h"; sourceTree = SOURCE_ROOT; };
		CE23C07E23FCEBFF001177D6 /* qapi-commands-run-state.c */ = {isa = PBXFileReference; fileEncoding = 4; lastKnownFileType = sourcecode.c.c; name = "qapi-commands-run-state.c"; path = "$(SYSROOT_DIR)/qapi/qapi-commands-run-state.c"; sourceTree = SOURCE_ROOT; };
		CE23C07F23FCEBFF001177D6 /* qapi-visit-tpm.c */ = {isa = PBXFileReference; fileEncoding = 4; lastKnownFileType = sourcecode.c.c; name = "qapi-visit-tpm.c"; path = "$(SYSROOT_DIR)/qapi/qapi-visit-tpm.c"; sourceTree = SOURCE_ROOT; };
		CE23C08023FCEBFF001177D6 /* qapi-events-block.h */ = {isa = PBXFileReference; fileEncoding = 4; lastKnownFileType = sourcecode.c.h; name = "qapi-events-block.h"; path = "$(SYSROOT_DIR)/qapi/qapi-events-block.h"; sourceTree = SOURCE_ROOT; };
		CE23C08123FCEBFF001177D6 /* qapi-commands-rocker.c */ = {isa = PBXFileReference; fileEncoding = 4; lastKnownFileType = sourcecode.c.c; name = "qapi-commands-rocker.c"; path = "$(SYSROOT_DIR)/qapi/qapi-commands-rocker.c"; sourceTree = SOURCE_ROOT; };
		CE23C08223FCEBFF001177D6 /* qapi-commands-ui.c */ = {isa = PBXFileReference; fileEncoding = 4; lastKnownFileType = sourcecode.c.c; name = "qapi-commands-ui.c"; path = "$(SYSROOT_DIR)/qapi/qapi-commands-ui.c"; sourceTree = SOURCE_ROOT; };
		CE23C08323FCEBFF001177D6 /* qapi-commands-migration.h */ = {isa = PBXFileReference; fileEncoding = 4; lastKnownFileType = sourcecode.c.h; name = "qapi-commands-migration.h"; path = "$(SYSROOT_DIR)/qapi/qapi-commands-migration.h"; sourceTree = SOURCE_ROOT; };
		CE23C08423FCEBFF001177D6 /* qapi-events.h */ = {isa = PBXFileReference; fileEncoding = 4; lastKnownFileType = sourcecode.c.h; name = "qapi-events.h"; path = "$(SYSROOT_DIR)/qapi/qapi-events.h"; sourceTree = SOURCE_ROOT; };
		CE23C08523FCEBFF001177D6 /* qapi-types-run-state.c */ = {isa = PBXFileReference; fileEncoding = 4; lastKnownFileType = sourcecode.c.c; name = "qapi-types-run-state.c"; path = "$(SYSROOT_DIR)/qapi/qapi-types-run-state.c"; sourceTree = SOURCE_ROOT; };
		CE23C08623FCEBFF001177D6 /* qapi-commands-char.c */ = {isa = PBXFileReference; fileEncoding = 4; lastKnownFileType = sourcecode.c.c; name = "qapi-commands-char.c"; path = "$(SYSROOT_DIR)/qapi/qapi-commands-char.c"; sourceTree = SOURCE_ROOT; };
		CE23C08723FCEBFF001177D6 /* qapi-types-block.c */ = {isa = PBXFileReference; fileEncoding = 4; lastKnownFileType = sourcecode.c.c; name = "qapi-types-block.c"; path = "$(SYSROOT_DIR)/qapi/qapi-types-block.c"; sourceTree = SOURCE_ROOT; };
		CE23C08823FCEBFF001177D6 /* qapi-visit-qdev.h */ = {isa = PBXFileReference; fileEncoding = 4; lastKnownFileType = sourcecode.c.h; name = "qapi-visit-qdev.h"; path = "$(SYSROOT_DIR)/qapi/qapi-visit-qdev.h"; sourceTree = SOURCE_ROOT; };
		CE23C08923FCEBFF001177D6 /* qapi-events-trace.c */ = {isa = PBXFileReference; fileEncoding = 4; lastKnownFileType = sourcecode.c.c; name = "qapi-events-trace.c"; path = "$(SYSROOT_DIR)/qapi/qapi-events-trace.c"; sourceTree = SOURCE_ROOT; };
		CE23C08A23FCEC00001177D6 /* qapi-visit-net.c */ = {isa = PBXFileReference; fileEncoding = 4; lastKnownFileType = sourcecode.c.c; name = "qapi-visit-net.c"; path = "$(SYSROOT_DIR)/qapi/qapi-visit-net.c"; sourceTree = SOURCE_ROOT; };
		CE23C08B23FCEC00001177D6 /* qapi-events-rdma.h */ = {isa = PBXFileReference; fileEncoding = 4; lastKnownFileType = sourcecode.c.h; name = "qapi-events-rdma.h"; path = "$(SYSROOT_DIR)/qapi/qapi-events-rdma.h"; sourceTree = SOURCE_ROOT; };
		CE23C08C23FCEC00001177D6 /* qapi-events-rocker.h */ = {isa = PBXFileReference; fileEncoding = 4; lastKnownFileType = sourcecode.c.h; name = "qapi-events-rocker.h"; path = "$(SYSROOT_DIR)/qapi/qapi-events-rocker.h"; sourceTree = SOURCE_ROOT; };
		CE23C08D23FCEC00001177D6 /* qapi-events-error.h */ = {isa = PBXFileReference; fileEncoding = 4; lastKnownFileType = sourcecode.c.h; name = "qapi-events-error.h"; path = "$(SYSROOT_DIR)/qapi/qapi-events-error.h"; sourceTree = SOURCE_ROOT; };
		CE23C08E23FCEC00001177D6 /* qapi-commands-tpm.h */ = {isa = PBXFileReference; fileEncoding = 4; lastKnownFileType = sourcecode.c.h; name = "qapi-commands-tpm.h"; path = "$(SYSROOT_DIR)/qapi/qapi-commands-tpm.h"; sourceTree = SOURCE_ROOT; };
		CE23C08F23FCEC00001177D6 /* qapi-commands-net.c */ = {isa = PBXFileReference; fileEncoding = 4; lastKnownFileType = sourcecode.c.c; name = "qapi-commands-net.c"; path = "$(SYSROOT_DIR)/qapi/qapi-commands-net.c"; sourceTree = SOURCE_ROOT; };
		CE23C09023FCEC00001177D6 /* qapi-visit-trace.h */ = {isa = PBXFileReference; fileEncoding = 4; lastKnownFileType = sourcecode.c.h; name = "qapi-visit-trace.h"; path = "$(SYSROOT_DIR)/qapi/qapi-visit-trace.h"; sourceTree = SOURCE_ROOT; };
		CE23C09123FCEC00001177D6 /* qapi-events-net.h */ = {isa = PBXFileReference; fileEncoding = 4; lastKnownFileType = sourcecode.c.h; name = "qapi-events-net.h"; path = "$(SYSROOT_DIR)/qapi/qapi-events-net.h"; sourceTree = SOURCE_ROOT; };
		CE23C09223FCEC00001177D6 /* qapi-emit-events.c */ = {isa = PBXFileReference; fileEncoding = 4; lastKnownFileType = sourcecode.c.c; name = "qapi-emit-events.c"; path = "$(SYSROOT_DIR)/qapi/qapi-emit-events.c"; sourceTree = SOURCE_ROOT; };
		CE23C09323FCEC00001177D6 /* qapi-types-qdev.h */ = {isa = PBXFileReference; fileEncoding = 4; lastKnownFileType = sourcecode.c.h; name = "qapi-types-qdev.h"; path = "$(SYSROOT_DIR)/qapi/qapi-types-qdev.h"; sourceTree = SOURCE_ROOT; };
		CE23C09423FCEC00001177D6 /* qapi-commands-misc-target.h */ = {isa = PBXFileReference; fileEncoding = 4; lastKnownFileType = sourcecode.c.h; name = "qapi-commands-misc-target.h"; path = "$(SYSROOT_DIR)/qapi/qapi-commands-misc-target.h"; sourceTree = SOURCE_ROOT; };
		CE23C09523FCEC00001177D6 /* qapi-visit-job.c */ = {isa = PBXFileReference; fileEncoding = 4; lastKnownFileType = sourcecode.c.c; name = "qapi-visit-job.c"; path = "$(SYSROOT_DIR)/qapi/qapi-visit-job.c"; sourceTree = SOURCE_ROOT; };
		CE23C09623FCEC00001177D6 /* qapi-builtin-visit.c */ = {isa = PBXFileReference; fileEncoding = 4; lastKnownFileType = sourcecode.c.c; name = "qapi-builtin-visit.c"; path = "$(SYSROOT_DIR)/qapi/qapi-builtin-visit.c"; sourceTree = SOURCE_ROOT; };
		CE23C09723FCEC00001177D6 /* qapi-visit-sockets.h */ = {isa = PBXFileReference; fileEncoding = 4; lastKnownFileType = sourcecode.c.h; name = "qapi-visit-sockets.h"; path = "$(SYSROOT_DIR)/qapi/qapi-visit-sockets.h"; sourceTree = SOURCE_ROOT; };
		CE23C09823FCEC00001177D6 /* qapi-commands-common.h */ = {isa = PBXFileReference; fileEncoding = 4; lastKnownFileType = sourcecode.c.h; name = "qapi-commands-common.h"; path = "$(SYSROOT_DIR)/qapi/qapi-commands-common.h"; sourceTree = SOURCE_ROOT; };
		CE23C09923FCEC00001177D6 /* qapi-types-block-core.c */ = {isa = PBXFileReference; fileEncoding = 4; lastKnownFileType = sourcecode.c.c; name = "qapi-types-block-core.c"; path = "$(SYSROOT_DIR)/qapi/qapi-types-block-core.c"; sourceTree = SOURCE_ROOT; };
		CE23C09A23FCEC00001177D6 /* qapi-commands-run-state.h */ = {isa = PBXFileReference; fileEncoding = 4; lastKnownFileType = sourcecode.c.h; name = "qapi-commands-run-state.h"; path = "$(SYSROOT_DIR)/qapi/qapi-commands-run-state.h"; sourceTree = SOURCE_ROOT; };
		CE23C09B23FCEC00001177D6 /* qapi-commands-migration.c */ = {isa = PBXFileReference; fileEncoding = 4; lastKnownFileType = sourcecode.c.c; name = "qapi-commands-migration.c"; path = "$(SYSROOT_DIR)/qapi/qapi-commands-migration.c"; sourceTree = SOURCE_ROOT; };
		CE23C09C23FCEC00001177D6 /* qapi-events-migration.h */ = {isa = PBXFileReference; fileEncoding = 4; lastKnownFileType = sourcecode.c.h; name = "qapi-events-migration.h"; path = "$(SYSROOT_DIR)/qapi/qapi-events-migration.h"; sourceTree = SOURCE_ROOT; };
		CE23C09D23FCEC00001177D6 /* qapi-commands-audio.c */ = {isa = PBXFileReference; fileEncoding = 4; lastKnownFileType = sourcecode.c.c; name = "qapi-commands-audio.c"; path = "$(SYSROOT_DIR)/qapi/qapi-commands-audio.c"; sourceTree = SOURCE_ROOT; };
		CE23C09E23FCEC00001177D6 /* qapi-events-qdev.c */ = {isa = PBXFileReference; fileEncoding = 4; lastKnownFileType = sourcecode.c.c; name = "qapi-events-qdev.c"; path = "$(SYSROOT_DIR)/qapi/qapi-events-qdev.c"; sourceTree = SOURCE_ROOT; };
		CE23C09F23FCEC01001177D6 /* qapi-visit-migration.h */ = {isa = PBXFileReference; fileEncoding = 4; lastKnownFileType = sourcecode.c.h; name = "qapi-visit-migration.h"; path = "$(SYSROOT_DIR)/qapi/qapi-visit-migration.h"; sourceTree = SOURCE_ROOT; };
		CE23C0A023FCEC01001177D6 /* qapi-visit-rocker.h */ = {isa = PBXFileReference; fileEncoding = 4; lastKnownFileType = sourcecode.c.h; name = "qapi-visit-rocker.h"; path = "$(SYSROOT_DIR)/qapi/qapi-visit-rocker.h"; sourceTree = SOURCE_ROOT; };
		CE23C0A123FCEC01001177D6 /* qapi-events-run-state.h */ = {isa = PBXFileReference; fileEncoding = 4; lastKnownFileType = sourcecode.c.h; name = "qapi-events-run-state.h"; path = "$(SYSROOT_DIR)/qapi/qapi-events-run-state.h"; sourceTree = SOURCE_ROOT; };
		CE23C0A223FCEC01001177D6 /* qapi-commands-dump.h */ = {isa = PBXFileReference; fileEncoding = 4; lastKnownFileType = sourcecode.c.h; name = "qapi-commands-dump.h"; path = "$(SYSROOT_DIR)/qapi/qapi-commands-dump.h"; sourceTree = SOURCE_ROOT; };
		CE23C0A323FCEC01001177D6 /* qapi-visit-ui.h */ = {isa = PBXFileReference; fileEncoding = 4; lastKnownFileType = sourcecode.c.h; name = "qapi-visit-ui.h"; path = "$(SYSROOT_DIR)/qapi/qapi-visit-ui.h"; sourceTree = SOURCE_ROOT; };
		CE23C0A423FCEC01001177D6 /* qapi-commands-authz.c */ = {isa = PBXFileReference; fileEncoding = 4; lastKnownFileType = sourcecode.c.c; name = "qapi-commands-authz.c"; path = "$(SYSROOT_DIR)/qapi/qapi-commands-authz.c"; sourceTree = SOURCE_ROOT; };
		CE23C0A523FCEC01001177D6 /* qapi-events-ui.h */ = {isa = PBXFileReference; fileEncoding = 4; lastKnownFileType = sourcecode.c.h; name = "qapi-events-ui.h"; path = "$(SYSROOT_DIR)/qapi/qapi-events-ui.h"; sourceTree = SOURCE_ROOT; };
		CE23C0A623FCEC01001177D6 /* qapi-visit-transaction.c */ = {isa = PBXFileReference; fileEncoding = 4; lastKnownFileType = sourcecode.c.c; name = "qapi-visit-transaction.c"; path = "$(SYSROOT_DIR)/qapi/qapi-visit-transaction.c"; sourceTree = SOURCE_ROOT; };
		CE23C0A723FCEC01001177D6 /* qapi-visit-block.c */ = {isa = PBXFileReference; fileEncoding = 4; lastKnownFileType = sourcecode.c.c; name = "qapi-visit-block.c"; path = "$(SYSROOT_DIR)/qapi/qapi-visit-block.c"; sourceTree = SOURCE_ROOT; };
		CE23C0A823FCEC01001177D6 /* qapi-events-qom.c */ = {isa = PBXFileReference; fileEncoding = 4; lastKnownFileType = sourcecode.c.c; name = "qapi-events-qom.c"; path = "$(SYSROOT_DIR)/qapi/qapi-events-qom.c"; sourceTree = SOURCE_ROOT; };
		CE23C0A923FCEC01001177D6 /* qapi-types-misc-target.h */ = {isa = PBXFileReference; fileEncoding = 4; lastKnownFileType = sourcecode.c.h; name = "qapi-types-misc-target.h"; path = "$(SYSROOT_DIR)/qapi/qapi-types-misc-target.h"; sourceTree = SOURCE_ROOT; };
		CE23C0AA23FCEC01001177D6 /* qapi-commands.h */ = {isa = PBXFileReference; fileEncoding = 4; lastKnownFileType = sourcecode.c.h; name = "qapi-commands.h"; path = "$(SYSROOT_DIR)/qapi/qapi-commands.h"; sourceTree = SOURCE_ROOT; };
		CE23C0AB23FCEC01001177D6 /* qapi-types-audio.h */ = {isa = PBXFileReference; fileEncoding = 4; lastKnownFileType = sourcecode.c.h; name = "qapi-types-audio.h"; path = "$(SYSROOT_DIR)/qapi/qapi-types-audio.h"; sourceTree = SOURCE_ROOT; };
		CE23C0AC23FCEC01001177D6 /* qapi-events-transaction.c */ = {isa = PBXFileReference; fileEncoding = 4; lastKnownFileType = sourcecode.c.c; name = "qapi-events-transaction.c"; path = "$(SYSROOT_DIR)/qapi/qapi-events-transaction.c"; sourceTree = SOURCE_ROOT; };
		CE23C0AD23FCEC01001177D6 /* qapi-events-introspect.h */ = {isa = PBXFileReference; fileEncoding = 4; lastKnownFileType = sourcecode.c.h; name = "qapi-events-introspect.h"; path = "$(SYSROOT_DIR)/qapi/qapi-events-introspect.h"; sourceTree = SOURCE_ROOT; };
		CE23C0AE23FCEC01001177D6 /* qapi-commands-crypto.c */ = {isa = PBXFileReference; fileEncoding = 4; lastKnownFileType = sourcecode.c.c; name = "qapi-commands-crypto.c"; path = "$(SYSROOT_DIR)/qapi/qapi-commands-crypto.c"; sourceTree = SOURCE_ROOT; };
		CE23C0AF23FCEC01001177D6 /* qapi-events-sockets.c */ = {isa = PBXFileReference; fileEncoding = 4; lastKnownFileType = sourcecode.c.c; name = "qapi-events-sockets.c"; path = "$(SYSROOT_DIR)/qapi/qapi-events-sockets.c"; sourceTree = SOURCE_ROOT; };
		CE23C0B023FCEC01001177D6 /* qapi-visit-rdma.h */ = {isa = PBXFileReference; fileEncoding = 4; lastKnownFileType = sourcecode.c.h; name = "qapi-visit-rdma.h"; path = "$(SYSROOT_DIR)/qapi/qapi-visit-rdma.h"; sourceTree = SOURCE_ROOT; };
		CE23C0B123FCEC01001177D6 /* qapi-visit-block-core.h */ = {isa = PBXFileReference; fileEncoding = 4; lastKnownFileType = sourcecode.c.h; name = "qapi-visit-block-core.h"; path = "$(SYSROOT_DIR)/qapi/qapi-visit-block-core.h"; sourceTree = SOURCE_ROOT; };
		CE23C0B223FCEC01001177D6 /* qapi-events-tpm.h */ = {isa = PBXFileReference; fileEncoding = 4; lastKnownFileType = sourcecode.c.h; name = "qapi-events-tpm.h"; path = "$(SYSROOT_DIR)/qapi/qapi-events-tpm.h"; sourceTree = SOURCE_ROOT; };
		CE23C0B323FCEC01001177D6 /* qapi-visit-dump.c */ = {isa = PBXFileReference; fileEncoding = 4; lastKnownFileType = sourcecode.c.c; name = "qapi-visit-dump.c"; path = "$(SYSROOT_DIR)/qapi/qapi-visit-dump.c"; sourceTree = SOURCE_ROOT; };
		CE23C0B423FCEC01001177D6 /* qapi-events-introspect.c */ = {isa = PBXFileReference; fileEncoding = 4; lastKnownFileType = sourcecode.c.c; name = "qapi-events-introspect.c"; path = "$(SYSROOT_DIR)/qapi/qapi-events-introspect.c"; sourceTree = SOURCE_ROOT; };
		CE23C0B523FCEC02001177D6 /* qapi-types-net.c */ = {isa = PBXFileReference; fileEncoding = 4; lastKnownFileType = sourcecode.c.c; name = "qapi-types-net.c"; path = "$(SYSROOT_DIR)/qapi/qapi-types-net.c"; sourceTree = SOURCE_ROOT; };
		CE23C0B623FCEC02001177D6 /* qapi-types.c */ = {isa = PBXFileReference; fileEncoding = 4; lastKnownFileType = sourcecode.c.c; name = "qapi-types.c"; path = "$(SYSROOT_DIR)/qapi/qapi-types.c"; sourceTree = SOURCE_ROOT; };
		CE23C0B723FCEC02001177D6 /* qapi-visit-ui.c */ = {isa = PBXFileReference; fileEncoding = 4; lastKnownFileType = sourcecode.c.c; name = "qapi-visit-ui.c"; path = "$(SYSROOT_DIR)/qapi/qapi-visit-ui.c"; sourceTree = SOURCE_ROOT; };
		CE23C0B823FCEC02001177D6 /* qapi-visit-authz.c */ = {isa = PBXFileReference; fileEncoding = 4; lastKnownFileType = sourcecode.c.c; name = "qapi-visit-authz.c"; path = "$(SYSROOT_DIR)/qapi/qapi-visit-authz.c"; sourceTree = SOURCE_ROOT; };
		CE23C0B923FCEC02001177D6 /* qapi-events-machine.c */ = {isa = PBXFileReference; fileEncoding = 4; lastKnownFileType = sourcecode.c.c; name = "qapi-events-machine.c"; path = "$(SYSROOT_DIR)/qapi/qapi-events-machine.c"; sourceTree = SOURCE_ROOT; };
		CE23C0BA23FCEC02001177D6 /* qapi-commands-audio.h */ = {isa = PBXFileReference; fileEncoding = 4; lastKnownFileType = sourcecode.c.h; name = "qapi-commands-audio.h"; path = "$(SYSROOT_DIR)/qapi/qapi-commands-audio.h"; sourceTree = SOURCE_ROOT; };
		CE23C0BB23FCEC02001177D6 /* qapi-commands-crypto.h */ = {isa = PBXFileReference; fileEncoding = 4; lastKnownFileType = sourcecode.c.h; name = "qapi-commands-crypto.h"; path = "$(SYSROOT_DIR)/qapi/qapi-commands-crypto.h"; sourceTree = SOURCE_ROOT; };
		CE23C0BC23FCEC02001177D6 /* qapi-events-trace.h */ = {isa = PBXFileReference; fileEncoding = 4; lastKnownFileType = sourcecode.c.h; name = "qapi-events-trace.h"; path = "$(SYSROOT_DIR)/qapi/qapi-events-trace.h"; sourceTree = SOURCE_ROOT; };
		CE23C0BD23FCEC02001177D6 /* qapi-commands-sockets.c */ = {isa = PBXFileReference; fileEncoding = 4; lastKnownFileType = sourcecode.c.c; name = "qapi-commands-sockets.c"; path = "$(SYSROOT_DIR)/qapi/qapi-commands-sockets.c"; sourceTree = SOURCE_ROOT; };
		CE23C0BE23FCEC02001177D6 /* qapi-visit-audio.c */ = {isa = PBXFileReference; fileEncoding = 4; lastKnownFileType = sourcecode.c.c; name = "qapi-visit-audio.c"; path = "$(SYSROOT_DIR)/qapi/qapi-visit-audio.c"; sourceTree = SOURCE_ROOT; };
		CE23C0BF23FCEC02001177D6 /* qapi-commands-tpm.c */ = {isa = PBXFileReference; fileEncoding = 4; lastKnownFileType = sourcecode.c.c; name = "qapi-commands-tpm.c"; path = "$(SYSROOT_DIR)/qapi/qapi-commands-tpm.c"; sourceTree = SOURCE_ROOT; };
		CE23C0C023FCEC02001177D6 /* qapi-commands-block.h */ = {isa = PBXFileReference; fileEncoding = 4; lastKnownFileType = sourcecode.c.h; name = "qapi-commands-block.h"; path = "$(SYSROOT_DIR)/qapi/qapi-commands-block.h"; sourceTree = SOURCE_ROOT; };
		CE23C0C123FCEC02001177D6 /* qapi-events-crypto.h */ = {isa = PBXFileReference; fileEncoding = 4; lastKnownFileType = sourcecode.c.h; name = "qapi-events-crypto.h"; path = "$(SYSROOT_DIR)/qapi/qapi-events-crypto.h"; sourceTree = SOURCE_ROOT; };
		CE23C0C223FCEC02001177D6 /* qapi-visit-crypto.c */ = {isa = PBXFileReference; fileEncoding = 4; lastKnownFileType = sourcecode.c.c; name = "qapi-visit-crypto.c"; path = "$(SYSROOT_DIR)/qapi/qapi-visit-crypto.c"; sourceTree = SOURCE_ROOT; };
		CE23C0C323FCEC02001177D6 /* qapi-visit-qom.h */ = {isa = PBXFileReference; fileEncoding = 4; lastKnownFileType = sourcecode.c.h; name = "qapi-visit-qom.h"; path = "$(SYSROOT_DIR)/qapi/qapi-visit-qom.h"; sourceTree = SOURCE_ROOT; };
		CE23C0C423FCEC02001177D6 /* qapi-types-run-state.h */ = {isa = PBXFileReference; fileEncoding = 4; lastKnownFileType = sourcecode.c.h; name = "qapi-types-run-state.h"; path = "$(SYSROOT_DIR)/qapi/qapi-types-run-state.h"; sourceTree = SOURCE_ROOT; };
		CE23C0C523FCEC02001177D6 /* qapi-events-char.h */ = {isa = PBXFileReference; fileEncoding = 4; lastKnownFileType = sourcecode.c.h; name = "qapi-events-char.h"; path = "$(SYSROOT_DIR)/qapi/qapi-events-char.h"; sourceTree = SOURCE_ROOT; };
		CE23C0C623FCEC02001177D6 /* qapi-types-common.c */ = {isa = PBXFileReference; fileEncoding = 4; lastKnownFileType = sourcecode.c.c; name = "qapi-types-common.c"; path = "$(SYSROOT_DIR)/qapi/qapi-types-common.c"; sourceTree = SOURCE_ROOT; };
		CE23C0C723FCEC02001177D6 /* qapi-events-misc-target.c */ = {isa = PBXFileReference; fileEncoding = 4; lastKnownFileType = sourcecode.c.c; name = "qapi-events-misc-target.c"; path = "$(SYSROOT_DIR)/qapi/qapi-events-misc-target.c"; sourceTree = SOURCE_ROOT; };
		CE23C0C823FCEC02001177D6 /* qapi-builtin-types.h */ = {isa = PBXFileReference; fileEncoding = 4; lastKnownFileType = sourcecode.c.h; name = "qapi-builtin-types.h"; path = "$(SYSROOT_DIR)/qapi/qapi-builtin-types.h"; sourceTree = SOURCE_ROOT; };
		CE23C0C923FCEC02001177D6 /* qapi-types-machine.h */ = {isa = PBXFileReference; fileEncoding = 4; lastKnownFileType = sourcecode.c.h; name = "qapi-types-machine.h"; path = "$(SYSROOT_DIR)/qapi/qapi-types-machine.h"; sourceTree = SOURCE_ROOT; };
		CE23C0CA23FCEC02001177D6 /* qapi-commands-misc.h */ = {isa = PBXFileReference; fileEncoding = 4; lastKnownFileType = sourcecode.c.h; name = "qapi-commands-misc.h"; path = "$(SYSROOT_DIR)/qapi/qapi-commands-misc.h"; sourceTree = SOURCE_ROOT; };
		CE23C0CB23FCEC02001177D6 /* qapi-types-migration.c */ = {isa = PBXFileReference; fileEncoding = 4; lastKnownFileType = sourcecode.c.c; name = "qapi-types-migration.c"; path = "$(SYSROOT_DIR)/qapi/qapi-types-migration.c"; sourceTree = SOURCE_ROOT; };
		CE23C0CC23FCEC03001177D6 /* qapi-events-authz.c */ = {isa = PBXFileReference; fileEncoding = 4; lastKnownFileType = sourcecode.c.c; name = "qapi-events-authz.c"; path = "$(SYSROOT_DIR)/qapi/qapi-events-authz.c"; sourceTree = SOURCE_ROOT; };
		CE23C0CD23FCEC03001177D6 /* qapi-visit-crypto.h */ = {isa = PBXFileReference; fileEncoding = 4; lastKnownFileType = sourcecode.c.h; name = "qapi-visit-crypto.h"; path = "$(SYSROOT_DIR)/qapi/qapi-visit-crypto.h"; sourceTree = SOURCE_ROOT; };
		CE23C0CE23FCEC03001177D6 /* qapi-visit-migration.c */ = {isa = PBXFileReference; fileEncoding = 4; lastKnownFileType = sourcecode.c.c; name = "qapi-visit-migration.c"; path = "$(SYSROOT_DIR)/qapi/qapi-visit-migration.c"; sourceTree = SOURCE_ROOT; };
		CE23C0CF23FCEC03001177D6 /* qapi-visit-audio.h */ = {isa = PBXFileReference; fileEncoding = 4; lastKnownFileType = sourcecode.c.h; name = "qapi-visit-audio.h"; path = "$(SYSROOT_DIR)/qapi/qapi-visit-audio.h"; sourceTree = SOURCE_ROOT; };
		CE23C0D023FCEC03001177D6 /* qapi-commands-trace.h */ = {isa = PBXFileReference; fileEncoding = 4; lastKnownFileType = sourcecode.c.h; name = "qapi-commands-trace.h"; path = "$(SYSROOT_DIR)/qapi/qapi-commands-trace.h"; sourceTree = SOURCE_ROOT; };
		CE23C0D123FCEC03001177D6 /* qapi-commands-transaction.h */ = {isa = PBXFileReference; fileEncoding = 4; lastKnownFileType = sourcecode.c.h; name = "qapi-commands-transaction.h"; path = "$(SYSROOT_DIR)/qapi/qapi-commands-transaction.h"; sourceTree = SOURCE_ROOT; };
		CE23C0D223FCEC03001177D6 /* qapi-commands.c */ = {isa = PBXFileReference; fileEncoding = 4; lastKnownFileType = sourcecode.c.c; name = "qapi-commands.c"; path = "$(SYSROOT_DIR)/qapi/qapi-commands.c"; sourceTree = SOURCE_ROOT; };
		CE23C0D323FCEC03001177D6 /* qapi-events-dump.c */ = {isa = PBXFileReference; fileEncoding = 4; lastKnownFileType = sourcecode.c.c; name = "qapi-events-dump.c"; path = "$(SYSROOT_DIR)/qapi/qapi-events-dump.c"; sourceTree = SOURCE_ROOT; };
		CE23C0D423FCEC03001177D6 /* qapi-events-authz.h */ = {isa = PBXFileReference; fileEncoding = 4; lastKnownFileType = sourcecode.c.h; name = "qapi-events-authz.h"; path = "$(SYSROOT_DIR)/qapi/qapi-events-authz.h"; sourceTree = SOURCE_ROOT; };
		CE23C0D523FCEC03001177D6 /* qapi-builtin-types.c */ = {isa = PBXFileReference; fileEncoding = 4; lastKnownFileType = sourcecode.c.c; name = "qapi-builtin-types.c"; path = "$(SYSROOT_DIR)/qapi/qapi-builtin-types.c"; sourceTree = SOURCE_ROOT; };
		CE23C0D623FCEC03001177D6 /* qapi-events-sockets.h */ = {isa = PBXFileReference; fileEncoding = 4; lastKnownFileType = sourcecode.c.h; name = "qapi-events-sockets.h"; path = "$(SYSROOT_DIR)/qapi/qapi-events-sockets.h"; sourceTree = SOURCE_ROOT; };
		CE23C0D723FCEC03001177D6 /* qapi-events-common.c */ = {isa = PBXFileReference; fileEncoding = 4; lastKnownFileType = sourcecode.c.c; name = "qapi-events-common.c"; path = "$(SYSROOT_DIR)/qapi/qapi-events-common.c"; sourceTree = SOURCE_ROOT; };
		CE23C0D823FCEC03001177D6 /* qapi-commands-sockets.h */ = {isa = PBXFileReference; fileEncoding = 4; lastKnownFileType = sourcecode.c.h; name = "qapi-commands-sockets.h"; path = "$(SYSROOT_DIR)/qapi/qapi-commands-sockets.h"; sourceTree = SOURCE_ROOT; };
		CE23C0D923FCEC03001177D6 /* qapi-events-block-core.h */ = {isa = PBXFileReference; fileEncoding = 4; lastKnownFileType = sourcecode.c.h; name = "qapi-events-block-core.h"; path = "$(SYSROOT_DIR)/qapi/qapi-events-block-core.h"; sourceTree = SOURCE_ROOT; };
		CE23C0DA23FCEC03001177D6 /* qapi-types-authz.c */ = {isa = PBXFileReference; fileEncoding = 4; lastKnownFileType = sourcecode.c.c; name = "qapi-types-authz.c"; path = "$(SYSROOT_DIR)/qapi/qapi-types-authz.c"; sourceTree = SOURCE_ROOT; };
		CE23C0DB23FCEC03001177D6 /* qapi-commands-machine-target.c */ = {isa = PBXFileReference; fileEncoding = 4; lastKnownFileType = sourcecode.c.c; name = "qapi-commands-machine-target.c"; path = "$(SYSROOT_DIR)/qapi/qapi-commands-machine-target.c"; sourceTree = SOURCE_ROOT; };
		CE23C0DC23FCEC03001177D6 /* qapi-types-tpm.c */ = {isa = PBXFileReference; fileEncoding = 4; lastKnownFileType = sourcecode.c.c; name = "qapi-types-tpm.c"; path = "$(SYSROOT_DIR)/qapi/qapi-types-tpm.c"; sourceTree = SOURCE_ROOT; };
		CE23C0DD23FCEC03001177D6 /* qapi-commands-dump.c */ = {isa = PBXFileReference; fileEncoding = 4; lastKnownFileType = sourcecode.c.c; name = "qapi-commands-dump.c"; path = "$(SYSROOT_DIR)/qapi/qapi-commands-dump.c"; sourceTree = SOURCE_ROOT; };
		CE23C0DE23FCEC04001177D6 /* qapi-types-block-core.h */ = {isa = PBXFileReference; fileEncoding = 4; lastKnownFileType = sourcecode.c.h; name = "qapi-types-block-core.h"; path = "$(SYSROOT_DIR)/qapi/qapi-types-block-core.h"; sourceTree = SOURCE_ROOT; };
		CE23C0DF23FCEC04001177D6 /* qapi-commands-block-core.c */ = {isa = PBXFileReference; fileEncoding = 4; lastKnownFileType = sourcecode.c.c; name = "qapi-commands-block-core.c"; path = "$(SYSROOT_DIR)/qapi/qapi-commands-block-core.c"; sourceTree = SOURCE_ROOT; };
		CE23C0E023FCEC04001177D6 /* qapi-visit-block-core.c */ = {isa = PBXFileReference; fileEncoding = 4; lastKnownFileType = sourcecode.c.c; name = "qapi-visit-block-core.c"; path = "$(SYSROOT_DIR)/qapi/qapi-visit-block-core.c"; sourceTree = SOURCE_ROOT; };
		CE23C0E123FCEC04001177D6 /* qapi-commands-rdma.h */ = {isa = PBXFileReference; fileEncoding = 4; lastKnownFileType = sourcecode.c.h; name = "qapi-commands-rdma.h"; path = "$(SYSROOT_DIR)/qapi/qapi-commands-rdma.h"; sourceTree = SOURCE_ROOT; };
		CE23C0E223FCEC04001177D6 /* qapi-visit-introspect.c */ = {isa = PBXFileReference; fileEncoding = 4; lastKnownFileType = sourcecode.c.c; name = "qapi-visit-introspect.c"; path = "$(SYSROOT_DIR)/qapi/qapi-visit-introspect.c"; sourceTree = SOURCE_ROOT; };
		CE23C0E323FCEC04001177D6 /* qapi-types-crypto.c */ = {isa = PBXFileReference; fileEncoding = 4; lastKnownFileType = sourcecode.c.c; name = "qapi-types-crypto.c"; path = "$(SYSROOT_DIR)/qapi/qapi-types-crypto.c"; sourceTree = SOURCE_ROOT; };
		CE23C0E423FCEC04001177D6 /* qapi-visit-qom.c */ = {isa = PBXFileReference; fileEncoding = 4; lastKnownFileType = sourcecode.c.c; name = "qapi-visit-qom.c"; path = "$(SYSROOT_DIR)/qapi/qapi-visit-qom.c"; sourceTree = SOURCE_ROOT; };
		CE23C0E523FCEC04001177D6 /* qapi-visit-trace.c */ = {isa = PBXFileReference; fileEncoding = 4; lastKnownFileType = sourcecode.c.c; name = "qapi-visit-trace.c"; path = "$(SYSROOT_DIR)/qapi/qapi-visit-trace.c"; sourceTree = SOURCE_ROOT; };
		CE23C0E623FCEC04001177D6 /* qapi-commands-char.h */ = {isa = PBXFileReference; fileEncoding = 4; lastKnownFileType = sourcecode.c.h; name = "qapi-commands-char.h"; path = "$(SYSROOT_DIR)/qapi/qapi-commands-char.h"; sourceTree = SOURCE_ROOT; };
		CE23C0E723FCEC04001177D6 /* qapi-commands-block.c */ = {isa = PBXFileReference; fileEncoding = 4; lastKnownFileType = sourcecode.c.c; name = "qapi-commands-block.c"; path = "$(SYSROOT_DIR)/qapi/qapi-commands-block.c"; sourceTree = SOURCE_ROOT; };
		CE23C0E823FCEC04001177D6 /* qapi-visit-machine-target.h */ = {isa = PBXFileReference; fileEncoding = 4; lastKnownFileType = sourcecode.c.h; name = "qapi-visit-machine-target.h"; path = "$(SYSROOT_DIR)/qapi/qapi-visit-machine-target.h"; sourceTree = SOURCE_ROOT; };
		CE23C0E923FCEC04001177D6 /* qapi-visit-char.c */ = {isa = PBXFileReference; fileEncoding = 4; lastKnownFileType = sourcecode.c.c; name = "qapi-visit-char.c"; path = "$(SYSROOT_DIR)/qapi/qapi-visit-char.c"; sourceTree = SOURCE_ROOT; };
		CE23C0EA23FCEC04001177D6 /* qapi-visit-introspect.h */ = {isa = PBXFileReference; fileEncoding = 4; lastKnownFileType = sourcecode.c.h; name = "qapi-visit-introspect.h"; path = "$(SYSROOT_DIR)/qapi/qapi-visit-introspect.h"; sourceTree = SOURCE_ROOT; };
		CE23C0EB23FCEC04001177D6 /* qapi-visit-job.h */ = {isa = PBXFileReference; fileEncoding = 4; lastKnownFileType = sourcecode.c.h; name = "qapi-visit-job.h"; path = "$(SYSROOT_DIR)/qapi/qapi-visit-job.h"; sourceTree = SOURCE_ROOT; };
		CE23C0EC23FCEC04001177D6 /* qapi-visit-machine.h */ = {isa = PBXFileReference; fileEncoding = 4; lastKnownFileType = sourcecode.c.h; name = "qapi-visit-machine.h"; path = "$(SYSROOT_DIR)/qapi/qapi-visit-machine.h"; sourceTree = SOURCE_ROOT; };
		CE23C0ED23FCEC04001177D6 /* qapi-visit-misc.h */ = {isa = PBXFileReference; fileEncoding = 4; lastKnownFileType = sourcecode.c.h; name = "qapi-visit-misc.h"; path = "$(SYSROOT_DIR)/qapi/qapi-visit-misc.h"; sourceTree = SOURCE_ROOT; };
		CE23C0EE23FCEC04001177D6 /* qapi-events-migration.c */ = {isa = PBXFileReference; fileEncoding = 4; lastKnownFileType = sourcecode.c.c; name = "qapi-events-migration.c"; path = "$(SYSROOT_DIR)/qapi/qapi-events-migration.c"; sourceTree = SOURCE_ROOT; };
		CE23C0EF23FCEC04001177D6 /* qapi-events-block-core.c */ = {isa = PBXFileReference; fileEncoding = 4; lastKnownFileType = sourcecode.c.c; name = "qapi-events-block-core.c"; path = "$(SYSROOT_DIR)/qapi/qapi-events-block-core.c"; sourceTree = SOURCE_ROOT; };
		CE23C0F023FCEC04001177D6 /* qapi-events-error.c */ = {isa = PBXFileReference; fileEncoding = 4; lastKnownFileType = sourcecode.c.c; name = "qapi-events-error.c"; path = "$(SYSROOT_DIR)/qapi/qapi-events-error.c"; sourceTree = SOURCE_ROOT; };
		CE23C0F123FCEC04001177D6 /* qapi-visit-authz.h */ = {isa = PBXFileReference; fileEncoding = 4; lastKnownFileType = sourcecode.c.h; name = "qapi-visit-authz.h"; path = "$(SYSROOT_DIR)/qapi/qapi-visit-authz.h"; sourceTree = SOURCE_ROOT; };
		CE23C0F223FCEC04001177D6 /* qapi-types-net.h */ = {isa = PBXFileReference; fileEncoding = 4; lastKnownFileType = sourcecode.c.h; name = "qapi-types-net.h"; path = "$(SYSROOT_DIR)/qapi/qapi-types-net.h"; sourceTree = SOURCE_ROOT; };
		CE23C0F323FCEC05001177D6 /* qapi-commands-error.h */ = {isa = PBXFileReference; fileEncoding = 4; lastKnownFileType = sourcecode.c.h; name = "qapi-commands-error.h"; path = "$(SYSROOT_DIR)/qapi/qapi-commands-error.h"; sourceTree = SOURCE_ROOT; };
		CE23C0F423FCEC05001177D6 /* qapi-types-char.h */ = {isa = PBXFileReference; fileEncoding = 4; lastKnownFileType = sourcecode.c.h; name = "qapi-types-char.h"; path = "$(SYSROOT_DIR)/qapi/qapi-types-char.h"; sourceTree = SOURCE_ROOT; };
		CE23C0F523FCEC05001177D6 /* qapi-visit-run-state.c */ = {isa = PBXFileReference; fileEncoding = 4; lastKnownFileType = sourcecode.c.c; name = "qapi-visit-run-state.c"; path = "$(SYSROOT_DIR)/qapi/qapi-visit-run-state.c"; sourceTree = SOURCE_ROOT; };
		CE23C0F623FCEC05001177D6 /* qapi-types-common.h */ = {isa = PBXFileReference; fileEncoding = 4; lastKnownFileType = sourcecode.c.h; name = "qapi-types-common.h"; path = "$(SYSROOT_DIR)/qapi/qapi-types-common.h"; sourceTree = SOURCE_ROOT; };
		CE23C0F723FCEC05001177D6 /* qapi-visit-rocker.c */ = {isa = PBXFileReference; fileEncoding = 4; lastKnownFileType = sourcecode.c.c; name = "qapi-visit-rocker.c"; path = "$(SYSROOT_DIR)/qapi/qapi-visit-rocker.c"; sourceTree = SOURCE_ROOT; };
		CE23C0F823FCEC05001177D6 /* qapi-events-common.h */ = {isa = PBXFileReference; fileEncoding = 4; lastKnownFileType = sourcecode.c.h; name = "qapi-events-common.h"; path = "$(SYSROOT_DIR)/qapi/qapi-events-common.h"; sourceTree = SOURCE_ROOT; };
		CE23C0F923FCEC05001177D6 /* qapi-types-introspect.c */ = {isa = PBXFileReference; fileEncoding = 4; lastKnownFileType = sourcecode.c.c; name = "qapi-types-introspect.c"; path = "$(SYSROOT_DIR)/qapi/qapi-types-introspect.c"; sourceTree = SOURCE_ROOT; };
		CE23C0FA23FCEC05001177D6 /* qapi-builtin-visit.h */ = {isa = PBXFileReference; fileEncoding = 4; lastKnownFileType = sourcecode.c.h; name = "qapi-builtin-visit.h"; path = "$(SYSROOT_DIR)/qapi/qapi-builtin-visit.h"; sourceTree = SOURCE_ROOT; };
		CE23C0FB23FCEC05001177D6 /* qapi-commands-rdma.c */ = {isa = PBXFileReference; fileEncoding = 4; lastKnownFileType = sourcecode.c.c; name = "qapi-commands-rdma.c"; path = "$(SYSROOT_DIR)/qapi/qapi-commands-rdma.c"; sourceTree = SOURCE_ROOT; };
		CE23C0FC23FCEC05001177D6 /* qapi-commands-error.c */ = {isa = PBXFileReference; fileEncoding = 4; lastKnownFileType = sourcecode.c.c; name = "qapi-commands-error.c"; path = "$(SYSROOT_DIR)/qapi/qapi-commands-error.c"; sourceTree = SOURCE_ROOT; };
		CE23C0FD23FCEC05001177D6 /* qapi-events-run-state.c */ = {isa = PBXFileReference; fileEncoding = 4; lastKnownFileType = sourcecode.c.c; name = "qapi-events-run-state.c"; path = "$(SYSROOT_DIR)/qapi/qapi-events-run-state.c"; sourceTree = SOURCE_ROOT; };
		CE23C0FE23FCEC05001177D6 /* qapi-types-dump.h */ = {isa = PBXFileReference; fileEncoding = 4; lastKnownFileType = sourcecode.c.h; name = "qapi-types-dump.h"; path = "$(SYSROOT_DIR)/qapi/qapi-types-dump.h"; sourceTree = SOURCE_ROOT; };
		CE23C0FF23FCEC05001177D6 /* qapi-commands-machine-target.h */ = {isa = PBXFileReference; fileEncoding = 4; lastKnownFileType = sourcecode.c.h; name = "qapi-commands-machine-target.h"; path = "$(SYSROOT_DIR)/qapi/qapi-commands-machine-target.h"; sourceTree = SOURCE_ROOT; };
		CE23C10023FCEC05001177D6 /* qapi-types-ui.c */ = {isa = PBXFileReference; fileEncoding = 4; lastKnownFileType = sourcecode.c.c; name = "qapi-types-ui.c"; path = "$(SYSROOT_DIR)/qapi/qapi-types-ui.c"; sourceTree = SOURCE_ROOT; };
		CE23C10123FCEC05001177D6 /* qapi-events-net.c */ = {isa = PBXFileReference; fileEncoding = 4; lastKnownFileType = sourcecode.c.c; name = "qapi-events-net.c"; path = "$(SYSROOT_DIR)/qapi/qapi-events-net.c"; sourceTree = SOURCE_ROOT; };
		CE23C10223FCEC05001177D6 /* qapi-visit-common.c */ = {isa = PBXFileReference; fileEncoding = 4; lastKnownFileType = sourcecode.c.c; name = "qapi-visit-common.c"; path = "$(SYSROOT_DIR)/qapi/qapi-visit-common.c"; sourceTree = SOURCE_ROOT; };
		CE23C10323FCEC05001177D6 /* qapi-commands-ui.h */ = {isa = PBXFileReference; fileEncoding = 4; lastKnownFileType = sourcecode.c.h; name = "qapi-commands-ui.h"; path = "$(SYSROOT_DIR)/qapi/qapi-commands-ui.h"; sourceTree = SOURCE_ROOT; };
		CE23C10423FCEC05001177D6 /* qapi-visit-misc.c */ = {isa = PBXFileReference; fileEncoding = 4; lastKnownFileType = sourcecode.c.c; name = "qapi-visit-misc.c"; path = "$(SYSROOT_DIR)/qapi/qapi-visit-misc.c"; sourceTree = SOURCE_ROOT; };
		CE23C10523FCEC05001177D6 /* qapi-commands-introspect.c */ = {isa = PBXFileReference; fileEncoding = 4; lastKnownFileType = sourcecode.c.c; name = "qapi-commands-introspect.c"; path = "$(SYSROOT_DIR)/qapi/qapi-commands-introspect.c"; sourceTree = SOURCE_ROOT; };
		CE23C10623FCEC05001177D6 /* qapi-visit-sockets.c */ = {isa = PBXFileReference; fileEncoding = 4; lastKnownFileType = sourcecode.c.c; name = "qapi-visit-sockets.c"; path = "$(SYSROOT_DIR)/qapi/qapi-visit-sockets.c"; sourceTree = SOURCE_ROOT; };
		CE23C10723FCEC06001177D6 /* qapi-visit-net.h */ = {isa = PBXFileReference; fileEncoding = 4; lastKnownFileType = sourcecode.c.h; name = "qapi-visit-net.h"; path = "$(SYSROOT_DIR)/qapi/qapi-visit-net.h"; sourceTree = SOURCE_ROOT; };
		CE23C10823FCEC06001177D6 /* qapi-commands-common.c */ = {isa = PBXFileReference; fileEncoding = 4; lastKnownFileType = sourcecode.c.c; name = "qapi-commands-common.c"; path = "$(SYSROOT_DIR)/qapi/qapi-commands-common.c"; sourceTree = SOURCE_ROOT; };
		CE23C10923FCEC06001177D6 /* qapi-visit-qdev.c */ = {isa = PBXFileReference; fileEncoding = 4; lastKnownFileType = sourcecode.c.c; name = "qapi-visit-qdev.c"; path = "$(SYSROOT_DIR)/qapi/qapi-visit-qdev.c"; sourceTree = SOURCE_ROOT; };
		CE23C10A23FCEC06001177D6 /* qapi-types-qom.h */ = {isa = PBXFileReference; fileEncoding = 4; lastKnownFileType = sourcecode.c.h; name = "qapi-types-qom.h"; path = "$(SYSROOT_DIR)/qapi/qapi-types-qom.h"; sourceTree = SOURCE_ROOT; };
		CE23C10B23FCEC06001177D6 /* qapi-commands-transaction.c */ = {isa = PBXFileReference; fileEncoding = 4; lastKnownFileType = sourcecode.c.c; name = "qapi-commands-transaction.c"; path = "$(SYSROOT_DIR)/qapi/qapi-commands-transaction.c"; sourceTree = SOURCE_ROOT; };
		CE23C10C23FCEC06001177D6 /* qapi-visit-transaction.h */ = {isa = PBXFileReference; fileEncoding = 4; lastKnownFileType = sourcecode.c.h; name = "qapi-visit-transaction.h"; path = "$(SYSROOT_DIR)/qapi/qapi-visit-transaction.h"; sourceTree = SOURCE_ROOT; };
		CE23C10D23FCEC06001177D6 /* qapi-visit-machine.c */ = {isa = PBXFileReference; fileEncoding = 4; lastKnownFileType = sourcecode.c.c; name = "qapi-visit-machine.c"; path = "$(SYSROOT_DIR)/qapi/qapi-visit-machine.c"; sourceTree = SOURCE_ROOT; };
		CE23C10E23FCEC06001177D6 /* qapi-types-sockets.c */ = {isa = PBXFileReference; fileEncoding = 4; lastKnownFileType = sourcecode.c.c; name = "qapi-types-sockets.c"; path = "$(SYSROOT_DIR)/qapi/qapi-types-sockets.c"; sourceTree = SOURCE_ROOT; };
		CE23C10F23FCEC06001177D6 /* qapi-commands-rocker.h */ = {isa = PBXFileReference; fileEncoding = 4; lastKnownFileType = sourcecode.c.h; name = "qapi-commands-rocker.h"; path = "$(SYSROOT_DIR)/qapi/qapi-commands-rocker.h"; sourceTree = SOURCE_ROOT; };
		CE23C11023FCEC06001177D6 /* qapi-commands-trace.c */ = {isa = PBXFileReference; fileEncoding = 4; lastKnownFileType = sourcecode.c.c; name = "qapi-commands-trace.c"; path = "$(SYSROOT_DIR)/qapi/qapi-commands-trace.c"; sourceTree = SOURCE_ROOT; };
		CE23C11123FCEC06001177D6 /* qapi-visit-machine-target.c */ = {isa = PBXFileReference; fileEncoding = 4; lastKnownFileType = sourcecode.c.c; name = "qapi-visit-machine-target.c"; path = "$(SYSROOT_DIR)/qapi/qapi-visit-machine-target.c"; sourceTree = SOURCE_ROOT; };
		CE23C11223FCEC06001177D6 /* qapi-types-error.c */ = {isa = PBXFileReference; fileEncoding = 4; lastKnownFileType = sourcecode.c.c; name = "qapi-types-error.c"; path = "$(SYSROOT_DIR)/qapi/qapi-types-error.c"; sourceTree = SOURCE_ROOT; };
		CE23C11323FCEC06001177D6 /* qapi-events-misc.h */ = {isa = PBXFileReference; fileEncoding = 4; lastKnownFileType = sourcecode.c.h; name = "qapi-events-misc.h"; path = "$(SYSROOT_DIR)/qapi/qapi-events-misc.h"; sourceTree = SOURCE_ROOT; };
		CE23C11423FCEC06001177D6 /* qapi-types-audio.c */ = {isa = PBXFileReference; fileEncoding = 4; lastKnownFileType = sourcecode.c.c; name = "qapi-types-audio.c"; path = "$(SYSROOT_DIR)/qapi/qapi-types-audio.c"; sourceTree = SOURCE_ROOT; };
		CE23C11523FCEC06001177D6 /* qapi-types-trace.c */ = {isa = PBXFileReference; fileEncoding = 4; lastKnownFileType = sourcecode.c.c; name = "qapi-types-trace.c"; path = "$(SYSROOT_DIR)/qapi/qapi-types-trace.c"; sourceTree = SOURCE_ROOT; };
		CE23C11623FCEC06001177D6 /* qapi-events-block.c */ = {isa = PBXFileReference; fileEncoding = 4; lastKnownFileType = sourcecode.c.c; name = "qapi-events-block.c"; path = "$(SYSROOT_DIR)/qapi/qapi-events-block.c"; sourceTree = SOURCE_ROOT; };
		CE23C11723FCEC06001177D6 /* qapi-types-introspect.h */ = {isa = PBXFileReference; fileEncoding = 4; lastKnownFileType = sourcecode.c.h; name = "qapi-types-introspect.h"; path = "$(SYSROOT_DIR)/qapi/qapi-types-introspect.h"; sourceTree = SOURCE_ROOT; };
		CE23C11823FCEC06001177D6 /* qapi-types-misc.h */ = {isa = PBXFileReference; fileEncoding = 4; lastKnownFileType = sourcecode.c.h; name = "qapi-types-misc.h"; path = "$(SYSROOT_DIR)/qapi/qapi-types-misc.h"; sourceTree = SOURCE_ROOT; };
		CE23C11923FCEC06001177D6 /* qapi-visit-tpm.h */ = {isa = PBXFileReference; fileEncoding = 4; lastKnownFileType = sourcecode.c.h; name = "qapi-visit-tpm.h"; path = "$(SYSROOT_DIR)/qapi/qapi-visit-tpm.h"; sourceTree = SOURCE_ROOT; };
		CE23C11A23FCEC07001177D6 /* qapi-types-ui.h */ = {isa = PBXFileReference; fileEncoding = 4; lastKnownFileType = sourcecode.c.h; name = "qapi-types-ui.h"; path = "$(SYSROOT_DIR)/qapi/qapi-types-ui.h"; sourceTree = SOURCE_ROOT; };
		CE23C11B23FCEC07001177D6 /* qapi-events-misc.c */ = {isa = PBXFileReference; fileEncoding = 4; lastKnownFileType = sourcecode.c.c; name = "qapi-events-misc.c"; path = "$(SYSROOT_DIR)/qapi/qapi-events-misc.c"; sourceTree = SOURCE_ROOT; };
		CE23C11C23FCEC07001177D6 /* qapi-events-dump.h */ = {isa = PBXFileReference; fileEncoding = 4; lastKnownFileType = sourcecode.c.h; name = "qapi-events-dump.h"; path = "$(SYSROOT_DIR)/qapi/qapi-events-dump.h"; sourceTree = SOURCE_ROOT; };
		CE23C11D23FCEC07001177D6 /* qapi-events-crypto.c */ = {isa = PBXFileReference; fileEncoding = 4; lastKnownFileType = sourcecode.c.c; name = "qapi-events-crypto.c"; path = "$(SYSROOT_DIR)/qapi/qapi-events-crypto.c"; sourceTree = SOURCE_ROOT; };
		CE23C11E23FCEC07001177D6 /* qapi-types-machine-target.h */ = {isa = PBXFileReference; fileEncoding = 4; lastKnownFileType = sourcecode.c.h; name = "qapi-types-machine-target.h"; path = "$(SYSROOT_DIR)/qapi/qapi-types-machine-target.h"; sourceTree = SOURCE_ROOT; };
		CE23C11F23FCEC07001177D6 /* qapi-commands-qdev.c */ = {isa = PBXFileReference; fileEncoding = 4; lastKnownFileType = sourcecode.c.c; name = "qapi-commands-qdev.c"; path = "$(SYSROOT_DIR)/qapi/qapi-commands-qdev.c"; sourceTree = SOURCE_ROOT; };
		CE23C12023FCEC07001177D6 /* qapi-types-char.c */ = {isa = PBXFileReference; fileEncoding = 4; lastKnownFileType = sourcecode.c.c; name = "qapi-types-char.c"; path = "$(SYSROOT_DIR)/qapi/qapi-types-char.c"; sourceTree = SOURCE_ROOT; };
		CE23C12123FCEC07001177D6 /* qapi-types-dump.c */ = {isa = PBXFileReference; fileEncoding = 4; lastKnownFileType = sourcecode.c.c; name = "qapi-types-dump.c"; path = "$(SYSROOT_DIR)/qapi/qapi-types-dump.c"; sourceTree = SOURCE_ROOT; };
		CE23C12223FCEC07001177D6 /* qapi-visit-char.h */ = {isa = PBXFileReference; fileEncoding = 4; lastKnownFileType = sourcecode.c.h; name = "qapi-visit-char.h"; path = "$(SYSROOT_DIR)/qapi/qapi-visit-char.h"; sourceTree = SOURCE_ROOT; };
		CE23C12323FCEC07001177D6 /* qapi-commands-job.h */ = {isa = PBXFileReference; fileEncoding = 4; lastKnownFileType = sourcecode.c.h; name = "qapi-commands-job.h"; path = "$(SYSROOT_DIR)/qapi/qapi-commands-job.h"; sourceTree = SOURCE_ROOT; };
		CE23C12423FCEC07001177D6 /* qapi-types-job.h */ = {isa = PBXFileReference; fileEncoding = 4; lastKnownFileType = sourcecode.c.h; name = "qapi-types-job.h"; path = "$(SYSROOT_DIR)/qapi/qapi-types-job.h"; sourceTree = SOURCE_ROOT; };
		CE23C12523FCEC07001177D6 /* qapi-events-job.h */ = {isa = PBXFileReference; fileEncoding = 4; lastKnownFileType = sourcecode.c.h; name = "qapi-events-job.h"; path = "$(SYSROOT_DIR)/qapi/qapi-events-job.h"; sourceTree = SOURCE_ROOT; };
		CE23C12623FCEC07001177D6 /* qapi-events-ui.c */ = {isa = PBXFileReference; fileEncoding = 4; lastKnownFileType = sourcecode.c.c; name = "qapi-events-ui.c"; path = "$(SYSROOT_DIR)/qapi/qapi-events-ui.c"; sourceTree = SOURCE_ROOT; };
		CE23C12723FCEC07001177D6 /* qapi-events-char.c */ = {isa = PBXFileReference; fileEncoding = 4; lastKnownFileType = sourcecode.c.c; name = "qapi-events-char.c"; path = "$(SYSROOT_DIR)/qapi/qapi-events-char.c"; sourceTree = SOURCE_ROOT; };
		CE23C12823FCEC07001177D6 /* qapi-types-misc.c */ = {isa = PBXFileReference; fileEncoding = 4; lastKnownFileType = sourcecode.c.c; name = "qapi-types-misc.c"; path = "$(SYSROOT_DIR)/qapi/qapi-types-misc.c"; sourceTree = SOURCE_ROOT; };
		CE23C12923FCEC07001177D6 /* qapi-events-rdma.c */ = {isa = PBXFileReference; fileEncoding = 4; lastKnownFileType = sourcecode.c.c; name = "qapi-events-rdma.c"; path = "$(SYSROOT_DIR)/qapi/qapi-events-rdma.c"; sourceTree = SOURCE_ROOT; };
		CE23C12A23FCEC07001177D6 /* qapi-commands-qdev.h */ = {isa = PBXFileReference; fileEncoding = 4; lastKnownFileType = sourcecode.c.h; name = "qapi-commands-qdev.h"; path = "$(SYSROOT_DIR)/qapi/qapi-commands-qdev.h"; sourceTree = SOURCE_ROOT; };
		CE23C12B23FCEC07001177D6 /* qapi-types-crypto.h */ = {isa = PBXFileReference; fileEncoding = 4; lastKnownFileType = sourcecode.c.h; name = "qapi-types-crypto.h"; path = "$(SYSROOT_DIR)/qapi/qapi-types-crypto.h"; sourceTree = SOURCE_ROOT; };
		CE23C12C23FCEC07001177D6 /* qapi-visit-dump.h */ = {isa = PBXFileReference; fileEncoding = 4; lastKnownFileType = sourcecode.c.h; name = "qapi-visit-dump.h"; path = "$(SYSROOT_DIR)/qapi/qapi-visit-dump.h"; sourceTree = SOURCE_ROOT; };
		CE23C12D23FCEC07001177D6 /* qapi-events-audio.h */ = {isa = PBXFileReference; fileEncoding = 4; lastKnownFileType = sourcecode.c.h; name = "qapi-events-audio.h"; path = "$(SYSROOT_DIR)/qapi/qapi-events-audio.h"; sourceTree = SOURCE_ROOT; };
		CE23C12E23FCEC08001177D6 /* qapi-types-block.h */ = {isa = PBXFileReference; fileEncoding = 4; lastKnownFileType = sourcecode.c.h; name = "qapi-types-block.h"; path = "$(SYSROOT_DIR)/qapi/qapi-types-block.h"; sourceTree = SOURCE_ROOT; };
		CE23C12F23FCEC08001177D6 /* qapi-types-rocker.h */ = {isa = PBXFileReference; fileEncoding = 4; lastKnownFileType = sourcecode.c.h; name = "qapi-types-rocker.h"; path = "$(SYSROOT_DIR)/qapi/qapi-types-rocker.h"; sourceTree = SOURCE_ROOT; };
		CE23C13023FCEC08001177D6 /* qapi-types-rdma.c */ = {isa = PBXFileReference; fileEncoding = 4; lastKnownFileType = sourcecode.c.c; name = "qapi-types-rdma.c"; path = "$(SYSROOT_DIR)/qapi/qapi-types-rdma.c"; sourceTree = SOURCE_ROOT; };
		CE23C13123FCEC08001177D6 /* qapi-types-job.c */ = {isa = PBXFileReference; fileEncoding = 4; lastKnownFileType = sourcecode.c.c; name = "qapi-types-job.c"; path = "$(SYSROOT_DIR)/qapi/qapi-types-job.c"; sourceTree = SOURCE_ROOT; };
		CE23C13223FCEC08001177D6 /* qapi-commands-machine.c */ = {isa = PBXFileReference; fileEncoding = 4; lastKnownFileType = sourcecode.c.c; name = "qapi-commands-machine.c"; path = "$(SYSROOT_DIR)/qapi/qapi-commands-machine.c"; sourceTree = SOURCE_ROOT; };
		CE23C13323FCEC08001177D6 /* qapi-commands-qom.h */ = {isa = PBXFileReference; fileEncoding = 4; lastKnownFileType = sourcecode.c.h; name = "qapi-commands-qom.h"; path = "$(SYSROOT_DIR)/qapi/qapi-commands-qom.h"; sourceTree = SOURCE_ROOT; };
		CE23C13423FCEC08001177D6 /* qapi-types-transaction.c */ = {isa = PBXFileReference; fileEncoding = 4; lastKnownFileType = sourcecode.c.c; name = "qapi-types-transaction.c"; path = "$(SYSROOT_DIR)/qapi/qapi-types-transaction.c"; sourceTree = SOURCE_ROOT; };
		CE23C13523FCEC08001177D6 /* qapi-visit.c */ = {isa = PBXFileReference; fileEncoding = 4; lastKnownFileType = sourcecode.c.c; name = "qapi-visit.c"; path = "$(SYSROOT_DIR)/qapi/qapi-visit.c"; sourceTree = SOURCE_ROOT; };
		CE23C13623FCEC08001177D6 /* qapi-visit-rdma.c */ = {isa = PBXFileReference; fileEncoding = 4; lastKnownFileType = sourcecode.c.c; name = "qapi-visit-rdma.c"; path = "$(SYSROOT_DIR)/qapi/qapi-visit-rdma.c"; sourceTree = SOURCE_ROOT; };
		CE23C13723FCEC08001177D6 /* qapi-visit-block.h */ = {isa = PBXFileReference; fileEncoding = 4; lastKnownFileType = sourcecode.c.h; name = "qapi-visit-block.h"; path = "$(SYSROOT_DIR)/qapi/qapi-visit-block.h"; sourceTree = SOURCE_ROOT; };
		CE23C13823FCEC08001177D6 /* qapi-types-qom.c */ = {isa = PBXFileReference; fileEncoding = 4; lastKnownFileType = sourcecode.c.c; name = "qapi-types-qom.c"; path = "$(SYSROOT_DIR)/qapi/qapi-types-qom.c"; sourceTree = SOURCE_ROOT; };
		CE23C13923FCEC08001177D6 /* qapi-events-tpm.c */ = {isa = PBXFileReference; fileEncoding = 4; lastKnownFileType = sourcecode.c.c; name = "qapi-events-tpm.c"; path = "$(SYSROOT_DIR)/qapi/qapi-events-tpm.c"; sourceTree = SOURCE_ROOT; };
		CE23C13A23FCEC08001177D6 /* qapi-types-sockets.h */ = {isa = PBXFileReference; fileEncoding = 4; lastKnownFileType = sourcecode.c.h; name = "qapi-types-sockets.h"; path = "$(SYSROOT_DIR)/qapi/qapi-types-sockets.h"; sourceTree = SOURCE_ROOT; };
		CE23C13B23FCEC08001177D6 /* qapi-events-machine-target.h */ = {isa = PBXFileReference; fileEncoding = 4; lastKnownFileType = sourcecode.c.h; name = "qapi-events-machine-target.h"; path = "$(SYSROOT_DIR)/qapi/qapi-events-machine-target.h"; sourceTree = SOURCE_ROOT; };
		CE23C13C23FCEC08001177D6 /* qapi-commands-misc-target.c */ = {isa = PBXFileReference; fileEncoding = 4; lastKnownFileType = sourcecode.c.c; name = "qapi-commands-misc-target.c"; path = "$(SYSROOT_DIR)/qapi/qapi-commands-misc-target.c"; sourceTree = SOURCE_ROOT; };
		CE23C13D23FCEC08001177D6 /* qapi-events-machine-target.c */ = {isa = PBXFileReference; fileEncoding = 4; lastKnownFileType = sourcecode.c.c; name = "qapi-events-machine-target.c"; path = "$(SYSROOT_DIR)/qapi/qapi-events-machine-target.c"; sourceTree = SOURCE_ROOT; };
		CE23C13E23FCEC08001177D6 /* qapi-events-audio.c */ = {isa = PBXFileReference; fileEncoding = 4; lastKnownFileType = sourcecode.c.c; name = "qapi-events-audio.c"; path = "$(SYSROOT_DIR)/qapi/qapi-events-audio.c"; sourceTree = SOURCE_ROOT; };
		CE23C13F23FCEC08001177D6 /* qapi-commands-introspect.h */ = {isa = PBXFileReference; fileEncoding = 4; lastKnownFileType = sourcecode.c.h; name = "qapi-commands-introspect.h"; path = "$(SYSROOT_DIR)/qapi/qapi-commands-introspect.h"; sourceTree = SOURCE_ROOT; };
		CE23C14023FCEC09001177D6 /* qapi-events.c */ = {isa = PBXFileReference; fileEncoding = 4; lastKnownFileType = sourcecode.c.c; name = "qapi-events.c"; path = "$(SYSROOT_DIR)/qapi/qapi-events.c"; sourceTree = SOURCE_ROOT; };
		CE23C14123FCEC09001177D6 /* qapi-events-misc-target.h */ = {isa = PBXFileReference; fileEncoding = 4; lastKnownFileType = sourcecode.c.h; name = "qapi-events-misc-target.h"; path = "$(SYSROOT_DIR)/qapi/qapi-events-misc-target.h"; sourceTree = SOURCE_ROOT; };
		CE23C14223FCEC09001177D6 /* qapi-visit-misc-target.c */ = {isa = PBXFileReference; fileEncoding = 4; lastKnownFileType = sourcecode.c.c; name = "qapi-visit-misc-target.c"; path = "$(SYSROOT_DIR)/qapi/qapi-visit-misc-target.c"; sourceTree = SOURCE_ROOT; };
		CE23C14323FCEC09001177D6 /* qapi-visit-run-state.h */ = {isa = PBXFileReference; fileEncoding = 4; lastKnownFileType = sourcecode.c.h; name = "qapi-visit-run-state.h"; path = "$(SYSROOT_DIR)/qapi/qapi-visit-run-state.h"; sourceTree = SOURCE_ROOT; };
		CE23C14423FCEC09001177D6 /* qapi-events-qom.h */ = {isa = PBXFileReference; fileEncoding = 4; lastKnownFileType = sourcecode.c.h; name = "qapi-events-qom.h"; path = "$(SYSROOT_DIR)/qapi/qapi-events-qom.h"; sourceTree = SOURCE_ROOT; };
		CE23C14523FCEC09001177D6 /* qapi-events-job.c */ = {isa = PBXFileReference; fileEncoding = 4; lastKnownFileType = sourcecode.c.c; name = "qapi-events-job.c"; path = "$(SYSROOT_DIR)/qapi/qapi-events-job.c"; sourceTree = SOURCE_ROOT; };
		CE23C14623FCEC09001177D6 /* qapi-events-qdev.h */ = {isa = PBXFileReference; fileEncoding = 4; lastKnownFileType = sourcecode.c.h; name = "qapi-events-qdev.h"; path = "$(SYSROOT_DIR)/qapi/qapi-events-qdev.h"; sourceTree = SOURCE_ROOT; };
		CE23C14723FCEC09001177D6 /* qapi-types-migration.h */ = {isa = PBXFileReference; fileEncoding = 4; lastKnownFileType = sourcecode.c.h; name = "qapi-types-migration.h"; path = "$(SYSROOT_DIR)/qapi/qapi-types-migration.h"; sourceTree = SOURCE_ROOT; };
		CE23C14823FCEC09001177D6 /* qapi-events-transaction.h */ = {isa = PBXFileReference; fileEncoding = 4; lastKnownFileType = sourcecode.c.h; name = "qapi-events-transaction.h"; path = "$(SYSROOT_DIR)/qapi/qapi-events-transaction.h"; sourceTree = SOURCE_ROOT; };
		CE23C14923FCEC09001177D6 /* qapi-types-authz.h */ = {isa = PBXFileReference; fileEncoding = 4; lastKnownFileType = sourcecode.c.h; name = "qapi-types-authz.h"; path = "$(SYSROOT_DIR)/qapi/qapi-types-authz.h"; sourceTree = SOURCE_ROOT; };
		CE23C14A23FCEC09001177D6 /* qapi-types.h */ = {isa = PBXFileReference; fileEncoding = 4; lastKnownFileType = sourcecode.c.h; name = "qapi-types.h"; path = "$(SYSROOT_DIR)/qapi/qapi-types.h"; sourceTree = SOURCE_ROOT; };
		CE23C14B23FCEC09001177D6 /* qapi-visit-misc-target.h */ = {isa = PBXFileReference; fileEncoding = 4; lastKnownFileType = sourcecode.c.h; name = "qapi-visit-misc-target.h"; path = "$(SYSROOT_DIR)/qapi/qapi-visit-misc-target.h"; sourceTree = SOURCE_ROOT; };
		CE23C14C23FCEC09001177D6 /* qapi-visit.h */ = {isa = PBXFileReference; fileEncoding = 4; lastKnownFileType = sourcecode.c.h; name = "qapi-visit.h"; path = "$(SYSROOT_DIR)/qapi/qapi-visit.h"; sourceTree = SOURCE_ROOT; };
		CE23C14D23FCEC09001177D6 /* qapi-types-rocker.c */ = {isa = PBXFileReference; fileEncoding = 4; lastKnownFileType = sourcecode.c.c; name = "qapi-types-rocker.c"; path = "$(SYSROOT_DIR)/qapi/qapi-types-rocker.c"; sourceTree = SOURCE_ROOT; };
		CE23C14E23FCEC09001177D6 /* qapi-commands-net.h */ = {isa = PBXFileReference; fileEncoding = 4; lastKnownFileType = sourcecode.c.h; name = "qapi-commands-net.h"; path = "$(SYSROOT_DIR)/qapi/qapi-commands-net.h"; sourceTree = SOURCE_ROOT; };
		CE23C14F23FCEC09001177D6 /* qapi-types-rdma.h */ = {isa = PBXFileReference; fileEncoding = 4; lastKnownFileType = sourcecode.c.h; name = "qapi-types-rdma.h"; path = "$(SYSROOT_DIR)/qapi/qapi-types-rdma.h"; sourceTree = SOURCE_ROOT; };
		CE23C15023FCEC09001177D6 /* qapi-visit-common.h */ = {isa = PBXFileReference; fileEncoding = 4; lastKnownFileType = sourcecode.c.h; name = "qapi-visit-common.h"; path = "$(SYSROOT_DIR)/qapi/qapi-visit-common.h"; sourceTree = SOURCE_ROOT; };
		CE23C15123FCEC09001177D6 /* qapi-commands-misc.c */ = {isa = PBXFileReference; fileEncoding = 4; lastKnownFileType = sourcecode.c.c; name = "qapi-commands-misc.c"; path = "$(SYSROOT_DIR)/qapi/qapi-commands-misc.c"; sourceTree = SOURCE_ROOT; };
		CE23C15223FCEC09001177D6 /* qapi-types-machine-target.c */ = {isa = PBXFileReference; fileEncoding = 4; lastKnownFileType = sourcecode.c.c; name = "qapi-types-machine-target.c"; path = "$(SYSROOT_DIR)/qapi/qapi-types-machine-target.c"; sourceTree = SOURCE_ROOT; };
		CE23C15323FCEC09001177D6 /* qapi-commands-machine.h */ = {isa = PBXFileReference; fileEncoding = 4; lastKnownFileType = sourcecode.c.h; name = "qapi-commands-machine.h"; path = "$(SYSROOT_DIR)/qapi/qapi-commands-machine.h"; sourceTree = SOURCE_ROOT; };
		CE23C15423FCEC0A001177D6 /* qapi-types-trace.h */ = {isa = PBXFileReference; fileEncoding = 4; lastKnownFileType = sourcecode.c.h; name = "qapi-types-trace.h"; path = "$(SYSROOT_DIR)/qapi/qapi-types-trace.h"; sourceTree = SOURCE_ROOT; };
		CE23C15523FCEC0A001177D6 /* qapi-commands-qom.c */ = {isa = PBXFileReference; fileEncoding = 4; lastKnownFileType = sourcecode.c.c; name = "qapi-commands-qom.c"; path = "$(SYSROOT_DIR)/qapi/qapi-commands-qom.c"; sourceTree = SOURCE_ROOT; };
		CE23C15623FCEC0A001177D6 /* qapi-emit-events.h */ = {isa = PBXFileReference; fileEncoding = 4; lastKnownFileType = sourcecode.c.h; name = "qapi-emit-events.h"; path = "$(SYSROOT_DIR)/qapi/qapi-emit-events.h"; sourceTree = SOURCE_ROOT; };
		CE23C15723FCEC0A001177D6 /* qapi-commands-job.c */ = {isa = PBXFileReference; fileEncoding = 4; lastKnownFileType = sourcecode.c.c; name = "qapi-commands-job.c"; path = "$(SYSROOT_DIR)/qapi/qapi-commands-job.c"; sourceTree = SOURCE_ROOT; };
		CE23C15823FCEC0A001177D6 /* qapi-types-machine.c */ = {isa = PBXFileReference; fileEncoding = 4; lastKnownFileType = sourcecode.c.c; name = "qapi-types-machine.c"; path = "$(SYSROOT_DIR)/qapi/qapi-types-machine.c"; sourceTree = SOURCE_ROOT; };
		CE23C15923FCEC0A001177D6 /* qapi-events-rocker.c */ = {isa = PBXFileReference; fileEncoding = 4; lastKnownFileType = sourcecode.c.c; name = "qapi-events-rocker.c"; path = "$(SYSROOT_DIR)/qapi/qapi-events-rocker.c"; sourceTree = SOURCE_ROOT; };
		CE23C15A23FCEC0A001177D6 /* qapi-types-error.h */ = {isa = PBXFileReference; fileEncoding = 4; lastKnownFileType = sourcecode.c.h; name = "qapi-types-error.h"; path = "$(SYSROOT_DIR)/qapi/qapi-types-error.h"; sourceTree = SOURCE_ROOT; };
		CE23C15B23FCEC0A001177D6 /* qapi-types-qdev.c */ = {isa = PBXFileReference; fileEncoding = 4; lastKnownFileType = sourcecode.c.c; name = "qapi-types-qdev.c"; path = "$(SYSROOT_DIR)/qapi/qapi-types-qdev.c"; sourceTree = SOURCE_ROOT; };
		CE23C15C23FCEC0A001177D6 /* qapi-commands-authz.h */ = {isa = PBXFileReference; fileEncoding = 4; lastKnownFileType = sourcecode.c.h; name = "qapi-commands-authz.h"; path = "$(SYSROOT_DIR)/qapi/qapi-commands-authz.h"; sourceTree = SOURCE_ROOT; };
		CE23C15D23FCEC0A001177D6 /* qapi-visit-error.c */ = {isa = PBXFileReference; fileEncoding = 4; lastKnownFileType = sourcecode.c.c; name = "qapi-visit-error.c"; path = "$(SYSROOT_DIR)/qapi/qapi-visit-error.c"; sourceTree = SOURCE_ROOT; };
		CE23C15E23FCEC0A001177D6 /* qapi-types-tpm.h */ = {isa = PBXFileReference; fileEncoding = 4; lastKnownFileType = sourcecode.c.h; name = "qapi-types-tpm.h"; path = "$(SYSROOT_DIR)/qapi/qapi-types-tpm.h"; sourceTree = SOURCE_ROOT; };
		CE23C15F23FCEC0A001177D6 /* qapi-types-transaction.h */ = {isa = PBXFileReference; fileEncoding = 4; lastKnownFileType = sourcecode.c.h; name = "qapi-types-transaction.h"; path = "$(SYSROOT_DIR)/qapi/qapi-types-transaction.h"; sourceTree = SOURCE_ROOT; };
		CE23C16023FCEC0A001177D6 /* qapi-types-misc-target.c */ = {isa = PBXFileReference; fileEncoding = 4; lastKnownFileType = sourcecode.c.c; name = "qapi-types-misc-target.c"; path = "$(SYSROOT_DIR)/qapi/qapi-types-misc-target.c"; sourceTree = SOURCE_ROOT; };
		CE258ACC22715F8300E5A333 /* README.md */ = {isa = PBXFileReference; lastKnownFileType = net.daringfireball.markdown; path = README.md; sourceTree = "<group>"; };
		CE26FC23226EBC5A0090BE9B /* CSMain.h */ = {isa = PBXFileReference; lastKnownFileType = sourcecode.c.h; path = CSMain.h; sourceTree = "<group>"; };
		CE26FC24226EBC5A0090BE9B /* CSMain.m */ = {isa = PBXFileReference; lastKnownFileType = sourcecode.c.objc; path = CSMain.m; sourceTree = "<group>"; };
		CE2B89332262A21E00C6D9D8 /* UTMVirtualMachine.h */ = {isa = PBXFileReference; lastKnownFileType = sourcecode.c.h; path = UTMVirtualMachine.h; sourceTree = "<group>"; };
		CE2B89352262B2F600C6D9D8 /* UTMVirtualMachineDelegate.h */ = {isa = PBXFileReference; lastKnownFileType = sourcecode.c.h; path = UTMVirtualMachineDelegate.h; sourceTree = "<group>"; };
		CE2C67D6227F6F1200AEF1D0 /* VMConfigDrivePickerViewController.h */ = {isa = PBXFileReference; lastKnownFileType = sourcecode.c.h; path = VMConfigDrivePickerViewController.h; sourceTree = "<group>"; };
		CE2C67D7227F6F1200AEF1D0 /* VMConfigDrivePickerViewController.m */ = {isa = PBXFileReference; lastKnownFileType = sourcecode.c.objc; path = VMConfigDrivePickerViewController.m; sourceTree = "<group>"; };
		CE2C67D9227F769300AEF1D0 /* VMConfigDriveCreateViewController.h */ = {isa = PBXFileReference; lastKnownFileType = sourcecode.c.h; path = VMConfigDriveCreateViewController.h; sourceTree = "<group>"; };
		CE2C67DA227F769300AEF1D0 /* VMConfigDriveCreateViewController.m */ = {isa = PBXFileReference; lastKnownFileType = sourcecode.c.objc; path = VMConfigDriveCreateViewController.m; sourceTree = "<group>"; };
		CE2D63CF2265154700FC7E63 /* UTMRenderer.m */ = {isa = PBXFileReference; fileEncoding = 4; lastKnownFileType = sourcecode.c.objc; path = UTMRenderer.m; sourceTree = "<group>"; };
		CE2D63D02265154700FC7E63 /* UTMShaders.metal */ = {isa = PBXFileReference; fileEncoding = 4; lastKnownFileType = sourcecode.metal; path = UTMShaders.metal; sourceTree = "<group>"; };
		CE2D63D12265154700FC7E63 /* UTMShaderTypes.h */ = {isa = PBXFileReference; fileEncoding = 4; lastKnownFileType = sourcecode.c.h; path = UTMShaderTypes.h; sourceTree = "<group>"; };
		CE2D63D22265154700FC7E63 /* UTMRenderer.h */ = {isa = PBXFileReference; fileEncoding = 4; lastKnownFileType = sourcecode.c.h; path = UTMRenderer.h; sourceTree = "<group>"; };
		CE2D63D5226517D600FC7E63 /* UTMRenderSource.h */ = {isa = PBXFileReference; fileEncoding = 4; lastKnownFileType = sourcecode.c.h; path = UTMRenderSource.h; sourceTree = "<group>"; };
		CE2D63D722653C7300FC7E63 /* qemu-i386-softmmu.framework */ = {isa = PBXFileReference; lastKnownFileType = wrapper.framework; name = "qemu-i386-softmmu.framework"; path = "$(SYSROOT_DIR)/Frameworks/qemu-i386-softmmu.framework"; sourceTree = "<group>"; };
		CE2D63D822653C7300FC7E63 /* gmodule-2.0.0.framework */ = {isa = PBXFileReference; lastKnownFileType = wrapper.framework; name = "gmodule-2.0.0.framework"; path = "$(SYSROOT_DIR)/Frameworks/gmodule-2.0.0.framework"; sourceTree = "<group>"; };
		CE2D63D922653C7300FC7E63 /* jpeg.62.framework */ = {isa = PBXFileReference; lastKnownFileType = wrapper.framework; name = jpeg.62.framework; path = "$(SYSROOT_DIR)/Frameworks/jpeg.62.framework"; sourceTree = "<group>"; };
		CE2D63DA22653C7300FC7E63 /* intl.8.framework */ = {isa = PBXFileReference; lastKnownFileType = wrapper.framework; name = intl.8.framework; path = "$(SYSROOT_DIR)/Frameworks/intl.8.framework"; sourceTree = "<group>"; };
		CE2D63DB22653C7300FC7E63 /* gstapp-1.0.0.framework */ = {isa = PBXFileReference; lastKnownFileType = wrapper.framework; name = "gstapp-1.0.0.framework"; path = "$(SYSROOT_DIR)/Frameworks/gstapp-1.0.0.framework"; sourceTree = "<group>"; };
		CE2D63DC22653C7300FC7E63 /* gthread-2.0.0.framework */ = {isa = PBXFileReference; lastKnownFileType = wrapper.framework; name = "gthread-2.0.0.framework"; path = "$(SYSROOT_DIR)/Frameworks/gthread-2.0.0.framework"; sourceTree = "<group>"; };
		CE2D63DD22653C7400FC7E63 /* gstrtp-1.0.0.framework */ = {isa = PBXFileReference; lastKnownFileType = wrapper.framework; name = "gstrtp-1.0.0.framework"; path = "$(SYSROOT_DIR)/Frameworks/gstrtp-1.0.0.framework"; sourceTree = "<group>"; };
		CE2D63DE22653C7400FC7E63 /* gstriff-1.0.0.framework */ = {isa = PBXFileReference; lastKnownFileType = wrapper.framework; name = "gstriff-1.0.0.framework"; path = "$(SYSROOT_DIR)/Frameworks/gstriff-1.0.0.framework"; sourceTree = "<group>"; };
		CE2D63DF22653C7400FC7E63 /* qemu-nios2-softmmu.framework */ = {isa = PBXFileReference; lastKnownFileType = wrapper.framework; name = "qemu-nios2-softmmu.framework"; path = "$(SYSROOT_DIR)/Frameworks/qemu-nios2-softmmu.framework"; sourceTree = "<group>"; };
		CE2D63E022653C7400FC7E63 /* gstreamer-1.0.0.framework */ = {isa = PBXFileReference; lastKnownFileType = wrapper.framework; name = "gstreamer-1.0.0.framework"; path = "$(SYSROOT_DIR)/Frameworks/gstreamer-1.0.0.framework"; sourceTree = "<group>"; };
		CE2D63E122653C7400FC7E63 /* qemu-sh4eb-softmmu.framework */ = {isa = PBXFileReference; lastKnownFileType = wrapper.framework; name = "qemu-sh4eb-softmmu.framework"; path = "$(SYSROOT_DIR)/Frameworks/qemu-sh4eb-softmmu.framework"; sourceTree = "<group>"; };
		CE2D63E222653C7400FC7E63 /* json-glib-1.0.0.framework */ = {isa = PBXFileReference; lastKnownFileType = wrapper.framework; name = "json-glib-1.0.0.framework"; path = "$(SYSROOT_DIR)/Frameworks/json-glib-1.0.0.framework"; sourceTree = "<group>"; };
		CE2D63E322653C7400FC7E63 /* ffi.7.framework */ = {isa = PBXFileReference; lastKnownFileType = wrapper.framework; name = ffi.7.framework; path = "$(SYSROOT_DIR)/Frameworks/ffi.7.framework"; sourceTree = "<group>"; };
		CE2D63E422653C7400FC7E63 /* qemu-microblaze-softmmu.framework */ = {isa = PBXFileReference; lastKnownFileType = wrapper.framework; name = "qemu-microblaze-softmmu.framework"; path = "$(SYSROOT_DIR)/Frameworks/qemu-microblaze-softmmu.framework"; sourceTree = "<group>"; };
		CE2D63E522653C7400FC7E63 /* gstnet-1.0.0.framework */ = {isa = PBXFileReference; lastKnownFileType = wrapper.framework; name = "gstnet-1.0.0.framework"; path = "$(SYSROOT_DIR)/Frameworks/gstnet-1.0.0.framework"; sourceTree = "<group>"; };
		CE2D63E622653C7400FC7E63 /* qemu-cris-softmmu.framework */ = {isa = PBXFileReference; lastKnownFileType = wrapper.framework; name = "qemu-cris-softmmu.framework"; path = "$(SYSROOT_DIR)/Frameworks/qemu-cris-softmmu.framework"; sourceTree = "<group>"; };
		CE2D63E722653C7400FC7E63 /* qemu-ppc-softmmu.framework */ = {isa = PBXFileReference; lastKnownFileType = wrapper.framework; name = "qemu-ppc-softmmu.framework"; path = "$(SYSROOT_DIR)/Frameworks/qemu-ppc-softmmu.framework"; sourceTree = "<group>"; };
		CE2D63E822653C7400FC7E63 /* gstbase-1.0.0.framework */ = {isa = PBXFileReference; lastKnownFileType = wrapper.framework; name = "gstbase-1.0.0.framework"; path = "$(SYSROOT_DIR)/Frameworks/gstbase-1.0.0.framework"; sourceTree = "<group>"; };
		CE2D63EB22653C7400FC7E63 /* qemu-m68k-softmmu.framework */ = {isa = PBXFileReference; lastKnownFileType = wrapper.framework; name = "qemu-m68k-softmmu.framework"; path = "$(SYSROOT_DIR)/Frameworks/qemu-m68k-softmmu.framework"; sourceTree = "<group>"; };
		CE2D63EC22653C7400FC7E63 /* qemu-tricore-softmmu.framework */ = {isa = PBXFileReference; lastKnownFileType = wrapper.framework; name = "qemu-tricore-softmmu.framework"; path = "$(SYSROOT_DIR)/Frameworks/qemu-tricore-softmmu.framework"; sourceTree = "<group>"; };
		CE2D63ED22653C7400FC7E63 /* qemu-xtensa-softmmu.framework */ = {isa = PBXFileReference; lastKnownFileType = wrapper.framework; name = "qemu-xtensa-softmmu.framework"; path = "$(SYSROOT_DIR)/Frameworks/qemu-xtensa-softmmu.framework"; sourceTree = "<group>"; };
		CE2D63EE22653C7400FC7E63 /* gstcontroller-1.0.0.framework */ = {isa = PBXFileReference; lastKnownFileType = wrapper.framework; name = "gstcontroller-1.0.0.framework"; path = "$(SYSROOT_DIR)/Frameworks/gstcontroller-1.0.0.framework"; sourceTree = "<group>"; };
		CE2D63EF22653C7400FC7E63 /* gstaudio-1.0.0.framework */ = {isa = PBXFileReference; lastKnownFileType = wrapper.framework; name = "gstaudio-1.0.0.framework"; path = "$(SYSROOT_DIR)/Frameworks/gstaudio-1.0.0.framework"; sourceTree = "<group>"; };
		CE2D63F022653C7400FC7E63 /* qemu-microblazeel-softmmu.framework */ = {isa = PBXFileReference; lastKnownFileType = wrapper.framework; name = "qemu-microblazeel-softmmu.framework"; path = "$(SYSROOT_DIR)/Frameworks/qemu-microblazeel-softmmu.framework"; sourceTree = "<group>"; };
		CE2D63F122653C7400FC7E63 /* gpg-error.0.framework */ = {isa = PBXFileReference; lastKnownFileType = wrapper.framework; name = "gpg-error.0.framework"; path = "$(SYSROOT_DIR)/Frameworks/gpg-error.0.framework"; sourceTree = "<group>"; };
		CE2D63F222653C7400FC7E63 /* qemu-hppa-softmmu.framework */ = {isa = PBXFileReference; lastKnownFileType = wrapper.framework; name = "qemu-hppa-softmmu.framework"; path = "$(SYSROOT_DIR)/Frameworks/qemu-hppa-softmmu.framework"; sourceTree = "<group>"; };
		CE2D63F322653C7400FC7E63 /* gcrypt.20.framework */ = {isa = PBXFileReference; lastKnownFileType = wrapper.framework; name = gcrypt.20.framework; path = "$(SYSROOT_DIR)/Frameworks/gcrypt.20.framework"; sourceTree = "<group>"; };
		CE2D63F422653C7400FC7E63 /* qemu-mips64-softmmu.framework */ = {isa = PBXFileReference; lastKnownFileType = wrapper.framework; name = "qemu-mips64-softmmu.framework"; path = "$(SYSROOT_DIR)/Frameworks/qemu-mips64-softmmu.framework"; sourceTree = "<group>"; };
		CE2D63F522653C7400FC7E63 /* gobject-2.0.0.framework */ = {isa = PBXFileReference; lastKnownFileType = wrapper.framework; name = "gobject-2.0.0.framework"; path = "$(SYSROOT_DIR)/Frameworks/gobject-2.0.0.framework"; sourceTree = "<group>"; };
		CE2D63F622653C7400FC7E63 /* gsttag-1.0.0.framework */ = {isa = PBXFileReference; lastKnownFileType = wrapper.framework; name = "gsttag-1.0.0.framework"; path = "$(SYSROOT_DIR)/Frameworks/gsttag-1.0.0.framework"; sourceTree = "<group>"; };
		CE2D63F822653C7400FC7E63 /* gio-2.0.0.framework */ = {isa = PBXFileReference; lastKnownFileType = wrapper.framework; name = "gio-2.0.0.framework"; path = "$(SYSROOT_DIR)/Frameworks/gio-2.0.0.framework"; sourceTree = "<group>"; };
		CE2D63F922653C7400FC7E63 /* gstvideo-1.0.0.framework */ = {isa = PBXFileReference; lastKnownFileType = wrapper.framework; name = "gstvideo-1.0.0.framework"; path = "$(SYSROOT_DIR)/Frameworks/gstvideo-1.0.0.framework"; sourceTree = "<group>"; };
		CE2D63FA22653C7400FC7E63 /* qemu-riscv32-softmmu.framework */ = {isa = PBXFileReference; lastKnownFileType = wrapper.framework; name = "qemu-riscv32-softmmu.framework"; path = "$(SYSROOT_DIR)/Frameworks/qemu-riscv32-softmmu.framework"; sourceTree = "<group>"; };
		CE2D63FB22653C7500FC7E63 /* qemu-riscv64-softmmu.framework */ = {isa = PBXFileReference; lastKnownFileType = wrapper.framework; name = "qemu-riscv64-softmmu.framework"; path = "$(SYSROOT_DIR)/Frameworks/qemu-riscv64-softmmu.framework"; sourceTree = "<group>"; };
		CE2D63FC22653C7500FC7E63 /* qemu-s390x-softmmu.framework */ = {isa = PBXFileReference; lastKnownFileType = wrapper.framework; name = "qemu-s390x-softmmu.framework"; path = "$(SYSROOT_DIR)/Frameworks/qemu-s390x-softmmu.framework"; sourceTree = "<group>"; };
		CE2D63FD22653C7500FC7E63 /* qemu-aarch64-softmmu.framework */ = {isa = PBXFileReference; lastKnownFileType = wrapper.framework; name = "qemu-aarch64-softmmu.framework"; path = "$(SYSROOT_DIR)/Frameworks/qemu-aarch64-softmmu.framework"; sourceTree = "<group>"; };
		CE2D63FE22653C7500FC7E63 /* spice-client-glib-2.0.8.framework */ = {isa = PBXFileReference; lastKnownFileType = wrapper.framework; name = "spice-client-glib-2.0.8.framework"; path = "$(SYSROOT_DIR)/Frameworks/spice-client-glib-2.0.8.framework"; sourceTree = "<group>"; };
		CE2D63FF22653C7500FC7E63 /* qemu-mips-softmmu.framework */ = {isa = PBXFileReference; lastKnownFileType = wrapper.framework; name = "qemu-mips-softmmu.framework"; path = "$(SYSROOT_DIR)/Frameworks/qemu-mips-softmmu.framework"; sourceTree = "<group>"; };
		CE2D640022653C7500FC7E63 /* qemu-x86_64-softmmu.framework */ = {isa = PBXFileReference; lastKnownFileType = wrapper.framework; name = "qemu-x86_64-softmmu.framework"; path = "$(SYSROOT_DIR)/Frameworks/qemu-x86_64-softmmu.framework"; sourceTree = "<group>"; };
		CE2D640122653C7500FC7E63 /* gstrtsp-1.0.0.framework */ = {isa = PBXFileReference; lastKnownFileType = wrapper.framework; name = "gstrtsp-1.0.0.framework"; path = "$(SYSROOT_DIR)/Frameworks/gstrtsp-1.0.0.framework"; sourceTree = "<group>"; };
		CE2D640222653C7500FC7E63 /* qemu-sh4-softmmu.framework */ = {isa = PBXFileReference; lastKnownFileType = wrapper.framework; name = "qemu-sh4-softmmu.framework"; path = "$(SYSROOT_DIR)/Frameworks/qemu-sh4-softmmu.framework"; sourceTree = "<group>"; };
		CE2D640322653C7500FC7E63 /* opus.0.framework */ = {isa = PBXFileReference; lastKnownFileType = wrapper.framework; name = opus.0.framework; path = "$(SYSROOT_DIR)/Frameworks/opus.0.framework"; sourceTree = "<group>"; };
		CE2D640422653C7500FC7E63 /* glib-2.0.0.framework */ = {isa = PBXFileReference; lastKnownFileType = wrapper.framework; name = "glib-2.0.0.framework"; path = "$(SYSROOT_DIR)/Frameworks/glib-2.0.0.framework"; sourceTree = "<group>"; };
		CE2D640522653C7500FC7E63 /* png16.16.framework */ = {isa = PBXFileReference; lastKnownFileType = wrapper.framework; name = png16.16.framework; path = "$(SYSROOT_DIR)/Frameworks/png16.16.framework"; sourceTree = "<group>"; };
		CE2D640622653C7500FC7E63 /* qemu-mipsel-softmmu.framework */ = {isa = PBXFileReference; lastKnownFileType = wrapper.framework; name = "qemu-mipsel-softmmu.framework"; path = "$(SYSROOT_DIR)/Frameworks/qemu-mipsel-softmmu.framework"; sourceTree = "<group>"; };
		CE2D640722653C7500FC7E63 /* qemu-arm-softmmu.framework */ = {isa = PBXFileReference; lastKnownFileType = wrapper.framework; name = "qemu-arm-softmmu.framework"; path = "$(SYSROOT_DIR)/Frameworks/qemu-arm-softmmu.framework"; sourceTree = "<group>"; };
		CE2D640822653C7500FC7E63 /* qemu-mips64el-softmmu.framework */ = {isa = PBXFileReference; lastKnownFileType = wrapper.framework; name = "qemu-mips64el-softmmu.framework"; path = "$(SYSROOT_DIR)/Frameworks/qemu-mips64el-softmmu.framework"; sourceTree = "<group>"; };
		CE2D640922653C7500FC7E63 /* gstfft-1.0.0.framework */ = {isa = PBXFileReference; lastKnownFileType = wrapper.framework; name = "gstfft-1.0.0.framework"; path = "$(SYSROOT_DIR)/Frameworks/gstfft-1.0.0.framework"; sourceTree = "<group>"; };
		CE2D640A22653C7500FC7E63 /* crypto.1.1.framework */ = {isa = PBXFileReference; lastKnownFileType = wrapper.framework; name = crypto.1.1.framework; path = "$(SYSROOT_DIR)/Frameworks/crypto.1.1.framework"; sourceTree = "<group>"; };
		CE2D640B22653C7500FC7E63 /* qemu-or1k-softmmu.framework */ = {isa = PBXFileReference; lastKnownFileType = wrapper.framework; name = "qemu-or1k-softmmu.framework"; path = "$(SYSROOT_DIR)/Frameworks/qemu-or1k-softmmu.framework"; sourceTree = "<group>"; };
		CE2D640C22653C7500FC7E63 /* qemu-ppc64-softmmu.framework */ = {isa = PBXFileReference; lastKnownFileType = wrapper.framework; name = "qemu-ppc64-softmmu.framework"; path = "$(SYSROOT_DIR)/Frameworks/qemu-ppc64-softmmu.framework"; sourceTree = "<group>"; };
		CE2D640D22653C7500FC7E63 /* qemu-sparc-softmmu.framework */ = {isa = PBXFileReference; lastKnownFileType = wrapper.framework; name = "qemu-sparc-softmmu.framework"; path = "$(SYSROOT_DIR)/Frameworks/qemu-sparc-softmmu.framework"; sourceTree = "<group>"; };
		CE2D640E22653C7500FC7E63 /* gstpbutils-1.0.0.framework */ = {isa = PBXFileReference; lastKnownFileType = wrapper.framework; name = "gstpbutils-1.0.0.framework"; path = "$(SYSROOT_DIR)/Frameworks/gstpbutils-1.0.0.framework"; sourceTree = "<group>"; };
		CE2D640F22653C7500FC7E63 /* qemu-sparc64-softmmu.framework */ = {isa = PBXFileReference; lastKnownFileType = wrapper.framework; name = "qemu-sparc64-softmmu.framework"; path = "$(SYSROOT_DIR)/Frameworks/qemu-sparc64-softmmu.framework"; sourceTree = "<group>"; };
		CE2D641122653C7500FC7E63 /* gstallocators-1.0.0.framework */ = {isa = PBXFileReference; lastKnownFileType = wrapper.framework; name = "gstallocators-1.0.0.framework"; path = "$(SYSROOT_DIR)/Frameworks/gstallocators-1.0.0.framework"; sourceTree = "<group>"; };
		CE2D641222653C7500FC7E63 /* qemu-xtensaeb-softmmu.framework */ = {isa = PBXFileReference; lastKnownFileType = wrapper.framework; name = "qemu-xtensaeb-softmmu.framework"; path = "$(SYSROOT_DIR)/Frameworks/qemu-xtensaeb-softmmu.framework"; sourceTree = "<group>"; };
		CE2D641322653C7500FC7E63 /* qemu-alpha-softmmu.framework */ = {isa = PBXFileReference; lastKnownFileType = wrapper.framework; name = "qemu-alpha-softmmu.framework"; path = "$(SYSROOT_DIR)/Frameworks/qemu-alpha-softmmu.framework"; sourceTree = "<group>"; };
		CE2D641422653C7500FC7E63 /* gstcheck-1.0.0.framework */ = {isa = PBXFileReference; lastKnownFileType = wrapper.framework; name = "gstcheck-1.0.0.framework"; path = "$(SYSROOT_DIR)/Frameworks/gstcheck-1.0.0.framework"; sourceTree = "<group>"; };
		CE2D641522653C7500FC7E63 /* iconv.2.framework */ = {isa = PBXFileReference; lastKnownFileType = wrapper.framework; name = iconv.2.framework; path = "$(SYSROOT_DIR)/Frameworks/iconv.2.framework"; sourceTree = "<group>"; };
		CE2D641622653C7500FC7E63 /* gstsdp-1.0.0.framework */ = {isa = PBXFileReference; lastKnownFileType = wrapper.framework; name = "gstsdp-1.0.0.framework"; path = "$(SYSROOT_DIR)/Frameworks/gstsdp-1.0.0.framework"; sourceTree = "<group>"; };
		CE2D641722653C7500FC7E63 /* ssl.1.1.framework */ = {isa = PBXFileReference; lastKnownFileType = wrapper.framework; name = ssl.1.1.framework; path = "$(SYSROOT_DIR)/Frameworks/ssl.1.1.framework"; sourceTree = "<group>"; };
		CE2D641822653C7500FC7E63 /* spice-server.1.framework */ = {isa = PBXFileReference; lastKnownFileType = wrapper.framework; name = "spice-server.1.framework"; path = "$(SYSROOT_DIR)/Frameworks/spice-server.1.framework"; sourceTree = "<group>"; };
		CE2D641922653C7600FC7E63 /* pixman-1.0.framework */ = {isa = PBXFileReference; lastKnownFileType = wrapper.framework; name = "pixman-1.0.framework"; path = "$(SYSROOT_DIR)/Frameworks/pixman-1.0.framework"; sourceTree = "<group>"; };
		CE2D93BE24AD46670059923A /* UTM.app */ = {isa = PBXFileReference; explicitFileType = wrapper.application; includeInIndex = 0; path = UTM.app; sourceTree = BUILT_PRODUCTS_DIR; };
		CE2D951C24AD48BE0059923A /* UTM.app */ = {isa = PBXFileReference; explicitFileType = wrapper.application; includeInIndex = 0; path = UTM.app; sourceTree = BUILT_PRODUCTS_DIR; };
		CE2D953124AD4F040059923A /* UTMConfigurationExtension.swift */ = {isa = PBXFileReference; fileEncoding = 4; lastKnownFileType = sourcecode.swift; path = UTMConfigurationExtension.swift; sourceTree = "<group>"; };
		CE2D953724AD4F980059923A /* VMConfigDisplayView.swift */ = {isa = PBXFileReference; fileEncoding = 4; lastKnownFileType = sourcecode.swift; path = VMConfigDisplayView.swift; sourceTree = "<group>"; };
		CE2D953824AD4F980059923A /* VMToolbarModifier.swift */ = {isa = PBXFileReference; fileEncoding = 4; lastKnownFileType = sourcecode.swift; path = VMToolbarModifier.swift; sourceTree = "<group>"; };
		CE2D953924AD4F980059923A /* VMConfigQEMUView.swift */ = {isa = PBXFileReference; fileEncoding = 4; lastKnownFileType = sourcecode.swift; path = VMConfigQEMUView.swift; sourceTree = "<group>"; };
		CE2D953A24AD4F980059923A /* VMConfigSoundView.swift */ = {isa = PBXFileReference; fileEncoding = 4; lastKnownFileType = sourcecode.swift; path = VMConfigSoundView.swift; sourceTree = "<group>"; };
		CE2D953D24AD4F980059923A /* VMSettingsView.swift */ = {isa = PBXFileReference; fileEncoding = 4; lastKnownFileType = sourcecode.swift; path = VMSettingsView.swift; sourceTree = "<group>"; };
		CE2D953E24AD4F980059923A /* VMConfigNetworkPortForwardView.swift */ = {isa = PBXFileReference; fileEncoding = 4; lastKnownFileType = sourcecode.swift; path = VMConfigNetworkPortForwardView.swift; sourceTree = "<group>"; };
		CE2D953F24AD4F980059923A /* macOS.entitlements */ = {isa = PBXFileReference; fileEncoding = 4; lastKnownFileType = text.plist.entitlements; path = macOS.entitlements; sourceTree = "<group>"; };
		CE2D954124AD4F980059923A /* Info.plist */ = {isa = PBXFileReference; fileEncoding = 4; lastKnownFileType = text.plist.xml; path = Info.plist; sourceTree = "<group>"; };
		CE2D954224AD4F980059923A /* VMPlaceholderView.swift */ = {isa = PBXFileReference; fileEncoding = 4; lastKnownFileType = sourcecode.swift; path = VMPlaceholderView.swift; sourceTree = "<group>"; };
		CE2D954324AD4F980059923A /* VMCardView.swift */ = {isa = PBXFileReference; fileEncoding = 4; lastKnownFileType = sourcecode.swift; path = VMCardView.swift; sourceTree = "<group>"; };
		CE2D954524AD4F980059923A /* VMRemovableDrivesView.swift */ = {isa = PBXFileReference; fileEncoding = 4; lastKnownFileType = sourcecode.swift; path = VMRemovableDrivesView.swift; sourceTree = "<group>"; };
		CE2D954624AD4F980059923A /* UTMExtensions.swift */ = {isa = PBXFileReference; fileEncoding = 4; lastKnownFileType = sourcecode.swift; path = UTMExtensions.swift; sourceTree = "<group>"; };
		CE2D954724AD4F980059923A /* VMConfigSharingView.swift */ = {isa = PBXFileReference; fileEncoding = 4; lastKnownFileType = sourcecode.swift; path = VMConfigSharingView.swift; sourceTree = "<group>"; };
		CE2D954824AD4F980059923A /* VMConfigInputView.swift */ = {isa = PBXFileReference; fileEncoding = 4; lastKnownFileType = sourcecode.swift; path = VMConfigInputView.swift; sourceTree = "<group>"; };
		CE2D954924AD4F980059923A /* VMConfigStringPicker.swift */ = {isa = PBXFileReference; fileEncoding = 4; lastKnownFileType = sourcecode.swift; path = VMConfigStringPicker.swift; sourceTree = "<group>"; };
		CE2D954B24AD4F980059923A /* VMDetailsView.swift */ = {isa = PBXFileReference; fileEncoding = 4; lastKnownFileType = sourcecode.swift; path = VMDetailsView.swift; sourceTree = "<group>"; };
		CE2D954C24AD4F980059923A /* VMSettingsView.swift */ = {isa = PBXFileReference; fileEncoding = 4; lastKnownFileType = sourcecode.swift; path = VMSettingsView.swift; sourceTree = "<group>"; };
		CE2D954D24AD4F980059923A /* VMConfigNetworkPortForwardView.swift */ = {isa = PBXFileReference; fileEncoding = 4; lastKnownFileType = sourcecode.swift; path = VMConfigNetworkPortForwardView.swift; sourceTree = "<group>"; };
		CE2D954F24AD4F980059923A /* Info.plist */ = {isa = PBXFileReference; fileEncoding = 4; lastKnownFileType = text.plist.xml; path = Info.plist; sourceTree = "<group>"; };
		CE2D955024AD4F980059923A /* VMConfigNetworkView.swift */ = {isa = PBXFileReference; fileEncoding = 4; lastKnownFileType = sourcecode.swift; path = VMConfigNetworkView.swift; sourceTree = "<group>"; };
		CE2D955124AD4F980059923A /* VMConfigDrivesView.swift */ = {isa = PBXFileReference; fileEncoding = 4; lastKnownFileType = sourcecode.swift; path = VMConfigDrivesView.swift; sourceTree = "<group>"; };
		CE2D955224AD4F980059923A /* VMConfigPortForwardForm.swift */ = {isa = PBXFileReference; fileEncoding = 4; lastKnownFileType = sourcecode.swift; path = VMConfigPortForwardForm.swift; sourceTree = "<group>"; };
		CE2D955324AD4F980059923A /* VMConfigSystemView.swift */ = {isa = PBXFileReference; fileEncoding = 4; lastKnownFileType = sourcecode.swift; path = VMConfigSystemView.swift; sourceTree = "<group>"; };
		CE2D955524AD4F980059923A /* UTMApp.swift */ = {isa = PBXFileReference; fileEncoding = 4; lastKnownFileType = sourcecode.swift; path = UTMApp.swift; sourceTree = "<group>"; };
		CE2D955624AD4F980059923A /* Swift-Bridging-Header.h */ = {isa = PBXFileReference; fileEncoding = 4; lastKnownFileType = sourcecode.c.h; path = "Swift-Bridging-Header.h"; sourceTree = "<group>"; };
		CE31C243225E553500A965DD /* UTMConfiguration.h */ = {isa = PBXFileReference; lastKnownFileType = sourcecode.c.h; path = UTMConfiguration.h; sourceTree = "<group>"; };
		CE31C244225E555600A965DD /* UTMConfiguration.m */ = {isa = PBXFileReference; lastKnownFileType = sourcecode.c.objc; path = UTMConfiguration.m; sourceTree = "<group>"; };
		CE31C246225E9FED00A965DD /* UTMConfigurationDelegate.h */ = {isa = PBXFileReference; lastKnownFileType = sourcecode.c.h; path = UTMConfigurationDelegate.h; sourceTree = "<group>"; };
		CE31C249225EA37400A965DD /* VMConfigViewController.h */ = {isa = PBXFileReference; lastKnownFileType = sourcecode.c.h; path = VMConfigViewController.h; sourceTree = "<group>"; };
		CE31C24A225EA37400A965DD /* VMConfigViewController.m */ = {isa = PBXFileReference; lastKnownFileType = sourcecode.c.objc; path = VMConfigViewController.m; sourceTree = "<group>"; };
		CE31C24C225EA4A200A965DD /* VMConfigCreateViewController.m */ = {isa = PBXFileReference; fileEncoding = 4; lastKnownFileType = sourcecode.c.objc; path = VMConfigCreateViewController.m; sourceTree = "<group>"; };
		CE3559992273AEA10059CB2D /* cf-output-visitor.h */ = {isa = PBXFileReference; fileEncoding = 4; lastKnownFileType = sourcecode.c.h; path = "cf-output-visitor.h"; sourceTree = "<group>"; };
		CE35599A2273AEA20059CB2D /* error.h */ = {isa = PBXFileReference; fileEncoding = 4; lastKnownFileType = sourcecode.c.h; path = error.h; sourceTree = "<group>"; };
		CE35599B2273AEA20059CB2D /* util.h */ = {isa = PBXFileReference; fileEncoding = 4; lastKnownFileType = sourcecode.c.h; path = util.h; sourceTree = "<group>"; };
		CE35599C2273AEA20059CB2D /* cf-input-visitor.h */ = {isa = PBXFileReference; fileEncoding = 4; lastKnownFileType = sourcecode.c.h; path = "cf-input-visitor.h"; sourceTree = "<group>"; };
		CE35599D2273AEA20059CB2D /* dealloc-visitor.h */ = {isa = PBXFileReference; fileEncoding = 4; lastKnownFileType = sourcecode.c.h; path = "dealloc-visitor.h"; sourceTree = "<group>"; };
		CE35599E2273AEA20059CB2D /* visitor.h */ = {isa = PBXFileReference; fileEncoding = 4; lastKnownFileType = sourcecode.c.h; path = visitor.h; sourceTree = "<group>"; };
		CE35599F2273AEA20059CB2D /* visitor-impl.h */ = {isa = PBXFileReference; fileEncoding = 4; lastKnownFileType = sourcecode.c.h; path = "visitor-impl.h"; sourceTree = "<group>"; };
		CE3559A12273AEE80059CB2D /* queue.h */ = {isa = PBXFileReference; lastKnownFileType = sourcecode.c.h; path = queue.h; sourceTree = "<group>"; };
		CE3559A32273B49D0059CB2D /* qerror.h */ = {isa = PBXFileReference; fileEncoding = 4; lastKnownFileType = sourcecode.c.h; path = qerror.h; sourceTree = "<group>"; };
		CE36B1542275061B004A1435 /* error.c */ = {isa = PBXFileReference; fileEncoding = 4; lastKnownFileType = sourcecode.c.c; path = error.c; sourceTree = "<group>"; };
		CE36B26822763F28004A1435 /* UTMJSONStream.h */ = {isa = PBXFileReference; lastKnownFileType = sourcecode.c.h; path = UTMJSONStream.h; sourceTree = "<group>"; };
		CE36B26922763F28004A1435 /* UTMJSONStream.m */ = {isa = PBXFileReference; lastKnownFileType = sourcecode.c.objc; path = UTMJSONStream.m; sourceTree = "<group>"; };
		CE36B27E227665B7004A1435 /* UTMJSONStreamDelegate.h */ = {isa = PBXFileReference; lastKnownFileType = sourcecode.c.h; path = UTMJSONStreamDelegate.h; sourceTree = "<group>"; };
		CE36B27F227668D1004A1435 /* UTMQemuManager.h */ = {isa = PBXFileReference; lastKnownFileType = sourcecode.c.h; path = UTMQemuManager.h; sourceTree = "<group>"; };
		CE36B280227668D1004A1435 /* UTMQemuManager.m */ = {isa = PBXFileReference; lastKnownFileType = sourcecode.c.objc; path = UTMQemuManager.m; sourceTree = "<group>"; };
		CE3ADD65240EFBCA002D6A5F /* VMDisplayMetalViewController+Keyboard.h */ = {isa = PBXFileReference; lastKnownFileType = sourcecode.c.h; path = "VMDisplayMetalViewController+Keyboard.h"; sourceTree = "<group>"; };
		CE3ADD66240EFBCA002D6A5F /* VMDisplayMetalViewController+Keyboard.m */ = {isa = PBXFileReference; lastKnownFileType = sourcecode.c.objc; path = "VMDisplayMetalViewController+Keyboard.m"; sourceTree = "<group>"; };
		CE3ADD682411C661002D6A5F /* VMCursor.h */ = {isa = PBXFileReference; lastKnownFileType = sourcecode.c.h; path = VMCursor.h; sourceTree = "<group>"; };
		CE3ADD692411C661002D6A5F /* VMCursor.m */ = {isa = PBXFileReference; lastKnownFileType = sourcecode.c.objc; path = VMCursor.m; sourceTree = "<group>"; };
		CE4507D0226A5BE200A28D22 /* VMKeyboardView.h */ = {isa = PBXFileReference; lastKnownFileType = sourcecode.c.h; path = VMKeyboardView.h; sourceTree = "<group>"; };
		CE4507D1226A5BE200A28D22 /* VMKeyboardView.m */ = {isa = PBXFileReference; lastKnownFileType = sourcecode.c.objc; path = VMKeyboardView.m; sourceTree = "<group>"; };
		CE4507D3226A5C9900A28D22 /* VMKeyboardViewDelegate.h */ = {isa = PBXFileReference; lastKnownFileType = sourcecode.c.h; path = VMKeyboardViewDelegate.h; sourceTree = "<group>"; };
		CE4698F824C8FBD9008C1BD6 /* Icons */ = {isa = PBXFileReference; lastKnownFileType = folder; path = Icons; sourceTree = "<group>"; };
		CE4AA1472263B24F002E4A54 /* CSDisplayMetal.h */ = {isa = PBXFileReference; lastKnownFileType = sourcecode.c.h; path = CSDisplayMetal.h; sourceTree = "<group>"; };
		CE4AA1482263B24F002E4A54 /* CSDisplayMetal.m */ = {isa = PBXFileReference; lastKnownFileType = sourcecode.c.objc; path = CSDisplayMetal.m; sourceTree = "<group>"; };
		CE4AA14A2264004F002E4A54 /* CSConnection.h */ = {isa = PBXFileReference; lastKnownFileType = sourcecode.c.h; path = CSConnection.h; sourceTree = "<group>"; };
		CE4AA14B2264004F002E4A54 /* CSConnection.m */ = {isa = PBXFileReference; lastKnownFileType = sourcecode.c.objc; path = CSConnection.m; sourceTree = "<group>"; };
		CE4AA14D22642EB4002E4A54 /* CSConnectionDelegate.h */ = {isa = PBXFileReference; lastKnownFileType = sourcecode.c.h; path = CSConnectionDelegate.h; sourceTree = "<group>"; };
		CE4EF26F2506DBFD00E9D33B /* VMRemovableDrivesViewController.swift */ = {isa = PBXFileReference; lastKnownFileType = sourcecode.swift; path = VMRemovableDrivesViewController.swift; sourceTree = "<group>"; };
		CE4EF2712506DD7900E9D33B /* VMRemovableDrivesView.xib */ = {isa = PBXFileReference; lastKnownFileType = file.xib; path = VMRemovableDrivesView.xib; sourceTree = "<group>"; };
		CE5076D9250AB55D00C26C19 /* VMDisplayMetalViewController+Pencil.h */ = {isa = PBXFileReference; fileEncoding = 4; lastKnownFileType = sourcecode.c.h; path = "VMDisplayMetalViewController+Pencil.h"; sourceTree = "<group>"; };
		CE5076DA250AB55D00C26C19 /* VMDisplayMetalViewController+Pencil.m */ = {isa = PBXFileReference; fileEncoding = 4; lastKnownFileType = sourcecode.c.objc; path = "VMDisplayMetalViewController+Pencil.m"; sourceTree = "<group>"; };
		CE50A41F2637BB200050430F /* Build.xcconfig */ = {isa = PBXFileReference; lastKnownFileType = text.xcconfig; path = Build.xcconfig; sourceTree = "<group>"; };
		CE54252C2436E48D00E520F7 /* UTMConfigurationPortForward.h */ = {isa = PBXFileReference; lastKnownFileType = sourcecode.c.h; path = UTMConfigurationPortForward.h; sourceTree = "<group>"; };
		CE54252D2436E48D00E520F7 /* UTMConfigurationPortForward.m */ = {isa = PBXFileReference; lastKnownFileType = sourcecode.c.objc; path = UTMConfigurationPortForward.m; sourceTree = "<group>"; };
		CE54252F2437C09C00E520F7 /* UTMConfiguration+Drives.h */ = {isa = PBXFileReference; lastKnownFileType = sourcecode.c.h; path = "UTMConfiguration+Drives.h"; sourceTree = "<group>"; };
		CE5425302437C09C00E520F7 /* UTMConfiguration+Drives.m */ = {isa = PBXFileReference; lastKnownFileType = sourcecode.c.objc; path = "UTMConfiguration+Drives.m"; sourceTree = "<group>"; };
		CE5425322437C22A00E520F7 /* UTMConfiguration+System.h */ = {isa = PBXFileReference; lastKnownFileType = sourcecode.c.h; path = "UTMConfiguration+System.h"; sourceTree = "<group>"; };
		CE5425332437C22A00E520F7 /* UTMConfiguration+System.m */ = {isa = PBXFileReference; lastKnownFileType = sourcecode.c.objc; path = "UTMConfiguration+System.m"; sourceTree = "<group>"; };
		CE5425352437DDE900E520F7 /* UTMConfiguration+Constants.h */ = {isa = PBXFileReference; lastKnownFileType = sourcecode.c.h; path = "UTMConfiguration+Constants.h"; sourceTree = "<group>"; };
		CE5425362437DDE900E520F7 /* UTMConfiguration+Constants.m */ = {isa = PBXFileReference; lastKnownFileType = sourcecode.c.objc; path = "UTMConfiguration+Constants.m"; sourceTree = "<group>"; };
		CE5425382439334400E520F7 /* CSSession.h */ = {isa = PBXFileReference; lastKnownFileType = sourcecode.c.h; path = CSSession.h; sourceTree = "<group>"; };
		CE5425392439334400E520F7 /* CSSession.m */ = {isa = PBXFileReference; lastKnownFileType = sourcecode.c.objc; path = CSSession.m; sourceTree = "<group>"; };
		CE5451A126AF5F0F008594E5 /* virglrenderer.1.framework */ = {isa = PBXFileReference; lastKnownFileType = wrapper.framework; name = virglrenderer.1.framework; path = "$(SYSROOT_DIR)/Frameworks/virglrenderer.1.framework"; sourceTree = "<group>"; };
		CE5451A226AF5F0F008594E5 /* epoxy.0.framework */ = {isa = PBXFileReference; lastKnownFileType = wrapper.framework; name = epoxy.0.framework; path = "$(SYSROOT_DIR)/Frameworks/epoxy.0.framework"; sourceTree = "<group>"; };
		CE5451A326AF5F0F008594E5 /* GLESv2.framework */ = {isa = PBXFileReference; lastKnownFileType = wrapper.framework; name = GLESv2.framework; path = "$(SYSROOT_DIR)/Frameworks/GLESv2.framework"; sourceTree = "<group>"; };
		CE5451A426AF5F0F008594E5 /* EGL.framework */ = {isa = PBXFileReference; lastKnownFileType = wrapper.framework; name = EGL.framework; path = "$(SYSROOT_DIR)/Frameworks/EGL.framework"; sourceTree = "<group>"; };
		CE550BCC225947990063E575 /* AppDelegate.h */ = {isa = PBXFileReference; lastKnownFileType = sourcecode.c.h; path = AppDelegate.h; sourceTree = "<group>"; };
		CE550BCD225947990063E575 /* AppDelegate.m */ = {isa = PBXFileReference; lastKnownFileType = sourcecode.c.objc; path = AppDelegate.m; sourceTree = "<group>"; };
		CE550BCF225947990063E575 /* VMListViewController.h */ = {isa = PBXFileReference; lastKnownFileType = sourcecode.c.h; path = VMListViewController.h; sourceTree = "<group>"; };
		CE550BD0225947990063E575 /* VMListViewController.m */ = {isa = PBXFileReference; lastKnownFileType = sourcecode.c.objc; path = VMListViewController.m; sourceTree = "<group>"; };
		CE550BD3225947990063E575 /* Base */ = {isa = PBXFileReference; lastKnownFileType = file.storyboard; name = Base; path = Base.lproj/Main.storyboard; sourceTree = "<group>"; };
		CE550BD52259479D0063E575 /* Assets.xcassets */ = {isa = PBXFileReference; lastKnownFileType = folder.assetcatalog; path = Assets.xcassets; sourceTree = "<group>"; };
		CE550BD82259479D0063E575 /* Base */ = {isa = PBXFileReference; lastKnownFileType = file.storyboard; name = Base; path = Base.lproj/LaunchScreen.storyboard; sourceTree = "<group>"; };
		CE550BE222596E790063E575 /* VMListViewCell.h */ = {isa = PBXFileReference; lastKnownFileType = sourcecode.c.h; path = VMListViewCell.h; sourceTree = "<group>"; };
		CE550BE322596E790063E575 /* VMListViewCell.m */ = {isa = PBXFileReference; lastKnownFileType = sourcecode.c.objc; path = VMListViewCell.m; sourceTree = "<group>"; };
		CE5E4956225C5A4400148CEF /* VMConfigExistingViewController.h */ = {isa = PBXFileReference; lastKnownFileType = sourcecode.c.h; path = VMConfigExistingViewController.h; sourceTree = "<group>"; };
		CE5E4957225C5A4400148CEF /* VMConfigExistingViewController.m */ = {isa = PBXFileReference; lastKnownFileType = sourcecode.c.objc; path = VMConfigExistingViewController.m; sourceTree = "<group>"; };
		CE5F165B2261395000F3D56B /* UTMVirtualMachine.m */ = {isa = PBXFileReference; lastKnownFileType = sourcecode.c.objc; path = UTMVirtualMachine.m; sourceTree = "<group>"; };
		CE612AC524D3B50700FA6300 /* VMDisplayWindowController.swift */ = {isa = PBXFileReference; lastKnownFileType = sourcecode.swift; path = VMDisplayWindowController.swift; sourceTree = "<group>"; };
		CE66450C2269313200B0849A /* MetalKit.framework */ = {isa = PBXFileReference; lastKnownFileType = wrapper.framework; name = MetalKit.framework; path = System/Library/Frameworks/MetalKit.framework; sourceTree = SDKROOT; };
		CE66450E2269355F00B0849A /* CocoaSpice.h */ = {isa = PBXFileReference; lastKnownFileType = sourcecode.c.h; path = CocoaSpice.h; sourceTree = "<group>"; };
		CE66450F226935F000B0849A /* CSInput.h */ = {isa = PBXFileReference; lastKnownFileType = sourcecode.c.h; path = CSInput.h; sourceTree = "<group>"; };
		CE664510226935F000B0849A /* CSInput.m */ = {isa = PBXFileReference; lastKnownFileType = sourcecode.c.objc; path = CSInput.m; sourceTree = "<group>"; };
		CE6B240A25F1F3CE0020D43E /* main.c */ = {isa = PBXFileReference; lastKnownFileType = sourcecode.c.c; path = main.c; sourceTree = "<group>"; };
		CE6B240F25F1F43A0020D43E /* Info.plist */ = {isa = PBXFileReference; lastKnownFileType = text.plist.xml; path = Info.plist; sourceTree = "<group>"; };
		CE6B241025F1F4B30020D43E /* QEMULauncher.entitlements */ = {isa = PBXFileReference; lastKnownFileType = text.plist.entitlements; path = QEMULauncher.entitlements; sourceTree = "<group>"; };
		CE6D21DB2553A6ED001D29C5 /* VMConfirmActionModifier.swift */ = {isa = PBXFileReference; lastKnownFileType = sourcecode.swift; path = VMConfirmActionModifier.swift; sourceTree = "<group>"; };
		CE6EDCDD241C4A6800A719DC /* UTMViewState.h */ = {isa = PBXFileReference; lastKnownFileType = sourcecode.c.h; path = UTMViewState.h; sourceTree = "<group>"; };
		CE6EDCDE241C4A6800A719DC /* UTMViewState.m */ = {isa = PBXFileReference; lastKnownFileType = sourcecode.c.objc; path = UTMViewState.m; sourceTree = "<group>"; };
		CE6EDCE0241DA0E900A719DC /* UTMLogging.h */ = {isa = PBXFileReference; lastKnownFileType = sourcecode.c.h; path = UTMLogging.h; sourceTree = "<group>"; };
		CE6EDCE1241DA0E900A719DC /* UTMLogging.m */ = {isa = PBXFileReference; lastKnownFileType = sourcecode.c.objc; path = UTMLogging.m; sourceTree = "<group>"; };
		CE72B4A92463532B00716A11 /* VMDisplayView.xib */ = {isa = PBXFileReference; lastKnownFileType = file.xib; path = VMDisplayView.xib; sourceTree = "<group>"; };
		CE72B4AB2463579D00716A11 /* VMDisplayViewController.h */ = {isa = PBXFileReference; lastKnownFileType = sourcecode.c.h; path = VMDisplayViewController.h; sourceTree = "<group>"; };
		CE72B4AC2463579D00716A11 /* VMDisplayViewController.m */ = {isa = PBXFileReference; lastKnownFileType = sourcecode.c.objc; path = VMDisplayViewController.m; sourceTree = "<group>"; };
		CE74C276225D88EC004E4FF1 /* VMConfigNetworkingViewController.m */ = {isa = PBXFileReference; fileEncoding = 4; lastKnownFileType = sourcecode.c.objc; path = VMConfigNetworkingViewController.m; sourceTree = "<group>"; };
		CE74C277225D88EC004E4FF1 /* VMConfigSystemViewController.h */ = {isa = PBXFileReference; fileEncoding = 4; lastKnownFileType = sourcecode.c.h; path = VMConfigSystemViewController.h; sourceTree = "<group>"; };
		CE74C27B225D88EC004E4FF1 /* VMConfigCreateViewController.h */ = {isa = PBXFileReference; fileEncoding = 4; lastKnownFileType = sourcecode.c.h; path = VMConfigCreateViewController.h; sourceTree = "<group>"; };
		CE74C27C225D88EC004E4FF1 /* VMConfigNetworkingViewController.h */ = {isa = PBXFileReference; fileEncoding = 4; lastKnownFileType = sourcecode.c.h; path = VMConfigNetworkingViewController.h; sourceTree = "<group>"; };
		CE74C27D225D88EC004E4FF1 /* VMConfigDisplayViewController.m */ = {isa = PBXFileReference; fileEncoding = 4; lastKnownFileType = sourcecode.c.objc; path = VMConfigDisplayViewController.m; sourceTree = "<group>"; };
		CE74C27E225D88EC004E4FF1 /* VMConfigDriveDetailViewController.m */ = {isa = PBXFileReference; fileEncoding = 4; lastKnownFileType = sourcecode.c.objc; path = VMConfigDriveDetailViewController.m; sourceTree = "<group>"; };
		CE74C27F225D88EC004E4FF1 /* VMConfigInputViewController.m */ = {isa = PBXFileReference; fileEncoding = 4; lastKnownFileType = sourcecode.c.objc; path = VMConfigInputViewController.m; sourceTree = "<group>"; };
		CE74C280225D88EC004E4FF1 /* VMConfigSharingViewController.m */ = {isa = PBXFileReference; fileEncoding = 4; lastKnownFileType = sourcecode.c.objc; path = VMConfigSharingViewController.m; sourceTree = "<group>"; };
		CE74C281225D88EC004E4FF1 /* VMConfigDisplayViewController.h */ = {isa = PBXFileReference; fileEncoding = 4; lastKnownFileType = sourcecode.c.h; path = VMConfigDisplayViewController.h; sourceTree = "<group>"; };
		CE74C282225D88ED004E4FF1 /* VMConfigInputViewController.h */ = {isa = PBXFileReference; fileEncoding = 4; lastKnownFileType = sourcecode.c.h; path = VMConfigInputViewController.h; sourceTree = "<group>"; };
		CE74C283225D88ED004E4FF1 /* VMConfigSoundViewController.h */ = {isa = PBXFileReference; fileEncoding = 4; lastKnownFileType = sourcecode.c.h; path = VMConfigSoundViewController.h; sourceTree = "<group>"; };
		CE74C284225D88ED004E4FF1 /* VMConfigSoundViewController.m */ = {isa = PBXFileReference; fileEncoding = 4; lastKnownFileType = sourcecode.c.objc; path = VMConfigSoundViewController.m; sourceTree = "<group>"; };
		CE74C285225D88ED004E4FF1 /* VMConfigSystemViewController.m */ = {isa = PBXFileReference; fileEncoding = 4; lastKnownFileType = sourcecode.c.objc; path = VMConfigSystemViewController.m; sourceTree = "<group>"; };
		CE74C286225D88ED004E4FF1 /* VMConfigSharingViewController.h */ = {isa = PBXFileReference; fileEncoding = 4; lastKnownFileType = sourcecode.c.h; path = VMConfigSharingViewController.h; sourceTree = "<group>"; };
		CE74C287225D88ED004E4FF1 /* VMConfigDriveDetailViewController.h */ = {isa = PBXFileReference; fileEncoding = 4; lastKnownFileType = sourcecode.c.h; path = VMConfigDriveDetailViewController.h; sourceTree = "<group>"; };
		CE772AAB25C8B0F600E4E379 /* ContentView.swift */ = {isa = PBXFileReference; lastKnownFileType = sourcecode.swift; path = ContentView.swift; sourceTree = "<group>"; };
		CE772AB225C8B7B500E4E379 /* VMCommands.swift */ = {isa = PBXFileReference; fileEncoding = 4; lastKnownFileType = sourcecode.swift; path = VMCommands.swift; sourceTree = "<group>"; };
		CE7BED4A225FBB8600A1E1B6 /* VMConfigDrivesViewController.h */ = {isa = PBXFileReference; lastKnownFileType = sourcecode.c.h; path = VMConfigDrivesViewController.h; sourceTree = "<group>"; };
		CE7BED4B225FBB8600A1E1B6 /* VMConfigDrivesViewController.m */ = {isa = PBXFileReference; lastKnownFileType = sourcecode.c.objc; path = VMConfigDrivesViewController.m; sourceTree = "<group>"; };
		CE7D972B24B2B17D0080CB69 /* BusyOverlay.swift */ = {isa = PBXFileReference; lastKnownFileType = sourcecode.swift; path = BusyOverlay.swift; sourceTree = "<group>"; };
		CE8813D224CD230300532628 /* ActivityView.swift */ = {isa = PBXFileReference; lastKnownFileType = sourcecode.swift; path = ActivityView.swift; sourceTree = "<group>"; };
		CE8813D424CD265700532628 /* VMShareFileModifier.swift */ = {isa = PBXFileReference; lastKnownFileType = sourcecode.swift; path = VMShareFileModifier.swift; sourceTree = "<group>"; };
		CE8813D924D1290600532628 /* UTMConfiguration+ConstantsGenerated.m */ = {isa = PBXFileReference; fileEncoding = 4; lastKnownFileType = sourcecode.c.objc; path = "UTMConfiguration+ConstantsGenerated.m"; sourceTree = "<group>"; };
		CE8E6620227E5DF2003B9903 /* UTMQemuManagerDelegate.h */ = {isa = PBXFileReference; lastKnownFileType = sourcecode.c.h; path = UTMQemuManagerDelegate.h; sourceTree = "<group>"; };
		CE900B9C25FC2869007533FD /* CSUSBManager.h */ = {isa = PBXFileReference; lastKnownFileType = sourcecode.c.h; path = CSUSBManager.h; sourceTree = "<group>"; };
		CE900B9D25FC2869007533FD /* CSUSBManager.m */ = {isa = PBXFileReference; lastKnownFileType = sourcecode.c.objc; path = CSUSBManager.m; sourceTree = "<group>"; };
		CE900BA225FC31E4007533FD /* CSUSBManagerDelegate.h */ = {isa = PBXFileReference; lastKnownFileType = sourcecode.c.h; path = CSUSBManagerDelegate.h; sourceTree = "<group>"; };
		CE900BAD25FC3E65007533FD /* CSUSBDevice.h */ = {isa = PBXFileReference; lastKnownFileType = sourcecode.c.h; path = CSUSBDevice.h; sourceTree = "<group>"; };
		CE900BAE25FC3E65007533FD /* CSUSBDevice.m */ = {isa = PBXFileReference; lastKnownFileType = sourcecode.c.objc; path = CSUSBDevice.m; sourceTree = "<group>"; };
		CE93758F24BA74510074066F /* ToolbarTabViewController.swift */ = {isa = PBXFileReference; lastKnownFileType = sourcecode.swift; path = ToolbarTabViewController.swift; sourceTree = "<group>"; };
		CE93759124BA775C0074066F /* ToolbarTabView.swift */ = {isa = PBXFileReference; lastKnownFileType = sourcecode.swift; path = ToolbarTabView.swift; sourceTree = "<group>"; };
		CE93759524BB7E9F0074066F /* UTMTabViewController.swift */ = {isa = PBXFileReference; lastKnownFileType = sourcecode.swift; path = UTMTabViewController.swift; sourceTree = "<group>"; };
		CE93759E24BBDD6A0074066F /* VMConfigDrivesView.swift */ = {isa = PBXFileReference; lastKnownFileType = sourcecode.swift; path = VMConfigDrivesView.swift; sourceTree = "<group>"; };
		CE9375A024BBDDD10074066F /* VMConfigDriveDetailsView.swift */ = {isa = PBXFileReference; lastKnownFileType = sourcecode.swift; path = VMConfigDriveDetailsView.swift; sourceTree = "<group>"; };
		CE95877426D74C2A0086BDE8 /* iOS.entitlements */ = {isa = PBXFileReference; lastKnownFileType = text.plist.entitlements; path = iOS.entitlements; sourceTree = "<group>"; };
		CE9A352D26533A51005077CF /* JailbreakInterposer.framework */ = {isa = PBXFileReference; explicitFileType = wrapper.framework; includeInIndex = 0; path = JailbreakInterposer.framework; sourceTree = BUILT_PRODUCTS_DIR; };
		CE9A353026533A52005077CF /* Info.plist */ = {isa = PBXFileReference; lastKnownFileType = text.plist.xml; path = Info.plist; sourceTree = "<group>"; };
		CE9A353F26533AE6005077CF /* JailbreakInterposer.c */ = {isa = PBXFileReference; lastKnownFileType = sourcecode.c.c; path = JailbreakInterposer.c; sourceTree = "<group>"; };
		CE9D18F72265410E00355E14 /* qemu */ = {isa = PBXFileReference; lastKnownFileType = folder; name = qemu; path = "$(SYSROOT_DIR)/share/qemu"; sourceTree = "<group>"; };
		CE9D19522265425900355E14 /* libgstautodetect.a */ = {isa = PBXFileReference; lastKnownFileType = archive.ar; name = libgstautodetect.a; path = "$(SYSROOT_DIR)/lib/gstreamer-1.0/libgstautodetect.a"; sourceTree = "<group>"; };
		CE9D19532265425900355E14 /* libgstaudiotestsrc.a */ = {isa = PBXFileReference; lastKnownFileType = archive.ar; name = libgstaudiotestsrc.a; path = "$(SYSROOT_DIR)/lib/gstreamer-1.0/libgstaudiotestsrc.a"; sourceTree = "<group>"; };
		CE9D19542265425900355E14 /* libgstvideoconvert.a */ = {isa = PBXFileReference; lastKnownFileType = archive.ar; name = libgstvideoconvert.a; path = "$(SYSROOT_DIR)/lib/gstreamer-1.0/libgstvideoconvert.a"; sourceTree = "<group>"; };
		CE9D19552265425900355E14 /* libgstaudioconvert.a */ = {isa = PBXFileReference; lastKnownFileType = archive.ar; name = libgstaudioconvert.a; path = "$(SYSROOT_DIR)/lib/gstreamer-1.0/libgstaudioconvert.a"; sourceTree = "<group>"; };
		CE9D19562265425900355E14 /* libgstvideoscale.a */ = {isa = PBXFileReference; lastKnownFileType = archive.ar; name = libgstvideoscale.a; path = "$(SYSROOT_DIR)/lib/gstreamer-1.0/libgstvideoscale.a"; sourceTree = "<group>"; };
		CE9D19572265425900355E14 /* libgstvolume.a */ = {isa = PBXFileReference; lastKnownFileType = archive.ar; name = libgstvolume.a; path = "$(SYSROOT_DIR)/lib/gstreamer-1.0/libgstvolume.a"; sourceTree = "<group>"; };
		CE9D19582265425900355E14 /* libgstcoreelements.a */ = {isa = PBXFileReference; lastKnownFileType = archive.ar; name = libgstcoreelements.a; path = "$(SYSROOT_DIR)/lib/gstreamer-1.0/libgstcoreelements.a"; sourceTree = "<group>"; };
		CE9D19592265425900355E14 /* libgstvideorate.a */ = {isa = PBXFileReference; lastKnownFileType = archive.ar; name = libgstvideorate.a; path = "$(SYSROOT_DIR)/lib/gstreamer-1.0/libgstvideorate.a"; sourceTree = "<group>"; };
		CE9D195A2265425900355E14 /* libgstjpeg.a */ = {isa = PBXFileReference; lastKnownFileType = archive.ar; name = libgstjpeg.a; path = "$(SYSROOT_DIR)/lib/gstreamer-1.0/libgstjpeg.a"; sourceTree = "<group>"; };
		CE9D195B2265425900355E14 /* libgstaudioresample.a */ = {isa = PBXFileReference; lastKnownFileType = archive.ar; name = libgstaudioresample.a; path = "$(SYSROOT_DIR)/lib/gstreamer-1.0/libgstaudioresample.a"; sourceTree = "<group>"; };
		CE9D195C2265425900355E14 /* libgstplayback.a */ = {isa = PBXFileReference; lastKnownFileType = archive.ar; name = libgstplayback.a; path = "$(SYSROOT_DIR)/lib/gstreamer-1.0/libgstplayback.a"; sourceTree = "<group>"; };
		CE9D195D2265425900355E14 /* libgstadder.a */ = {isa = PBXFileReference; lastKnownFileType = archive.ar; name = libgstadder.a; path = "$(SYSROOT_DIR)/lib/gstreamer-1.0/libgstadder.a"; sourceTree = "<group>"; };
		CE9D195F2265425900355E14 /* libgstaudiorate.a */ = {isa = PBXFileReference; lastKnownFileType = archive.ar; name = libgstaudiorate.a; path = "$(SYSROOT_DIR)/lib/gstreamer-1.0/libgstaudiorate.a"; sourceTree = "<group>"; };
		CE9D19602265425900355E14 /* libgstvideofilter.a */ = {isa = PBXFileReference; lastKnownFileType = archive.ar; name = libgstvideofilter.a; path = "$(SYSROOT_DIR)/lib/gstreamer-1.0/libgstvideofilter.a"; sourceTree = "<group>"; };
		CE9D19612265425900355E14 /* libgstapp.a */ = {isa = PBXFileReference; lastKnownFileType = archive.ar; name = libgstapp.a; path = "$(SYSROOT_DIR)/lib/gstreamer-1.0/libgstapp.a"; sourceTree = "<group>"; };
		CE9D19622265425A00355E14 /* libgstgio.a */ = {isa = PBXFileReference; lastKnownFileType = archive.ar; name = libgstgio.a; path = "$(SYSROOT_DIR)/lib/gstreamer-1.0/libgstgio.a"; sourceTree = "<group>"; };
		CE9D19632265425A00355E14 /* libgsttypefindfunctions.a */ = {isa = PBXFileReference; lastKnownFileType = archive.ar; name = libgsttypefindfunctions.a; path = "$(SYSROOT_DIR)/lib/gstreamer-1.0/libgsttypefindfunctions.a"; sourceTree = "<group>"; };
		CE9D19642265425A00355E14 /* libgstvideotestsrc.a */ = {isa = PBXFileReference; lastKnownFileType = archive.ar; name = libgstvideotestsrc.a; path = "$(SYSROOT_DIR)/lib/gstreamer-1.0/libgstvideotestsrc.a"; sourceTree = "<group>"; };
		CE9D19652265425A00355E14 /* libgstosxaudio.a */ = {isa = PBXFileReference; lastKnownFileType = archive.ar; name = libgstosxaudio.a; path = "$(SYSROOT_DIR)/lib/gstreamer-1.0/libgstosxaudio.a"; sourceTree = "<group>"; };
		CE9D197A226542FE00355E14 /* UTMQemu.h */ = {isa = PBXFileReference; lastKnownFileType = sourcecode.c.h; path = UTMQemu.h; sourceTree = "<group>"; };
		CE9D197B226542FE00355E14 /* UTMQemu.m */ = {isa = PBXFileReference; lastKnownFileType = sourcecode.c.objc; path = UTMQemu.m; sourceTree = "<group>"; };
		CEA02A942436C6480087E45F /* VMConfigPortForwardingViewController.h */ = {isa = PBXFileReference; lastKnownFileType = sourcecode.c.h; name = VMConfigPortForwardingViewController.h; path = Platform/iOS/Legacy/VMConfigPortForwardingViewController.h; sourceTree = SOURCE_ROOT; };
		CEA02A952436C6480087E45F /* VMConfigPortForwardingViewController.m */ = {isa = PBXFileReference; lastKnownFileType = sourcecode.c.objc; name = VMConfigPortForwardingViewController.m; path = Platform/iOS/Legacy/VMConfigPortForwardingViewController.m; sourceTree = SOURCE_ROOT; };
		CEA02A972436C7A30087E45F /* UTMConfiguration+Networking.h */ = {isa = PBXFileReference; lastKnownFileType = sourcecode.c.h; path = "UTMConfiguration+Networking.h"; sourceTree = "<group>"; };
		CEA02A982436C7A30087E45F /* UTMConfiguration+Networking.m */ = {isa = PBXFileReference; lastKnownFileType = sourcecode.c.objc; path = "UTMConfiguration+Networking.m"; sourceTree = "<group>"; };
		CEA45FB9263519B5002FA97D /* UTM SE.app */ = {isa = PBXFileReference; explicitFileType = wrapper.application; includeInIndex = 0; path = "UTM SE.app"; sourceTree = BUILT_PRODUCTS_DIR; };
		CEA9053725F981E900801E7C /* usb-1.0.0.framework */ = {isa = PBXFileReference; lastKnownFileType = wrapper.framework; name = "usb-1.0.0.framework"; path = "$(SYSROOT_DIR)/Frameworks/usb-1.0.0.framework"; sourceTree = "<group>"; };
		CEA9058725FC69D100801E7C /* usbredirhost.1.framework */ = {isa = PBXFileReference; lastKnownFileType = wrapper.framework; name = usbredirhost.1.framework; path = "$(SYSROOT_DIR)/Frameworks/usbredirhost.1.framework"; sourceTree = "<group>"; };
		CEA9058825FC69D100801E7C /* usbredirparser.1.framework */ = {isa = PBXFileReference; lastKnownFileType = wrapper.framework; name = usbredirparser.1.framework; path = "$(SYSROOT_DIR)/Frameworks/usbredirparser.1.framework"; sourceTree = "<group>"; };
		CEA905C72603DA0D00801E7C /* VMDisplayMetalViewController+USB.h */ = {isa = PBXFileReference; lastKnownFileType = sourcecode.c.h; path = "VMDisplayMetalViewController+USB.h"; sourceTree = "<group>"; };
		CEA905C82603DA0D00801E7C /* VMDisplayMetalViewController+USB.m */ = {isa = PBXFileReference; lastKnownFileType = sourcecode.c.objc; path = "VMDisplayMetalViewController+USB.m"; sourceTree = "<group>"; };
		CEA905CC2603DBFB00801E7C /* VMUSBDevicesView.xib */ = {isa = PBXFileReference; lastKnownFileType = file.xib; path = VMUSBDevicesView.xib; sourceTree = "<group>"; };
		CEA905D72603DC5300801E7C /* VMUSBDevicesViewController.swift */ = {isa = PBXFileReference; lastKnownFileType = sourcecode.swift; path = VMUSBDevicesViewController.swift; sourceTree = "<group>"; };
		CEB63A7524F4654400CAF323 /* Main.swift */ = {isa = PBXFileReference; lastKnownFileType = sourcecode.swift; path = Main.swift; sourceTree = "<group>"; };
		CEB63A7824F468BA00CAF323 /* UTMJailbreak.h */ = {isa = PBXFileReference; lastKnownFileType = sourcecode.c.h; path = UTMJailbreak.h; sourceTree = "<group>"; };
		CEB63A7924F469E300CAF323 /* UTMJailbreak.m */ = {isa = PBXFileReference; lastKnownFileType = sourcecode.c.objc; path = UTMJailbreak.m; sourceTree = "<group>"; };
		CEBBF1A424B56A2900C15049 /* UTMDataExtension.swift */ = {isa = PBXFileReference; lastKnownFileType = sourcecode.swift; path = UTMDataExtension.swift; sourceTree = "<group>"; };
		CEBBF1A624B5730F00C15049 /* UTMDataExtension.swift */ = {isa = PBXFileReference; lastKnownFileType = sourcecode.swift; path = UTMDataExtension.swift; sourceTree = "<group>"; };
		CEBCAF4C243525DB00C2B423 /* VMConfigTextField.h */ = {isa = PBXFileReference; lastKnownFileType = sourcecode.c.h; path = VMConfigTextField.h; sourceTree = "<group>"; };
		CEBCAF4D243525DB00C2B423 /* VMConfigTextField.m */ = {isa = PBXFileReference; lastKnownFileType = sourcecode.c.objc; path = VMConfigTextField.m; sourceTree = "<group>"; };
		CEBCAF502435298D00C2B423 /* VMConfigControl.h */ = {isa = PBXFileReference; lastKnownFileType = sourcecode.c.h; path = VMConfigControl.h; sourceTree = "<group>"; };
		CEBCAF5224353B3700C2B423 /* VMConfigSwitch.h */ = {isa = PBXFileReference; lastKnownFileType = sourcecode.c.h; path = VMConfigSwitch.h; sourceTree = "<group>"; };
		CEBCAF5324353B3700C2B423 /* VMConfigSwitch.m */ = {isa = PBXFileReference; lastKnownFileType = sourcecode.c.objc; path = VMConfigSwitch.m; sourceTree = "<group>"; };
		CEBCAF5524353B9F00C2B423 /* VMConfigPickerView.h */ = {isa = PBXFileReference; lastKnownFileType = sourcecode.c.h; path = VMConfigPickerView.h; sourceTree = "<group>"; };
		CEBCAF5624353B9F00C2B423 /* VMConfigPickerView.m */ = {isa = PBXFileReference; lastKnownFileType = sourcecode.c.objc; path = VMConfigPickerView.m; sourceTree = "<group>"; };
		CEBCAF582435468600C2B423 /* VMConfigTogglePickerCell.h */ = {isa = PBXFileReference; lastKnownFileType = sourcecode.c.h; path = VMConfigTogglePickerCell.h; sourceTree = "<group>"; };
		CEBCAF592435468600C2B423 /* VMConfigTogglePickerCell.m */ = {isa = PBXFileReference; lastKnownFileType = sourcecode.c.objc; path = VMConfigTogglePickerCell.m; sourceTree = "<group>"; };
		CEBDA1D424D69DB20010B5EC /* VMDisplayMetalWindowController.swift */ = {isa = PBXFileReference; lastKnownFileType = sourcecode.swift; path = VMDisplayMetalWindowController.swift; sourceTree = "<group>"; };
		CEBDA1DA24D8BDDA0010B5EC /* QEMUHelper.xpc */ = {isa = PBXFileReference; explicitFileType = "wrapper.xpc-service"; includeInIndex = 0; path = QEMUHelper.xpc; sourceTree = BUILT_PRODUCTS_DIR; };
		CEBDA1DC24D8BDDA0010B5EC /* QEMUHelperProtocol.h */ = {isa = PBXFileReference; lastKnownFileType = sourcecode.c.h; path = QEMUHelperProtocol.h; sourceTree = "<group>"; };
		CEBDA1DD24D8BDDB0010B5EC /* QEMUHelper.h */ = {isa = PBXFileReference; lastKnownFileType = sourcecode.c.h; path = QEMUHelper.h; sourceTree = "<group>"; };
		CEBDA1DE24D8BDDB0010B5EC /* QEMUHelper.m */ = {isa = PBXFileReference; lastKnownFileType = sourcecode.c.objc; path = QEMUHelper.m; sourceTree = "<group>"; };
		CEBDA1E024D8BDDB0010B5EC /* main.m */ = {isa = PBXFileReference; lastKnownFileType = sourcecode.c.objc; path = main.m; sourceTree = "<group>"; };
		CEBDA1E224D8BDDB0010B5EC /* Info.plist */ = {isa = PBXFileReference; lastKnownFileType = text.plist.xml; path = Info.plist; sourceTree = "<group>"; };
		CEBE02622588494100B9BCA8 /* CSSession+Sharing.h */ = {isa = PBXFileReference; lastKnownFileType = sourcecode.c.h; path = "CSSession+Sharing.h"; sourceTree = "<group>"; };
		CEBE02632588494100B9BCA8 /* CSSession+Sharing.m */ = {isa = PBXFileReference; lastKnownFileType = sourcecode.c.objc; path = "CSSession+Sharing.m"; sourceTree = "<group>"; };
		CEC05DF42463E3D300DA82B2 /* VMDisplayView.h */ = {isa = PBXFileReference; lastKnownFileType = sourcecode.c.h; path = VMDisplayView.h; sourceTree = "<group>"; };
		CEC05DF52463E3D300DA82B2 /* VMDisplayView.m */ = {isa = PBXFileReference; lastKnownFileType = sourcecode.c.objc; path = VMDisplayView.m; sourceTree = "<group>"; };
		CEC05DF72464B93900DA82B2 /* VMDisplayTerminalViewController+Keyboard.h */ = {isa = PBXFileReference; lastKnownFileType = sourcecode.c.h; path = "VMDisplayTerminalViewController+Keyboard.h"; sourceTree = "<group>"; };
		CEC05DF82464B93900DA82B2 /* VMDisplayTerminalViewController+Keyboard.m */ = {isa = PBXFileReference; lastKnownFileType = sourcecode.c.objc; path = "VMDisplayTerminalViewController+Keyboard.m"; sourceTree = "<group>"; };
		CECC764C2273A7D50059B955 /* cf-input-visitor.c */ = {isa = PBXFileReference; fileEncoding = 4; lastKnownFileType = sourcecode.c.c; path = "cf-input-visitor.c"; sourceTree = "<group>"; };
		CECC764D2273A7D50059B955 /* qapi-dealloc-visitor.c */ = {isa = PBXFileReference; fileEncoding = 4; lastKnownFileType = sourcecode.c.c; path = "qapi-dealloc-visitor.c"; sourceTree = "<group>"; };
		CECC764E2273A7D50059B955 /* qapi-util.c */ = {isa = PBXFileReference; fileEncoding = 4; lastKnownFileType = sourcecode.c.c; path = "qapi-util.c"; sourceTree = "<group>"; };
		CECC764F2273A7D50059B955 /* qapi-visit-core.c */ = {isa = PBXFileReference; fileEncoding = 4; lastKnownFileType = sourcecode.c.c; path = "qapi-visit-core.c"; sourceTree = "<group>"; };
		CECC76502273A7D50059B955 /* cf-output-visitor.c */ = {isa = PBXFileReference; fileEncoding = 4; lastKnownFileType = sourcecode.c.c; path = "cf-output-visitor.c"; sourceTree = "<group>"; };
		CECC76562273A88F0059B955 /* qemu-compat.h */ = {isa = PBXFileReference; lastKnownFileType = sourcecode.c.h; path = "qemu-compat.h"; sourceTree = "<group>"; };
		CED234EC254796E500ED0A57 /* NumberTextField.swift */ = {isa = PBXFileReference; lastKnownFileType = sourcecode.swift; path = NumberTextField.swift; sourceTree = "<group>"; };
		CED814E824C79F070042F0F1 /* VMConfigDriveCreateView.swift */ = {isa = PBXFileReference; lastKnownFileType = sourcecode.swift; path = VMConfigDriveCreateView.swift; sourceTree = "<group>"; };
		CED814EB24C7C2850042F0F1 /* VMConfigInfoView.swift */ = {isa = PBXFileReference; lastKnownFileType = sourcecode.swift; path = VMConfigInfoView.swift; sourceTree = "<group>"; };
		CED814EE24C7EB760042F0F1 /* ImagePicker.swift */ = {isa = PBXFileReference; lastKnownFileType = sourcecode.swift; path = ImagePicker.swift; sourceTree = "<group>"; };
		CEDC1DF02260EE4B008D9A6D /* StaticDataTableViewController.h */ = {isa = PBXFileReference; fileEncoding = 4; lastKnownFileType = sourcecode.c.h; path = StaticDataTableViewController.h; sourceTree = "<group>"; };
		CEDC1DF12260EE4B008D9A6D /* StaticDataTableViewController.m */ = {isa = PBXFileReference; fileEncoding = 4; lastKnownFileType = sourcecode.c.objc; path = StaticDataTableViewController.m; sourceTree = "<group>"; };
		CEDF83F8258AE24E0030E4AC /* UTMPasteboard.swift */ = {isa = PBXFileReference; lastKnownFileType = sourcecode.swift; path = UTMPasteboard.swift; sourceTree = "<group>"; };
		CEE0420A244117040001680F /* UTMConfiguration+Display.h */ = {isa = PBXFileReference; lastKnownFileType = sourcecode.c.h; path = "UTMConfiguration+Display.h"; sourceTree = "<group>"; };
		CEE0420B244117040001680F /* UTMConfiguration+Display.m */ = {isa = PBXFileReference; lastKnownFileType = sourcecode.c.objc; path = "UTMConfiguration+Display.m"; sourceTree = "<group>"; };
		CEE0420D24412C520001680F /* VMConfigStepper.h */ = {isa = PBXFileReference; lastKnownFileType = sourcecode.c.h; path = VMConfigStepper.h; sourceTree = "<group>"; };
		CEE0420E24412C520001680F /* VMConfigStepper.m */ = {isa = PBXFileReference; lastKnownFileType = sourcecode.c.objc; path = VMConfigStepper.m; sourceTree = "<group>"; };
		CEE0421024418F2E0001680F /* UTMConfiguration+Miscellaneous.h */ = {isa = PBXFileReference; lastKnownFileType = sourcecode.c.h; path = "UTMConfiguration+Miscellaneous.h"; sourceTree = "<group>"; };
		CEE0421124418F2E0001680F /* UTMConfiguration+Miscellaneous.m */ = {isa = PBXFileReference; lastKnownFileType = sourcecode.c.objc; path = "UTMConfiguration+Miscellaneous.m"; sourceTree = "<group>"; };
		CEEB66442284B942002737B2 /* VMKeyboardButton.h */ = {isa = PBXFileReference; lastKnownFileType = sourcecode.c.h; path = VMKeyboardButton.h; sourceTree = "<group>"; };
		CEEB66452284B942002737B2 /* VMKeyboardButton.m */ = {isa = PBXFileReference; lastKnownFileType = sourcecode.c.objc; path = VMKeyboardButton.m; sourceTree = "<group>"; };
		CEEC811A24E48EC600ACB0B3 /* SettingsView.swift */ = {isa = PBXFileReference; fileEncoding = 4; lastKnownFileType = sourcecode.swift; path = SettingsView.swift; sourceTree = "<group>"; };
		CEECE13B25E47D9500A2AAB8 /* AppDelegate.swift */ = {isa = PBXFileReference; lastKnownFileType = sourcecode.swift; path = AppDelegate.swift; sourceTree = "<group>"; };
		CEF6F5EA26DDD60500BC434D /* macOS-unsigned.entitlements */ = {isa = PBXFileReference; lastKnownFileType = text.plist.entitlements; path = "macOS-unsigned.entitlements"; sourceTree = "<group>"; };
		CEF6F5EB26DDD63100BC434D /* QEMUHelper-unsigned.entitlements */ = {isa = PBXFileReference; lastKnownFileType = text.plist.entitlements; path = "QEMUHelper-unsigned.entitlements"; sourceTree = "<group>"; };
		CEF6F5EC26DDD65700BC434D /* QEMULauncher-unsigned.entitlements */ = {isa = PBXFileReference; lastKnownFileType = text.plist.entitlements; path = "QEMULauncher-unsigned.entitlements"; sourceTree = "<group>"; };
		CEF83EB824F9ABEA00557D15 /* UTMQemuManager+BlockDevices.h */ = {isa = PBXFileReference; lastKnownFileType = sourcecode.c.h; path = "UTMQemuManager+BlockDevices.h"; sourceTree = "<group>"; };
		CEF83EB924F9ABEA00557D15 /* UTMQemuManager+BlockDevices.m */ = {isa = PBXFileReference; lastKnownFileType = sourcecode.c.objc; path = "UTMQemuManager+BlockDevices.m"; sourceTree = "<group>"; };
		CEF83EBC24F9C3BF00557D15 /* UTMVirtualMachine+Drives.h */ = {isa = PBXFileReference; lastKnownFileType = sourcecode.c.h; path = "UTMVirtualMachine+Drives.h"; sourceTree = "<group>"; };
		CEF83EBD24F9C3BF00557D15 /* UTMVirtualMachine+Drives.m */ = {isa = PBXFileReference; lastKnownFileType = sourcecode.c.objc; path = "UTMVirtualMachine+Drives.m"; sourceTree = "<group>"; };
		CEF83EC024F9C9E100557D15 /* UTMDrive.h */ = {isa = PBXFileReference; lastKnownFileType = sourcecode.c.h; path = UTMDrive.h; sourceTree = "<group>"; };
		CEF83EC124F9C9E100557D15 /* UTMDrive.m */ = {isa = PBXFileReference; lastKnownFileType = sourcecode.c.objc; path = UTMDrive.m; sourceTree = "<group>"; };
		CEF83EC624FB1B9300557D15 /* UTMVirtualMachine+SPICE.m */ = {isa = PBXFileReference; lastKnownFileType = sourcecode.c.objc; path = "UTMVirtualMachine+SPICE.m"; sourceTree = "<group>"; };
		CEF83EC924FB1BB200557D15 /* UTMVirtualMachine+SPICE.h */ = {isa = PBXFileReference; lastKnownFileType = sourcecode.c.h; path = "UTMVirtualMachine+SPICE.h"; sourceTree = "<group>"; };
		CEF83ECA24FB382B00557D15 /* UTMVirtualMachine+Terminal.h */ = {isa = PBXFileReference; lastKnownFileType = sourcecode.c.h; path = "UTMVirtualMachine+Terminal.h"; sourceTree = "<group>"; };
		CEF83ECB24FB382B00557D15 /* UTMVirtualMachine+Terminal.m */ = {isa = PBXFileReference; lastKnownFileType = sourcecode.c.objc; path = "UTMVirtualMachine+Terminal.m"; sourceTree = "<group>"; };
		CEF83ED124FDEA9400557D15 /* UTMPortAllocator.h */ = {isa = PBXFileReference; lastKnownFileType = sourcecode.c.h; path = UTMPortAllocator.h; sourceTree = "<group>"; };
		CEF83ED224FDEA9400557D15 /* UTMPortAllocator.m */ = {isa = PBXFileReference; lastKnownFileType = sourcecode.c.objc; path = UTMPortAllocator.m; sourceTree = "<group>"; };
		CEFC6CDC24C25697003F6962 /* VMDriveImage.swift */ = {isa = PBXFileReference; lastKnownFileType = sourcecode.swift; path = VMDriveImage.swift; sourceTree = "<group>"; };
		CEFE75D9228933DE0050ABCC /* gst_ios_init.m */ = {isa = PBXFileReference; fileEncoding = 4; lastKnownFileType = sourcecode.c.objc; path = gst_ios_init.m; sourceTree = "<group>"; };
		CEFE75DA228933DE0050ABCC /* gst_ios_init.h */ = {isa = PBXFileReference; fileEncoding = 4; lastKnownFileType = sourcecode.c.h; path = gst_ios_init.h; sourceTree = "<group>"; };
		E2151A57241451120008E6AC /* UIViewController+Extensions.h */ = {isa = PBXFileReference; lastKnownFileType = sourcecode.c.h; path = "UIViewController+Extensions.h"; sourceTree = "<group>"; };
		E2151A58241451120008E6AC /* UIViewController+Extensions.m */ = {isa = PBXFileReference; lastKnownFileType = sourcecode.c.objc; path = "UIViewController+Extensions.m"; sourceTree = "<group>"; };
		E28394B3240C20E0006742E2 /* UTMTerminal.m */ = {isa = PBXFileReference; fileEncoding = 4; lastKnownFileType = sourcecode.c.objc; path = UTMTerminal.m; sourceTree = "<group>"; };
		E28394B4240C20E1006742E2 /* UTMTerminalDelegate.h */ = {isa = PBXFileReference; fileEncoding = 4; lastKnownFileType = sourcecode.c.h; path = UTMTerminalDelegate.h; sourceTree = "<group>"; };
		E28394B5240C20E1006742E2 /* UTMTerminal.h */ = {isa = PBXFileReference; fileEncoding = 4; lastKnownFileType = sourcecode.c.h; path = UTMTerminal.h; sourceTree = "<group>"; };
		E28394B8240C219F006742E2 /* terminal.html */ = {isa = PBXFileReference; fileEncoding = 4; lastKnownFileType = text.html; path = terminal.html; sourceTree = "<group>"; };
		E28394B9240C219F006742E2 /* terminal.js */ = {isa = PBXFileReference; fileEncoding = 4; lastKnownFileType = sourcecode.javascript; path = terminal.js; sourceTree = "<group>"; };
		E28394BD240C22F1006742E2 /* hterm_all.js */ = {isa = PBXFileReference; fileEncoding = 4; lastKnownFileType = sourcecode.javascript; name = hterm_all.js; path = libapps/hterm/dist/js/hterm_all.js; sourceTree = "<group>"; };
		E28394BF240C268A006742E2 /* VMDisplayTerminalViewController.h */ = {isa = PBXFileReference; lastKnownFileType = sourcecode.c.h; path = VMDisplayTerminalViewController.h; sourceTree = "<group>"; };
		E28394C0240C268A006742E2 /* VMDisplayTerminalViewController.m */ = {isa = PBXFileReference; lastKnownFileType = sourcecode.c.objc; path = VMDisplayTerminalViewController.m; sourceTree = "<group>"; };
		E2B0F9D02426E5510065DFBE /* WKWebView+Workarounds.h */ = {isa = PBXFileReference; lastKnownFileType = sourcecode.c.h; path = "WKWebView+Workarounds.h"; sourceTree = "<group>"; };
		E2B0F9D12426E5510065DFBE /* WKWebView+Workarounds.m */ = {isa = PBXFileReference; lastKnownFileType = sourcecode.c.objc; path = "WKWebView+Workarounds.m"; sourceTree = "<group>"; };
		E2D64BC6241DB2260034E0C6 /* UTMInputOutput.h */ = {isa = PBXFileReference; lastKnownFileType = sourcecode.c.h; path = UTMInputOutput.h; sourceTree = "<group>"; };
		E2D64BC7241DB24B0034E0C6 /* UTMSpiceIO.h */ = {isa = PBXFileReference; lastKnownFileType = sourcecode.c.h; path = UTMSpiceIO.h; sourceTree = "<group>"; };
		E2D64BC8241DB24B0034E0C6 /* UTMSpiceIO.m */ = {isa = PBXFileReference; lastKnownFileType = sourcecode.c.objc; path = UTMSpiceIO.m; sourceTree = "<group>"; };
		E2D64BCA241DB62A0034E0C6 /* UTMTerminalIO.h */ = {isa = PBXFileReference; lastKnownFileType = sourcecode.c.h; path = UTMTerminalIO.h; sourceTree = "<group>"; };
		E2D64BCB241DB62A0034E0C6 /* UTMTerminalIO.m */ = {isa = PBXFileReference; lastKnownFileType = sourcecode.c.objc; path = UTMTerminalIO.m; sourceTree = "<group>"; };
		E2D64BE0241EAEBE0034E0C6 /* UTMSpiceIODelegate.h */ = {isa = PBXFileReference; lastKnownFileType = sourcecode.c.h; path = UTMSpiceIODelegate.h; sourceTree = "<group>"; };
		FFB02A8B266CB09C006CD71A /* zh-Hant */ = {isa = PBXFileReference; lastKnownFileType = text.plist.strings; name = "zh-Hant"; path = "zh-Hant.lproj/InfoPlist.strings"; sourceTree = "<group>"; };
		FFB02A8F266CB09C006CD71A /* zh-Hant */ = {isa = PBXFileReference; lastKnownFileType = text.plist.strings; name = "zh-Hant"; path = "zh-Hant.lproj/InfoPlist.strings"; sourceTree = "<group>"; };
		FFB02A92266CB09C006CD71A /* zh-Hant */ = {isa = PBXFileReference; lastKnownFileType = text.plist.strings; name = "zh-Hant"; path = "zh-Hant.lproj/InfoPlist.strings"; sourceTree = "<group>"; };
		FFB02A95266CB09C006CD71A /* zh-Hant */ = {isa = PBXFileReference; lastKnownFileType = text.plist.strings; name = "zh-Hant"; path = "zh-Hant.lproj/Localizable.strings"; sourceTree = "<group>"; };
/* End PBXFileReference section */

/* Begin PBXFrameworksBuildPhase section */
		8401FD5F269BE9C500265F0D /* Frameworks */ = {
			isa = PBXFrameworksBuildPhase;
			buildActionMask = 2147483647;
			files = (
			);
			runOnlyForDeploymentPostprocessing = 0;
		};
		CE2D932B24AD46670059923A /* Frameworks */ = {
			isa = PBXFrameworksBuildPhase;
			buildActionMask = 2147483647;
			files = (
				CE2D932C24AD46670059923A /* libgstautodetect.a in Frameworks */,
				CE2D932D24AD46670059923A /* libgstaudiotestsrc.a in Frameworks */,
				CE2D932E24AD46670059923A /* libgstvideoconvert.a in Frameworks */,
				CE2D932F24AD46670059923A /* libgstaudioconvert.a in Frameworks */,
				CE2D933024AD46670059923A /* libgstvideoscale.a in Frameworks */,
				CE93759924BB821F0074066F /* IQKeyboardManagerSwift in Frameworks */,
				CE2D933124AD46670059923A /* MetalKit.framework in Frameworks */,
				CE2D933224AD46670059923A /* libgstvolume.a in Frameworks */,
				CE2D933324AD46670059923A /* libgstcoreelements.a in Frameworks */,
				CE2D933424AD46670059923A /* libgstvideorate.a in Frameworks */,
				CE2D933524AD46670059923A /* libgstjpeg.a in Frameworks */,
				CE2D933624AD46670059923A /* libgstaudioresample.a in Frameworks */,
				CE2D933724AD46670059923A /* libgstplayback.a in Frameworks */,
				CE2D933824AD46670059923A /* libgstadder.a in Frameworks */,
				CE2D933A24AD46670059923A /* libgstaudiorate.a in Frameworks */,
				B3DDF57226E9BBA300CE47F0 /* AltKit in Frameworks */,
				CE2D933B24AD46670059923A /* libgstvideofilter.a in Frameworks */,
				CE2D933C24AD46670059923A /* libgstapp.a in Frameworks */,
				CE2D933D24AD46670059923A /* libgstgio.a in Frameworks */,
				CE2D933E24AD46670059923A /* libgsttypefindfunctions.a in Frameworks */,
				CE2D933F24AD46670059923A /* libgstvideotestsrc.a in Frameworks */,
				CE2D934024AD46670059923A /* libgstosxaudio.a in Frameworks */,
				CE2D934124AD46670059923A /* gmodule-2.0.0.framework in Frameworks */,
				CE2D934224AD46670059923A /* jpeg.62.framework in Frameworks */,
				83993292272F68550059355F /* ZIPFoundation in Frameworks */,
				CE2D934324AD46670059923A /* intl.8.framework in Frameworks */,
				CE2D934424AD46670059923A /* gstapp-1.0.0.framework in Frameworks */,
				CE2D934524AD46670059923A /* gthread-2.0.0.framework in Frameworks */,
				CE2D934624AD46670059923A /* gstrtp-1.0.0.framework in Frameworks */,
				CE2D934724AD46670059923A /* gstriff-1.0.0.framework in Frameworks */,
				B329049C270FE136002707AC /* AltKit in Frameworks */,
				CEA9058F25FC6A1400801E7C /* usbredirhost.1.framework in Frameworks */,
				CE2D934924AD46670059923A /* gstreamer-1.0.0.framework in Frameworks */,
				CE2D934B24AD46670059923A /* json-glib-1.0.0.framework in Frameworks */,
				CE2D934C24AD46670059923A /* ffi.7.framework in Frameworks */,
				CE2D934D24AD46670059923A /* gstnet-1.0.0.framework in Frameworks */,
				CE2D934E24AD46670059923A /* gstbase-1.0.0.framework in Frameworks */,
				CE020BA724AEDEF000B44AB6 /* Logging in Frameworks */,
				CE2D934F24AD46670059923A /* phodav-2.0.0.framework in Frameworks */,
				CEA9059025FC6A1700801E7C /* usbredirparser.1.framework in Frameworks */,
				CE0E9B87252FD06B0026E02B /* SwiftUI.framework in Frameworks */,
				CE2D935024AD46670059923A /* gstcontroller-1.0.0.framework in Frameworks */,
				CE2D935124AD46670059923A /* gstaudio-1.0.0.framework in Frameworks */,
				CE2D935224AD46670059923A /* gpg-error.0.framework in Frameworks */,
				CE2D935324AD46670059923A /* gcrypt.20.framework in Frameworks */,
				CE2D935424AD46670059923A /* gobject-2.0.0.framework in Frameworks */,
				CE9A353426533A52005077CF /* JailbreakInterposer.framework in Frameworks */,
				CE2D935524AD46670059923A /* gsttag-1.0.0.framework in Frameworks */,
				CE2D935624AD46670059923A /* gio-2.0.0.framework in Frameworks */,
				CE2D935724AD46670059923A /* gstvideo-1.0.0.framework in Frameworks */,
				CE2D935824AD46670059923A /* spice-client-glib-2.0.8.framework in Frameworks */,
				CE2D935924AD46670059923A /* gstrtsp-1.0.0.framework in Frameworks */,
				CE2D935A24AD46670059923A /* opus.0.framework in Frameworks */,
				CE2D935B24AD46670059923A /* glib-2.0.0.framework in Frameworks */,
				CE2D935C24AD46670059923A /* png16.16.framework in Frameworks */,
				CE2D935D24AD46670059923A /* gstfft-1.0.0.framework in Frameworks */,
				CE2D935E24AD46670059923A /* crypto.1.1.framework in Frameworks */,
				CE2D935F24AD46670059923A /* gstpbutils-1.0.0.framework in Frameworks */,
				CE2D936124AD46670059923A /* gstallocators-1.0.0.framework in Frameworks */,
				CE2D936224AD46670059923A /* gstcheck-1.0.0.framework in Frameworks */,
				CE2D936324AD46670059923A /* iconv.2.framework in Frameworks */,
				CE2D936424AD46670059923A /* gstsdp-1.0.0.framework in Frameworks */,
				CE2D936524AD46670059923A /* ssl.1.1.framework in Frameworks */,
				CE2D936624AD46670059923A /* spice-server.1.framework in Frameworks */,
				CE2D936724AD46670059923A /* pixman-1.0.framework in Frameworks */,
				CEA9053D25F9824700801E7C /* usb-1.0.0.framework in Frameworks */,
			);
			runOnlyForDeploymentPostprocessing = 0;
		};
		CE2D951924AD48BE0059923A /* Frameworks */ = {
			isa = PBXFrameworksBuildPhase;
			buildActionMask = 2147483647;
			files = (
				CEA9058925FC69D100801E7C /* usbredirhost.1.framework in Frameworks */,
				CEA9058A25FC69D100801E7C /* usbredirparser.1.framework in Frameworks */,
				CEA9053825F981E900801E7C /* usb-1.0.0.framework in Frameworks */,
				CE0B6F0E24AD677200FE012D /* libgstaudioconvert.a in Frameworks */,
				CE0B6EF024AD677200FE012D /* gstcontroller-1.0.0.framework in Frameworks */,
				CE0B6EE024AD677200FE012D /* libgstosxaudio.a in Frameworks */,
				CE0B6F0D24AD677200FE012D /* libgstadder.a in Frameworks */,
				CE0B6EF224AD677200FE012D /* gstallocators-1.0.0.framework in Frameworks */,
				CE03D08B24D90F2900F76B84 /* jpeg.62.framework in Frameworks */,
				CE0B6EBC24AD677200FE012D /* gstpbutils-1.0.0.framework in Frameworks */,
				CEF83F872500948800557D15 /* gpg-error.0.framework in Frameworks */,
				CE0B6ED324AD677200FE012D /* libgstvideoconvert.a in Frameworks */,
				CE0B6F0124AD677200FE012D /* libgsttypefindfunctions.a in Frameworks */,
				CE0B6EE124AD677200FE012D /* gstrtsp-1.0.0.framework in Frameworks */,
				CE03D08824D90F0700F76B84 /* gio-2.0.0.framework in Frameworks */,
				CE0B6EEC24AD677200FE012D /* libgstautodetect.a in Frameworks */,
				CE03D0C424D913AA00F76B84 /* ffi.7.framework in Frameworks */,
				CE03D0CC24D9144100F76B84 /* crypto.1.1.framework in Frameworks */,
				CE0B6ED724AD677200FE012D /* gstaudio-1.0.0.framework in Frameworks */,
				CE0B6EFA24AD677200FE012D /* gstapp-1.0.0.framework in Frameworks */,
				CE03D0CE24D9A30100F76B84 /* iconv.2.framework in Frameworks */,
				CE0B6EF124AD677200FE012D /* libgstplayback.a in Frameworks */,
				CE0B6EF424AD677200FE012D /* json-glib-1.0.0.framework in Frameworks */,
				CE0B6ED124AD677200FE012D /* phodav-2.0.0.framework in Frameworks */,
				CEF83F862500947D00557D15 /* gcrypt.20.framework in Frameworks */,
				CE0B6ECB24AD677200FE012D /* gstcheck-1.0.0.framework in Frameworks */,
				CE0B6F0724AD677200FE012D /* libgstvolume.a in Frameworks */,
				CE03D0C624D913C600F76B84 /* opus.0.framework in Frameworks */,
				CE03D0C824D913FD00F76B84 /* pixman-1.0.framework in Frameworks */,
				CE0B6EE524AD677200FE012D /* gstbase-1.0.0.framework in Frameworks */,
				CEF83F882500949D00557D15 /* gthread-2.0.0.framework in Frameworks */,
				CE03D08724D90F0700F76B84 /* gobject-2.0.0.framework in Frameworks */,
				CE0B6F0A24AD677200FE012D /* spice-client-glib-2.0.8.framework in Frameworks */,
				CE0B6ECF24AD677200FE012D /* gstrtp-1.0.0.framework in Frameworks */,
				CE0B6ECC24AD677200FE012D /* gstriff-1.0.0.framework in Frameworks */,
				CE0B6EDC24AD677200FE012D /* libgstapp.a in Frameworks */,
				CE0B6F0324AD677200FE012D /* libgstvideoscale.a in Frameworks */,
				CE0B6EC924AD677200FE012D /* gstvideo-1.0.0.framework in Frameworks */,
				CE0B6EF324AD677200FE012D /* libgstvideofilter.a in Frameworks */,
				CE020BA924AEDF3000B44AB6 /* Logging in Frameworks */,
				CE0B6ECD24AD677200FE012D /* gsttag-1.0.0.framework in Frameworks */,
				CE03D08A24D90F2900F76B84 /* intl.8.framework in Frameworks */,
				CE0B6EF924AD677200FE012D /* libgstaudioresample.a in Frameworks */,
				CE0B6EE724AD677200FE012D /* libgstvideotestsrc.a in Frameworks */,
				CE0B6EBB24AD677200FE012D /* libgstgio.a in Frameworks */,
				CE0B6EE224AD677200FE012D /* gstnet-1.0.0.framework in Frameworks */,
				CE03D08624D90F0700F76B84 /* gmodule-2.0.0.framework in Frameworks */,
				CE03D0CA24D9142000F76B84 /* ssl.1.1.framework in Frameworks */,
				CE0B6EC624AD677200FE012D /* gstfft-1.0.0.framework in Frameworks */,
				CE0B6EE624AD677200FE012D /* libgstaudiorate.a in Frameworks */,
				CEF83F8A250094B200557D15 /* spice-server.1.framework in Frameworks */,
				CE03D08924D90F0700F76B84 /* glib-2.0.0.framework in Frameworks */,
				CE0B6EC224AD677200FE012D /* libgstvideorate.a in Frameworks */,
				CE0B6F0C24AD677200FE012D /* gstreamer-1.0.0.framework in Frameworks */,
				CEF83F89250094A400557D15 /* png16.16.framework in Frameworks */,
				CE0B6F0224AD677200FE012D /* libgstjpeg.a in Frameworks */,
				CE0B6EFC24AD677200FE012D /* libgstaudiotestsrc.a in Frameworks */,
				CE0B6EF824AD677200FE012D /* gstsdp-1.0.0.framework in Frameworks */,
				CE0B6EEA24AD677200FE012D /* libgstcoreelements.a in Frameworks */,
				83993290272F4A400059355F /* ZIPFoundation in Frameworks */,
			);
			runOnlyForDeploymentPostprocessing = 0;
		};
		CE9A352A26533A51005077CF /* Frameworks */ = {
			isa = PBXFrameworksBuildPhase;
			buildActionMask = 2147483647;
			files = (
			);
			runOnlyForDeploymentPostprocessing = 0;
		};
		CEA45F23263519B5002FA97D /* Frameworks */ = {
			isa = PBXFrameworksBuildPhase;
			buildActionMask = 2147483647;
			files = (
				CEA45F24263519B5002FA97D /* libgstautodetect.a in Frameworks */,
				CEA45F25263519B5002FA97D /* libgstaudiotestsrc.a in Frameworks */,
				CEA45F26263519B5002FA97D /* libgstvideoconvert.a in Frameworks */,
				CEA45F27263519B5002FA97D /* libgstaudioconvert.a in Frameworks */,
				CEA45F28263519B5002FA97D /* libgstvideoscale.a in Frameworks */,
				CEA45F29263519B5002FA97D /* IQKeyboardManagerSwift in Frameworks */,
				CEA45F2A263519B5002FA97D /* MetalKit.framework in Frameworks */,
				CEA45F2B263519B5002FA97D /* libgstvolume.a in Frameworks */,
				CEA45F2C263519B5002FA97D /* libgstcoreelements.a in Frameworks */,
				CEA45F2D263519B5002FA97D /* libgstvideorate.a in Frameworks */,
				CEA45F2E263519B5002FA97D /* libgstjpeg.a in Frameworks */,
				CEA45F2F263519B5002FA97D /* libgstaudioresample.a in Frameworks */,
				CEA45F30263519B5002FA97D /* libgstplayback.a in Frameworks */,
				CEA45F31263519B5002FA97D /* libgstadder.a in Frameworks */,
				CEA45F32263519B5002FA97D /* libgstaudiorate.a in Frameworks */,
				CEA45F33263519B5002FA97D /* libgstvideofilter.a in Frameworks */,
				CEA45F34263519B5002FA97D /* libgstapp.a in Frameworks */,
				CEA45F35263519B5002FA97D /* libgstgio.a in Frameworks */,
				CEA45F36263519B5002FA97D /* libgsttypefindfunctions.a in Frameworks */,
				CEA45F37263519B5002FA97D /* libgstvideotestsrc.a in Frameworks */,
				CEA45F38263519B5002FA97D /* libgstosxaudio.a in Frameworks */,
				CEA45F39263519B5002FA97D /* gmodule-2.0.0.framework in Frameworks */,
				CEA45F3A263519B5002FA97D /* jpeg.62.framework in Frameworks */,
				CEA45F3B263519B5002FA97D /* intl.8.framework in Frameworks */,
				CEA45F3C263519B5002FA97D /* gstapp-1.0.0.framework in Frameworks */,
				CEA45F3D263519B5002FA97D /* gthread-2.0.0.framework in Frameworks */,
				CEA45F3E263519B5002FA97D /* gstrtp-1.0.0.framework in Frameworks */,
				CEA45F3F263519B5002FA97D /* gstriff-1.0.0.framework in Frameworks */,
				CEA45F41263519B5002FA97D /* gstreamer-1.0.0.framework in Frameworks */,
				CEA45F42263519B5002FA97D /* json-glib-1.0.0.framework in Frameworks */,
				CEA45F43263519B5002FA97D /* ffi.7.framework in Frameworks */,
				CEA45F44263519B5002FA97D /* gstnet-1.0.0.framework in Frameworks */,
				CEA45F45263519B5002FA97D /* gstbase-1.0.0.framework in Frameworks */,
				CEA45F46263519B5002FA97D /* Logging in Frameworks */,
				CEA45F47263519B5002FA97D /* phodav-2.0.0.framework in Frameworks */,
				CEA45F49263519B5002FA97D /* SwiftUI.framework in Frameworks */,
				CEA45F4A263519B5002FA97D /* gstcontroller-1.0.0.framework in Frameworks */,
				CEA45F4B263519B5002FA97D /* gstaudio-1.0.0.framework in Frameworks */,
				CEA45F4C263519B5002FA97D /* gpg-error.0.framework in Frameworks */,
				CEA45F4D263519B5002FA97D /* gcrypt.20.framework in Frameworks */,
				CEA45F4E263519B5002FA97D /* gobject-2.0.0.framework in Frameworks */,
				CEA45F4F263519B5002FA97D /* gsttag-1.0.0.framework in Frameworks */,
				CEA45F50263519B5002FA97D /* gio-2.0.0.framework in Frameworks */,
				CEA45F51263519B5002FA97D /* gstvideo-1.0.0.framework in Frameworks */,
				CEA45F52263519B5002FA97D /* spice-client-glib-2.0.8.framework in Frameworks */,
				CEA45F53263519B5002FA97D /* gstrtsp-1.0.0.framework in Frameworks */,
				CEA45F54263519B5002FA97D /* opus.0.framework in Frameworks */,
				CEA45F55263519B5002FA97D /* glib-2.0.0.framework in Frameworks */,
				CEA45F56263519B5002FA97D /* png16.16.framework in Frameworks */,
				CEA45F57263519B5002FA97D /* gstfft-1.0.0.framework in Frameworks */,
				CEA45F58263519B5002FA97D /* crypto.1.1.framework in Frameworks */,
				CEA45F59263519B5002FA97D /* gstpbutils-1.0.0.framework in Frameworks */,
				CEA45F5A263519B5002FA97D /* gstallocators-1.0.0.framework in Frameworks */,
				CEA45F5B263519B5002FA97D /* gstcheck-1.0.0.framework in Frameworks */,
				CEA45F5C263519B5002FA97D /* iconv.2.framework in Frameworks */,
				CEA45F5D263519B5002FA97D /* gstsdp-1.0.0.framework in Frameworks */,
				CEA45F5E263519B5002FA97D /* ssl.1.1.framework in Frameworks */,
				CEA45F5F263519B5002FA97D /* spice-server.1.framework in Frameworks */,
				CEA45F60263519B5002FA97D /* pixman-1.0.framework in Frameworks */,
				83993294272F685F0059355F /* ZIPFoundation in Frameworks */,
			);
			runOnlyForDeploymentPostprocessing = 0;
		};
		CEBDA1D724D8BDDA0010B5EC /* Frameworks */ = {
			isa = PBXFrameworksBuildPhase;
			buildActionMask = 2147483647;
			files = (
			);
			runOnlyForDeploymentPostprocessing = 0;
		};
/* End PBXFrameworksBuildPhase section */

/* Begin PBXGroup section */
		CE1BD9FA24F4825C0022A468 /* Display */ = {
			isa = PBXGroup;
			children = (
				CE0FE12724D3B08B0086CEF0 /* VMDisplayWindow.xib */,
				CE612AC524D3B50700FA6300 /* VMDisplayWindowController.swift */,
				CEBDA1D424D69DB20010B5EC /* VMDisplayMetalWindowController.swift */,
				2C6D9E02256EE454003298E6 /* VMDisplayTerminalWindowController.swift */,
				CE03D0D124DCF4B600F76B84 /* VMMetalView.swift */,
				CE03D0D324DCF6DD00F76B84 /* VMMetalViewInputDelegate.swift */,
			);
			path = Display;
			sourceTree = "<group>";
		};
		CE2D63CE2265150F00FC7E63 /* Renderer */ = {
			isa = PBXGroup;
			children = (
				CE2D63D22265154700FC7E63 /* UTMRenderer.h */,
				CE2D63CF2265154700FC7E63 /* UTMRenderer.m */,
				CE2D63D5226517D600FC7E63 /* UTMRenderSource.h */,
				CE2D63D02265154700FC7E63 /* UTMShaders.metal */,
				CE2D63D12265154700FC7E63 /* UTMShaderTypes.h */,
			);
			path = Renderer;
			sourceTree = "<group>";
		};
		CE2D63D622653C7300FC7E63 /* Frameworks */ = {
			isa = PBXGroup;
			children = (
				CE5451A426AF5F0F008594E5 /* EGL.framework */,
				CE5451A226AF5F0F008594E5 /* epoxy.0.framework */,
				CE5451A326AF5F0F008594E5 /* GLESv2.framework */,
				CE5451A126AF5F0F008594E5 /* virglrenderer.1.framework */,
				CEA9058725FC69D100801E7C /* usbredirhost.1.framework */,
				CEA9058825FC69D100801E7C /* usbredirparser.1.framework */,
				CEA9053725F981E900801E7C /* usb-1.0.0.framework */,
				CE0E9B86252FD06B0026E02B /* SwiftUI.framework */,
				CE059DC0243BD67100338317 /* phodav-2.0.0.framework */,
				CE66450C2269313200B0849A /* MetalKit.framework */,
				CE9D195D2265425900355E14 /* libgstadder.a */,
				CE9D19612265425900355E14 /* libgstapp.a */,
				CE9D19552265425900355E14 /* libgstaudioconvert.a */,
				CE9D195F2265425900355E14 /* libgstaudiorate.a */,
				CE9D195B2265425900355E14 /* libgstaudioresample.a */,
				CE9D19532265425900355E14 /* libgstaudiotestsrc.a */,
				CE9D19522265425900355E14 /* libgstautodetect.a */,
				CE9D19582265425900355E14 /* libgstcoreelements.a */,
				CE9D19622265425A00355E14 /* libgstgio.a */,
				CE9D195A2265425900355E14 /* libgstjpeg.a */,
				CE9D19652265425A00355E14 /* libgstosxaudio.a */,
				CE9D195C2265425900355E14 /* libgstplayback.a */,
				CE9D19632265425A00355E14 /* libgsttypefindfunctions.a */,
				CE9D19542265425900355E14 /* libgstvideoconvert.a */,
				CE9D19602265425900355E14 /* libgstvideofilter.a */,
				CE9D19592265425900355E14 /* libgstvideorate.a */,
				CE9D19562265425900355E14 /* libgstvideoscale.a */,
				CE9D19642265425A00355E14 /* libgstvideotestsrc.a */,
				CE9D19572265425900355E14 /* libgstvolume.a */,
				CE2D640A22653C7500FC7E63 /* crypto.1.1.framework */,
				CE2D63E322653C7400FC7E63 /* ffi.7.framework */,
				CE2D63F322653C7400FC7E63 /* gcrypt.20.framework */,
				CE2D63F822653C7400FC7E63 /* gio-2.0.0.framework */,
				CE2D640422653C7500FC7E63 /* glib-2.0.0.framework */,
				CE2D63D822653C7300FC7E63 /* gmodule-2.0.0.framework */,
				CE2D63F522653C7400FC7E63 /* gobject-2.0.0.framework */,
				CE2D63F122653C7400FC7E63 /* gpg-error.0.framework */,
				CE2D641122653C7500FC7E63 /* gstallocators-1.0.0.framework */,
				CE2D63DB22653C7300FC7E63 /* gstapp-1.0.0.framework */,
				CE2D63EF22653C7400FC7E63 /* gstaudio-1.0.0.framework */,
				CE2D63E822653C7400FC7E63 /* gstbase-1.0.0.framework */,
				CE2D641422653C7500FC7E63 /* gstcheck-1.0.0.framework */,
				CE2D63EE22653C7400FC7E63 /* gstcontroller-1.0.0.framework */,
				CE2D640922653C7500FC7E63 /* gstfft-1.0.0.framework */,
				CE2D63E522653C7400FC7E63 /* gstnet-1.0.0.framework */,
				CE2D640E22653C7500FC7E63 /* gstpbutils-1.0.0.framework */,
				CE2D63E022653C7400FC7E63 /* gstreamer-1.0.0.framework */,
				CE2D63DE22653C7400FC7E63 /* gstriff-1.0.0.framework */,
				CE2D63DD22653C7400FC7E63 /* gstrtp-1.0.0.framework */,
				CE2D640122653C7500FC7E63 /* gstrtsp-1.0.0.framework */,
				CE2D641622653C7500FC7E63 /* gstsdp-1.0.0.framework */,
				CE2D63F622653C7400FC7E63 /* gsttag-1.0.0.framework */,
				CE2D63F922653C7400FC7E63 /* gstvideo-1.0.0.framework */,
				CE2D63DC22653C7300FC7E63 /* gthread-2.0.0.framework */,
				CE2D641522653C7500FC7E63 /* iconv.2.framework */,
				CE2D63DA22653C7300FC7E63 /* intl.8.framework */,
				CE2D63D922653C7300FC7E63 /* jpeg.62.framework */,
				CE2D63E222653C7400FC7E63 /* json-glib-1.0.0.framework */,
				CE2D640322653C7500FC7E63 /* opus.0.framework */,
				CE2D641922653C7600FC7E63 /* pixman-1.0.framework */,
				CE2D640522653C7500FC7E63 /* png16.16.framework */,
				CE2D63FD22653C7500FC7E63 /* qemu-aarch64-softmmu.framework */,
				CE2D641322653C7500FC7E63 /* qemu-alpha-softmmu.framework */,
				CE2D640722653C7500FC7E63 /* qemu-arm-softmmu.framework */,
				CE2D63E622653C7400FC7E63 /* qemu-cris-softmmu.framework */,
				CE2D63F222653C7400FC7E63 /* qemu-hppa-softmmu.framework */,
				CE2D63D722653C7300FC7E63 /* qemu-i386-softmmu.framework */,
				CE2D63EB22653C7400FC7E63 /* qemu-m68k-softmmu.framework */,
				CE2D63E422653C7400FC7E63 /* qemu-microblaze-softmmu.framework */,
				CE2D63F022653C7400FC7E63 /* qemu-microblazeel-softmmu.framework */,
				CE2D63FF22653C7500FC7E63 /* qemu-mips-softmmu.framework */,
				CE2D63F422653C7400FC7E63 /* qemu-mips64-softmmu.framework */,
				CE2D640822653C7500FC7E63 /* qemu-mips64el-softmmu.framework */,
				CE2D640622653C7500FC7E63 /* qemu-mipsel-softmmu.framework */,
				CE2D63DF22653C7400FC7E63 /* qemu-nios2-softmmu.framework */,
				CE2D640B22653C7500FC7E63 /* qemu-or1k-softmmu.framework */,
				CE2D63E722653C7400FC7E63 /* qemu-ppc-softmmu.framework */,
				CE2D640C22653C7500FC7E63 /* qemu-ppc64-softmmu.framework */,
				CE2D63FA22653C7400FC7E63 /* qemu-riscv32-softmmu.framework */,
				CE2D63FB22653C7500FC7E63 /* qemu-riscv64-softmmu.framework */,
				CE2D63FC22653C7500FC7E63 /* qemu-s390x-softmmu.framework */,
				CE2D640222653C7500FC7E63 /* qemu-sh4-softmmu.framework */,
				CE2D63E122653C7400FC7E63 /* qemu-sh4eb-softmmu.framework */,
				CE2D640D22653C7500FC7E63 /* qemu-sparc-softmmu.framework */,
				CE2D640F22653C7500FC7E63 /* qemu-sparc64-softmmu.framework */,
				CE2D63EC22653C7400FC7E63 /* qemu-tricore-softmmu.framework */,
				CE2D640022653C7500FC7E63 /* qemu-x86_64-softmmu.framework */,
				CE2D63ED22653C7400FC7E63 /* qemu-xtensa-softmmu.framework */,
				CE2D641222653C7500FC7E63 /* qemu-xtensaeb-softmmu.framework */,
				CE2D63FE22653C7500FC7E63 /* spice-client-glib-2.0.8.framework */,
				CE2D641822653C7500FC7E63 /* spice-server.1.framework */,
				CE2D641722653C7500FC7E63 /* ssl.1.1.framework */,
			);
			name = Frameworks;
			sourceTree = "<group>";
		};
		CE2D953624AD4F980059923A /* Platform */ = {
			isa = PBXGroup;
			children = (
				CE2D954A24AD4F980059923A /* iOS */,
				CE2D953B24AD4F980059923A /* macOS */,
				CEB63A9624F47C1200CAF323 /* Shared */,
				CEB63A7524F4654400CAF323 /* Main.swift */,
				CE2D955524AD4F980059923A /* UTMApp.swift */,
				CE020BA224AEDC7C00B44AB6 /* UTMData.swift */,
				CE2D954624AD4F980059923A /* UTMExtensions.swift */,
				CEB63A7924F469E300CAF323 /* UTMJailbreak.m */,
				CEB63A7824F468BA00CAF323 /* UTMJailbreak.h */,
				CE020BAA24AEE00000B44AB6 /* UTMLoggingSwift.swift */,
				CE2D955624AD4F980059923A /* Swift-Bridging-Header.h */,
				CE550BD52259479D0063E575 /* Assets.xcassets */,
				521F3EFB2414F73800130500 /* Localizable.strings */,
				52459A312440C84E006A58D0 /* InfoPlist.strings */,
			);
			path = Platform;
			sourceTree = "<group>";
		};
		CE2D953B24AD4F980059923A /* macOS */ = {
			isa = PBXGroup;
			children = (
				CE1BD9FA24F4825C0022A468 /* Display */,
				CEECE13B25E47D9500A2AAB8 /* AppDelegate.swift */,
				CEEC811A24E48EC600ACB0B3 /* SettingsView.swift */,
				CE93759124BA775C0074066F /* ToolbarTabView.swift */,
				CE93758F24BA74510074066F /* ToolbarTabViewController.swift */,
				CEBBF1A624B5730F00C15049 /* UTMDataExtension.swift */,
				CE93759524BB7E9F0074066F /* UTMTabViewController.swift */,
				CE93759E24BBDD6A0074066F /* VMConfigDrivesView.swift */,
				CE2D953E24AD4F980059923A /* VMConfigNetworkPortForwardView.swift */,
				CE2D953D24AD4F980059923A /* VMSettingsView.swift */,
				53A0BDD426D79FE40010EDC5 /* SavePanel.swift */,
				CE2D954124AD4F980059923A /* Info.plist */,
				FFB02A8E266CB09C006CD71A /* InfoPlist.strings */,
				CE2D953F24AD4F980059923A /* macOS.entitlements */,
				CEF6F5EA26DDD60500BC434D /* macOS-unsigned.entitlements */,
				83C15C5E26CC441000ADFD45 /* KeyCodeMap.swift */,
			);
			path = macOS;
			sourceTree = "<group>";
		};
		CE2D954A24AD4F980059923A /* iOS */ = {
			isa = PBXGroup;
			children = (
				CE5E4954225C593C00148CEF /* Legacy */,
				CE7BED4D22600F5000A1E1B6 /* Display */,
				CE550BCC225947990063E575 /* AppDelegate.h */,
				CE550BCD225947990063E575 /* AppDelegate.m */,
				CE8813D224CD230300532628 /* ActivityView.swift */,
				CED814EE24C7EB760042F0F1 /* ImagePicker.swift */,
				CEBBF1A424B56A2900C15049 /* UTMDataExtension.swift */,
				CE2D955124AD4F980059923A /* VMConfigDrivesView.swift */,
				CE2D954D24AD4F980059923A /* VMConfigNetworkPortForwardView.swift */,
				CE2D954C24AD4F980059923A /* VMSettingsView.swift */,
				CE95877426D74C2A0086BDE8 /* iOS.entitlements */,
				CE2D954F24AD4F980059923A /* Info.plist */,
				FFB02A8A266CB09C006CD71A /* InfoPlist.strings */,
				5286EC91243748AC007E6CBC /* Settings.bundle */,
			);
			path = iOS;
			sourceTree = "<group>";
		};
		CE31C242225E543A00A965DD /* Configuration */ = {
			isa = PBXGroup;
			children = (
				CE31C243225E553500A965DD /* UTMConfiguration.h */,
				CE31C244225E555600A965DD /* UTMConfiguration.m */,
				CE5425352437DDE900E520F7 /* UTMConfiguration+Constants.h */,
				CE5425362437DDE900E520F7 /* UTMConfiguration+Constants.m */,
				CE8813D924D1290600532628 /* UTMConfiguration+ConstantsGenerated.m */,
				2CE8EB3F257811E8000E2EBB /* UTMConfiguration+Defaults.h */,
				2CE8EB40257811E8000E2EBB /* UTMConfiguration+Defaults.m */,
				CEE0420A244117040001680F /* UTMConfiguration+Display.h */,
				CEE0420B244117040001680F /* UTMConfiguration+Display.m */,
				CE54252F2437C09C00E520F7 /* UTMConfiguration+Drives.h */,
				CE5425302437C09C00E520F7 /* UTMConfiguration+Drives.m */,
				CEE0421024418F2E0001680F /* UTMConfiguration+Miscellaneous.h */,
				CEE0421124418F2E0001680F /* UTMConfiguration+Miscellaneous.m */,
				CEA02A972436C7A30087E45F /* UTMConfiguration+Networking.h */,
				CEA02A982436C7A30087E45F /* UTMConfiguration+Networking.m */,
				CE059DC3243BFA3200338317 /* UTMConfiguration+Sharing.h */,
				CE059DC4243BFA3200338317 /* UTMConfiguration+Sharing.m */,
				CE5425322437C22A00E520F7 /* UTMConfiguration+System.h */,
				CE5425332437C22A00E520F7 /* UTMConfiguration+System.m */,
				CE54252C2436E48D00E520F7 /* UTMConfigurationPortForward.h */,
				CE54252D2436E48D00E520F7 /* UTMConfigurationPortForward.m */,
				CE31C246225E9FED00A965DD /* UTMConfigurationDelegate.h */,
				CE6EDCDD241C4A6800A719DC /* UTMViewState.h */,
				CE6EDCDE241C4A6800A719DC /* UTMViewState.m */,
				CE2D953124AD4F040059923A /* UTMConfigurationExtension.swift */,
			);
			path = Configuration;
			sourceTree = "<group>";
		};
		CE36B2672275312A004A1435 /* Generated */ = {
			isa = PBXGroup;
			children = (
				CE23C0D523FCEC03001177D6 /* qapi-builtin-types.c */,
				CE23C0C823FCEC02001177D6 /* qapi-builtin-types.h */,
				CE23C09623FCEC00001177D6 /* qapi-builtin-visit.c */,
				CE23C0FA23FCEC05001177D6 /* qapi-builtin-visit.h */,
				CE23C09D23FCEC00001177D6 /* qapi-commands-audio.c */,
				CE23C0BA23FCEC02001177D6 /* qapi-commands-audio.h */,
				CE23C0A423FCEC01001177D6 /* qapi-commands-authz.c */,
				CE23C15C23FCEC0A001177D6 /* qapi-commands-authz.h */,
				CE23C0DF23FCEC04001177D6 /* qapi-commands-block-core.c */,
				CE23C07D23FCEBFF001177D6 /* qapi-commands-block-core.h */,
				CE23C0E723FCEC04001177D6 /* qapi-commands-block.c */,
				CE23C0C023FCEC02001177D6 /* qapi-commands-block.h */,
				CE23C08623FCEBFF001177D6 /* qapi-commands-char.c */,
				CE23C0E623FCEC04001177D6 /* qapi-commands-char.h */,
				CE23C10823FCEC06001177D6 /* qapi-commands-common.c */,
				CE23C09823FCEC00001177D6 /* qapi-commands-common.h */,
				CE23C0AE23FCEC01001177D6 /* qapi-commands-crypto.c */,
				CE23C0BB23FCEC02001177D6 /* qapi-commands-crypto.h */,
				CE23C0DD23FCEC03001177D6 /* qapi-commands-dump.c */,
				CE23C0A223FCEC01001177D6 /* qapi-commands-dump.h */,
				CE23C0FC23FCEC05001177D6 /* qapi-commands-error.c */,
				CE23C0F323FCEC05001177D6 /* qapi-commands-error.h */,
				CE23C10523FCEC05001177D6 /* qapi-commands-introspect.c */,
				CE23C13F23FCEC08001177D6 /* qapi-commands-introspect.h */,
				CE23C15723FCEC0A001177D6 /* qapi-commands-job.c */,
				CE23C12323FCEC07001177D6 /* qapi-commands-job.h */,
				CE23C0DB23FCEC03001177D6 /* qapi-commands-machine-target.c */,
				CE23C0FF23FCEC05001177D6 /* qapi-commands-machine-target.h */,
				CE23C13223FCEC08001177D6 /* qapi-commands-machine.c */,
				CE23C15323FCEC09001177D6 /* qapi-commands-machine.h */,
				CE23C09B23FCEC00001177D6 /* qapi-commands-migration.c */,
				CE23C08323FCEBFF001177D6 /* qapi-commands-migration.h */,
				CE23C13C23FCEC08001177D6 /* qapi-commands-misc-target.c */,
				CE23C09423FCEC00001177D6 /* qapi-commands-misc-target.h */,
				CE23C15123FCEC09001177D6 /* qapi-commands-misc.c */,
				CE23C0CA23FCEC02001177D6 /* qapi-commands-misc.h */,
				CE23C08F23FCEC00001177D6 /* qapi-commands-net.c */,
				CE23C14E23FCEC09001177D6 /* qapi-commands-net.h */,
				CE23C11F23FCEC07001177D6 /* qapi-commands-qdev.c */,
				CE23C12A23FCEC07001177D6 /* qapi-commands-qdev.h */,
				CE23C15523FCEC0A001177D6 /* qapi-commands-qom.c */,
				CE23C13323FCEC08001177D6 /* qapi-commands-qom.h */,
				CE23C0FB23FCEC05001177D6 /* qapi-commands-rdma.c */,
				CE23C0E123FCEC04001177D6 /* qapi-commands-rdma.h */,
				CE23C08123FCEBFF001177D6 /* qapi-commands-rocker.c */,
				CE23C10F23FCEC06001177D6 /* qapi-commands-rocker.h */,
				CE23C07E23FCEBFF001177D6 /* qapi-commands-run-state.c */,
				CE23C09A23FCEC00001177D6 /* qapi-commands-run-state.h */,
				CE23C0BD23FCEC02001177D6 /* qapi-commands-sockets.c */,
				CE23C0D823FCEC03001177D6 /* qapi-commands-sockets.h */,
				CE23C0BF23FCEC02001177D6 /* qapi-commands-tpm.c */,
				CE23C08E23FCEC00001177D6 /* qapi-commands-tpm.h */,
				CE23C11023FCEC06001177D6 /* qapi-commands-trace.c */,
				CE23C0D023FCEC03001177D6 /* qapi-commands-trace.h */,
				CE23C10B23FCEC06001177D6 /* qapi-commands-transaction.c */,
				CE23C0D123FCEC03001177D6 /* qapi-commands-transaction.h */,
				CE23C08223FCEBFF001177D6 /* qapi-commands-ui.c */,
				CE23C10323FCEC05001177D6 /* qapi-commands-ui.h */,
				CE23C0D223FCEC03001177D6 /* qapi-commands.c */,
				CE23C0AA23FCEC01001177D6 /* qapi-commands.h */,
				CE23C09223FCEC00001177D6 /* qapi-emit-events.c */,
				CE23C15623FCEC0A001177D6 /* qapi-emit-events.h */,
				2CE8EAF22572E0D0000E2EBB /* qapi-events-acpi.c */,
				2CE8EAF12572E0D0000E2EBB /* qapi-events-acpi.h */,
				CE23C13E23FCEC08001177D6 /* qapi-events-audio.c */,
				CE23C12D23FCEC07001177D6 /* qapi-events-audio.h */,
				CE23C0CC23FCEC03001177D6 /* qapi-events-authz.c */,
				CE23C0D423FCEC03001177D6 /* qapi-events-authz.h */,
				CE23C0EF23FCEC04001177D6 /* qapi-events-block-core.c */,
				CE23C0D923FCEC03001177D6 /* qapi-events-block-core.h */,
				2CE8EAEC2572E0C2000E2EBB /* qapi-events-block-export.c */,
				2CE8EAED2572E0C2000E2EBB /* qapi-events-block-export.h */,
				CE23C11623FCEC06001177D6 /* qapi-events-block.c */,
				CE23C08023FCEBFF001177D6 /* qapi-events-block.h */,
				CE23C12723FCEC07001177D6 /* qapi-events-char.c */,
				CE23C0C523FCEC02001177D6 /* qapi-events-char.h */,
				CE23C0D723FCEC03001177D6 /* qapi-events-common.c */,
				CE23C0F823FCEC05001177D6 /* qapi-events-common.h */,
				CE23C11D23FCEC07001177D6 /* qapi-events-crypto.c */,
				CE23C0C123FCEC02001177D6 /* qapi-events-crypto.h */,
				CE23C0D323FCEC03001177D6 /* qapi-events-dump.c */,
				CE23C11C23FCEC07001177D6 /* qapi-events-dump.h */,
				CE23C0F023FCEC04001177D6 /* qapi-events-error.c */,
				CE23C08D23FCEC00001177D6 /* qapi-events-error.h */,
				CE23C0B423FCEC01001177D6 /* qapi-events-introspect.c */,
				CE23C0AD23FCEC01001177D6 /* qapi-events-introspect.h */,
				CE23C14523FCEC09001177D6 /* qapi-events-job.c */,
				CE23C12523FCEC07001177D6 /* qapi-events-job.h */,
				CE23C13D23FCEC08001177D6 /* qapi-events-machine-target.c */,
				CE23C13B23FCEC08001177D6 /* qapi-events-machine-target.h */,
				CE23C0B923FCEC02001177D6 /* qapi-events-machine.c */,
				CE23C07C23FCEBFF001177D6 /* qapi-events-machine.h */,
				CE23C0EE23FCEC04001177D6 /* qapi-events-migration.c */,
				CE23C09C23FCEC00001177D6 /* qapi-events-migration.h */,
				CE23C0C723FCEC02001177D6 /* qapi-events-misc-target.c */,
				CE23C14123FCEC09001177D6 /* qapi-events-misc-target.h */,
				CE23C11B23FCEC07001177D6 /* qapi-events-misc.c */,
				CE23C11323FCEC06001177D6 /* qapi-events-misc.h */,
				CE23C10123FCEC05001177D6 /* qapi-events-net.c */,
				CE23C09123FCEC00001177D6 /* qapi-events-net.h */,
				CE23C09E23FCEC00001177D6 /* qapi-events-qdev.c */,
				CE23C14623FCEC09001177D6 /* qapi-events-qdev.h */,
				CE23C0A823FCEC01001177D6 /* qapi-events-qom.c */,
				CE23C14423FCEC09001177D6 /* qapi-events-qom.h */,
				CE23C12923FCEC07001177D6 /* qapi-events-rdma.c */,
				CE23C08B23FCEC00001177D6 /* qapi-events-rdma.h */,
				CE23C15923FCEC0A001177D6 /* qapi-events-rocker.c */,
				CE23C08C23FCEC00001177D6 /* qapi-events-rocker.h */,
				CE23C0FD23FCEC05001177D6 /* qapi-events-run-state.c */,
				CE23C0A123FCEC01001177D6 /* qapi-events-run-state.h */,
				CE23C0AF23FCEC01001177D6 /* qapi-events-sockets.c */,
				CE23C0D623FCEC03001177D6 /* qapi-events-sockets.h */,
				CE23C13923FCEC08001177D6 /* qapi-events-tpm.c */,
				CE23C0B223FCEC01001177D6 /* qapi-events-tpm.h */,
				CE23C08923FCEBFF001177D6 /* qapi-events-trace.c */,
				CE23C0BC23FCEC02001177D6 /* qapi-events-trace.h */,
				CE23C0AC23FCEC01001177D6 /* qapi-events-transaction.c */,
				CE23C14823FCEC09001177D6 /* qapi-events-transaction.h */,
				CE23C12623FCEC07001177D6 /* qapi-events-ui.c */,
				CE23C0A523FCEC01001177D6 /* qapi-events-ui.h */,
				CE23C14023FCEC09001177D6 /* qapi-events.c */,
				CE23C08423FCEBFF001177D6 /* qapi-events.h */,
				2CE8EAF72572E130000E2EBB /* qapi-types-acpi.c */,
				2CE8EAF82572E130000E2EBB /* qapi-types-acpi.h */,
				CE23C11423FCEC06001177D6 /* qapi-types-audio.c */,
				CE23C0AB23FCEC01001177D6 /* qapi-types-audio.h */,
				CE23C0DA23FCEC03001177D6 /* qapi-types-authz.c */,
				CE23C14923FCEC09001177D6 /* qapi-types-authz.h */,
				CE23C09923FCEC00001177D6 /* qapi-types-block-core.c */,
				CE23C0DE23FCEC04001177D6 /* qapi-types-block-core.h */,
				2CE8EAFC2572E14C000E2EBB /* qapi-types-block-export.c */,
				2CE8EAFD2572E14C000E2EBB /* qapi-types-block-export.h */,
				CE23C08723FCEBFF001177D6 /* qapi-types-block.c */,
				CE23C12E23FCEC08001177D6 /* qapi-types-block.h */,
				CE23C12023FCEC07001177D6 /* qapi-types-char.c */,
				CE23C0F423FCEC05001177D6 /* qapi-types-char.h */,
				CE23C0C623FCEC02001177D6 /* qapi-types-common.c */,
				CE23C0F623FCEC05001177D6 /* qapi-types-common.h */,
				CE23C0E323FCEC04001177D6 /* qapi-types-crypto.c */,
				CE23C12B23FCEC07001177D6 /* qapi-types-crypto.h */,
				CE23C12123FCEC07001177D6 /* qapi-types-dump.c */,
				CE23C0FE23FCEC05001177D6 /* qapi-types-dump.h */,
				CE23C11223FCEC06001177D6 /* qapi-types-error.c */,
				CE23C15A23FCEC0A001177D6 /* qapi-types-error.h */,
				CE23C0F923FCEC05001177D6 /* qapi-types-introspect.c */,
				CE23C11723FCEC06001177D6 /* qapi-types-introspect.h */,
				CE23C13123FCEC08001177D6 /* qapi-types-job.c */,
				CE23C12423FCEC07001177D6 /* qapi-types-job.h */,
				CE23C15223FCEC09001177D6 /* qapi-types-machine-target.c */,
				CE23C11E23FCEC07001177D6 /* qapi-types-machine-target.h */,
				CE23C15823FCEC0A001177D6 /* qapi-types-machine.c */,
				CE23C0C923FCEC02001177D6 /* qapi-types-machine.h */,
				CE23C0CB23FCEC02001177D6 /* qapi-types-migration.c */,
				CE23C14723FCEC09001177D6 /* qapi-types-migration.h */,
				CE23C16023FCEC0A001177D6 /* qapi-types-misc-target.c */,
				CE23C0A923FCEC01001177D6 /* qapi-types-misc-target.h */,
				CE23C12823FCEC07001177D6 /* qapi-types-misc.c */,
				CE23C11823FCEC06001177D6 /* qapi-types-misc.h */,
				CE23C0B523FCEC02001177D6 /* qapi-types-net.c */,
				CE23C0F223FCEC04001177D6 /* qapi-types-net.h */,
				CE23C15B23FCEC0A001177D6 /* qapi-types-qdev.c */,
				CE23C09323FCEC00001177D6 /* qapi-types-qdev.h */,
				CE23C13823FCEC08001177D6 /* qapi-types-qom.c */,
				CE23C10A23FCEC06001177D6 /* qapi-types-qom.h */,
				CE23C13023FCEC08001177D6 /* qapi-types-rdma.c */,
				CE23C14F23FCEC09001177D6 /* qapi-types-rdma.h */,
				CE23C14D23FCEC09001177D6 /* qapi-types-rocker.c */,
				CE23C12F23FCEC08001177D6 /* qapi-types-rocker.h */,
				CE23C08523FCEBFF001177D6 /* qapi-types-run-state.c */,
				CE23C0C423FCEC02001177D6 /* qapi-types-run-state.h */,
				CE23C10E23FCEC06001177D6 /* qapi-types-sockets.c */,
				CE23C13A23FCEC08001177D6 /* qapi-types-sockets.h */,
				CE23C0DC23FCEC03001177D6 /* qapi-types-tpm.c */,
				CE23C15E23FCEC0A001177D6 /* qapi-types-tpm.h */,
				CE23C11523FCEC06001177D6 /* qapi-types-trace.c */,
				CE23C15423FCEC0A001177D6 /* qapi-types-trace.h */,
				CE23C13423FCEC08001177D6 /* qapi-types-transaction.c */,
				CE23C15F23FCEC0A001177D6 /* qapi-types-transaction.h */,
				CE23C10023FCEC05001177D6 /* qapi-types-ui.c */,
				CE23C11A23FCEC07001177D6 /* qapi-types-ui.h */,
				CE23C0B623FCEC02001177D6 /* qapi-types.c */,
				CE23C14A23FCEC09001177D6 /* qapi-types.h */,
				2CE8EB032572E166000E2EBB /* qapi-visit-acpi.c */,
				2CE8EB022572E166000E2EBB /* qapi-visit-acpi.h */,
				CE23C0BE23FCEC02001177D6 /* qapi-visit-audio.c */,
				CE23C0CF23FCEC03001177D6 /* qapi-visit-audio.h */,
				CE23C0B823FCEC02001177D6 /* qapi-visit-authz.c */,
				CE23C0F123FCEC04001177D6 /* qapi-visit-authz.h */,
				CE23C0E023FCEC04001177D6 /* qapi-visit-block-core.c */,
				CE23C0B123FCEC01001177D6 /* qapi-visit-block-core.h */,
				2CE8EB082572E173000E2EBB /* qapi-visit-block-export.c */,
				2CE8EB072572E173000E2EBB /* qapi-visit-block-export.h */,
				CE23C0A723FCEC01001177D6 /* qapi-visit-block.c */,
				CE23C13723FCEC08001177D6 /* qapi-visit-block.h */,
				CE23C0E923FCEC04001177D6 /* qapi-visit-char.c */,
				CE23C12223FCEC07001177D6 /* qapi-visit-char.h */,
				CE23C10223FCEC05001177D6 /* qapi-visit-common.c */,
				CE23C15023FCEC09001177D6 /* qapi-visit-common.h */,
				CE23C0C223FCEC02001177D6 /* qapi-visit-crypto.c */,
				CE23C0CD23FCEC03001177D6 /* qapi-visit-crypto.h */,
				CE23C0B323FCEC01001177D6 /* qapi-visit-dump.c */,
				CE23C12C23FCEC07001177D6 /* qapi-visit-dump.h */,
				CE23C15D23FCEC0A001177D6 /* qapi-visit-error.c */,
				CE23C07B23FCEBFF001177D6 /* qapi-visit-error.h */,
				CE23C0E223FCEC04001177D6 /* qapi-visit-introspect.c */,
				CE23C0EA23FCEC04001177D6 /* qapi-visit-introspect.h */,
				CE23C09523FCEC00001177D6 /* qapi-visit-job.c */,
				CE23C0EB23FCEC04001177D6 /* qapi-visit-job.h */,
				CE23C11123FCEC06001177D6 /* qapi-visit-machine-target.c */,
				CE23C0E823FCEC04001177D6 /* qapi-visit-machine-target.h */,
				CE23C10D23FCEC06001177D6 /* qapi-visit-machine.c */,
				CE23C0EC23FCEC04001177D6 /* qapi-visit-machine.h */,
				CE23C0CE23FCEC03001177D6 /* qapi-visit-migration.c */,
				CE23C09F23FCEC01001177D6 /* qapi-visit-migration.h */,
				CE23C14223FCEC09001177D6 /* qapi-visit-misc-target.c */,
				CE23C14B23FCEC09001177D6 /* qapi-visit-misc-target.h */,
				CE23C10423FCEC05001177D6 /* qapi-visit-misc.c */,
				CE23C0ED23FCEC04001177D6 /* qapi-visit-misc.h */,
				CE23C08A23FCEC00001177D6 /* qapi-visit-net.c */,
				CE23C10723FCEC06001177D6 /* qapi-visit-net.h */,
				CE23C10923FCEC06001177D6 /* qapi-visit-qdev.c */,
				CE23C08823FCEBFF001177D6 /* qapi-visit-qdev.h */,
				CE23C0E423FCEC04001177D6 /* qapi-visit-qom.c */,
				CE23C0C323FCEC02001177D6 /* qapi-visit-qom.h */,
				CE23C13623FCEC08001177D6 /* qapi-visit-rdma.c */,
				CE23C0B023FCEC01001177D6 /* qapi-visit-rdma.h */,
				CE23C0F723FCEC05001177D6 /* qapi-visit-rocker.c */,
				CE23C0A023FCEC01001177D6 /* qapi-visit-rocker.h */,
				CE23C0F523FCEC05001177D6 /* qapi-visit-run-state.c */,
				CE23C14323FCEC09001177D6 /* qapi-visit-run-state.h */,
				CE23C10623FCEC05001177D6 /* qapi-visit-sockets.c */,
				CE23C09723FCEC00001177D6 /* qapi-visit-sockets.h */,
				CE23C07F23FCEBFF001177D6 /* qapi-visit-tpm.c */,
				CE23C11923FCEC06001177D6 /* qapi-visit-tpm.h */,
				CE23C0E523FCEC04001177D6 /* qapi-visit-trace.c */,
				CE23C09023FCEC00001177D6 /* qapi-visit-trace.h */,
				CE23C0A623FCEC01001177D6 /* qapi-visit-transaction.c */,
				CE23C10C23FCEC06001177D6 /* qapi-visit-transaction.h */,
				CE23C0B723FCEC02001177D6 /* qapi-visit-ui.c */,
				CE23C0A323FCEC01001177D6 /* qapi-visit-ui.h */,
				CE23C13523FCEC08001177D6 /* qapi-visit.c */,
				CE23C14C23FCEC09001177D6 /* qapi-visit.h */,
			);
			name = Generated;
			sourceTree = "<group>";
		};
		CE4AA1462262FB58002E4A54 /* CocoaSpice */ = {
			isa = PBXGroup;
			children = (
				CE66450E2269355F00B0849A /* CocoaSpice.h */,
				CE4AA14A2264004F002E4A54 /* CSConnection.h */,
				CE4AA14B2264004F002E4A54 /* CSConnection.m */,
				CE4AA14D22642EB4002E4A54 /* CSConnectionDelegate.h */,
				CE4AA1472263B24F002E4A54 /* CSDisplayMetal.h */,
				CE4AA1482263B24F002E4A54 /* CSDisplayMetal.m */,
				CE66450F226935F000B0849A /* CSInput.h */,
				CE664510226935F000B0849A /* CSInput.m */,
				CE26FC23226EBC5A0090BE9B /* CSMain.h */,
				CE26FC24226EBC5A0090BE9B /* CSMain.m */,
				CE5425382439334400E520F7 /* CSSession.h */,
				CE5425392439334400E520F7 /* CSSession.m */,
				CEBE02622588494100B9BCA8 /* CSSession+Sharing.h */,
				CEBE02632588494100B9BCA8 /* CSSession+Sharing.m */,
				CE900BAD25FC3E65007533FD /* CSUSBDevice.h */,
				CE900BAE25FC3E65007533FD /* CSUSBDevice.m */,
				CE900B9C25FC2869007533FD /* CSUSBManager.h */,
				CE900B9D25FC2869007533FD /* CSUSBManager.m */,
				CE900BA225FC31E4007533FD /* CSUSBManagerDelegate.h */,
			);
			path = CocoaSpice;
			sourceTree = "<group>";
		};
		CE550BC0225947990063E575 = {
			isa = PBXGroup;
			children = (
				CE50A41F2637BB200050430F /* Build.xcconfig */,
				CE258ACC22715F8300E5A333 /* README.md */,
				CE4AA1462262FB58002E4A54 /* CocoaSpice */,
				CE31C242225E543A00A965DD /* Configuration */,
				CEFE75D8228933870050ABCC /* gstreamer */,
				CE5F1659226138AB00F3D56B /* Managers */,
				CE2D953624AD4F980059923A /* Platform */,
				CECC76492273A7AE0059B955 /* qapi */,
				CE2D63CE2265150F00FC7E63 /* Renderer */,
				CEBDA1DB24D8BDDA0010B5EC /* QEMUHelper */,
				CE9D18F72265410E00355E14 /* qemu */,
				CE6B240925F1F3CE0020D43E /* QEMULauncher */,
				CE9A352E26533A51005077CF /* JailbreakInterposer */,
				CE4698F824C8FBD9008C1BD6 /* Icons */,
				CE550BCA225947990063E575 /* Products */,
				CE2D63D622653C7300FC7E63 /* Frameworks */,
			);
			sourceTree = "<group>";
			usesTabs = 0;
		};
		CE550BCA225947990063E575 /* Products */ = {
			isa = PBXGroup;
			children = (
				CE2D93BE24AD46670059923A /* UTM.app */,
				CE2D951C24AD48BE0059923A /* UTM.app */,
				CEBDA1DA24D8BDDA0010B5EC /* QEMUHelper.xpc */,
				CEA45FB9263519B5002FA97D /* UTM SE.app */,
				CE9A352D26533A51005077CF /* JailbreakInterposer.framework */,
				8401FD62269BE9C500265F0D /* QEMULauncher.app */,
			);
			name = Products;
			sourceTree = "<group>";
		};
		CE5E4954225C593C00148CEF /* Legacy */ = {
			isa = PBXGroup;
			children = (
				CEBCAF4F2435293C00C2B423 /* Controls */,
				CEDC1DEF2260EE34008D9A6D /* StaticDataTableViewController */,
				CE550BD72259479D0063E575 /* LaunchScreen.storyboard */,
				CE550BD2225947990063E575 /* Main.storyboard */,
				CE31C249225EA37400A965DD /* VMConfigViewController.h */,
				CE31C24A225EA37400A965DD /* VMConfigViewController.m */,
				CE74C27B225D88EC004E4FF1 /* VMConfigCreateViewController.h */,
				CE31C24C225EA4A200A965DD /* VMConfigCreateViewController.m */,
				CE20FAE32444FC6E0059AE11 /* VMConfigDirectoryPickerViewController.h */,
				CE20FAE42444FC6E0059AE11 /* VMConfigDirectoryPickerViewController.m */,
				CE74C281225D88EC004E4FF1 /* VMConfigDisplayViewController.h */,
				CE74C27D225D88EC004E4FF1 /* VMConfigDisplayViewController.m */,
				CE2C67D9227F769300AEF1D0 /* VMConfigDriveCreateViewController.h */,
				CE2C67DA227F769300AEF1D0 /* VMConfigDriveCreateViewController.m */,
				CE74C287225D88ED004E4FF1 /* VMConfigDriveDetailViewController.h */,
				CE74C27E225D88EC004E4FF1 /* VMConfigDriveDetailViewController.m */,
				CE2C67D6227F6F1200AEF1D0 /* VMConfigDrivePickerViewController.h */,
				CE2C67D7227F6F1200AEF1D0 /* VMConfigDrivePickerViewController.m */,
				CE7BED4A225FBB8600A1E1B6 /* VMConfigDrivesViewController.h */,
				CE7BED4B225FBB8600A1E1B6 /* VMConfigDrivesViewController.m */,
				CE5E4956225C5A4400148CEF /* VMConfigExistingViewController.h */,
				CE5E4957225C5A4400148CEF /* VMConfigExistingViewController.m */,
				CE74C282225D88ED004E4FF1 /* VMConfigInputViewController.h */,
				CE74C27F225D88EC004E4FF1 /* VMConfigInputViewController.m */,
				CE74C27C225D88EC004E4FF1 /* VMConfigNetworkingViewController.h */,
				CE74C276225D88EC004E4FF1 /* VMConfigNetworkingViewController.m */,
				CEA02A942436C6480087E45F /* VMConfigPortForwardingViewController.h */,
				CEA02A952436C6480087E45F /* VMConfigPortForwardingViewController.m */,
				CE74C286225D88ED004E4FF1 /* VMConfigSharingViewController.h */,
				CE74C280225D88EC004E4FF1 /* VMConfigSharingViewController.m */,
				CE74C283225D88ED004E4FF1 /* VMConfigSoundViewController.h */,
				CE74C284225D88ED004E4FF1 /* VMConfigSoundViewController.m */,
				CE74C277225D88EC004E4FF1 /* VMConfigSystemViewController.h */,
				CE74C285225D88ED004E4FF1 /* VMConfigSystemViewController.m */,
				423BCE67240F6A8A001989AC /* VMConfigSystemArgumentsViewController.h */,
				423BCE65240F6A80001989AC /* VMConfigSystemArgumentsViewController.m */,
				CE550BCF225947990063E575 /* VMListViewController.h */,
				CE550BD0225947990063E575 /* VMListViewController.m */,
				CE550BE222596E790063E575 /* VMListViewCell.h */,
				CE550BE322596E790063E575 /* VMListViewCell.m */,
			);
			path = Legacy;
			sourceTree = "<group>";
		};
		CE5F1659226138AB00F3D56B /* Managers */ = {
			isa = PBXGroup;
			children = (
				CEF83EC024F9C9E100557D15 /* UTMDrive.h */,
				CEF83EC124F9C9E100557D15 /* UTMDrive.m */,
				CE36B26822763F28004A1435 /* UTMJSONStream.h */,
				CE36B26922763F28004A1435 /* UTMJSONStream.m */,
				CE36B27E227665B7004A1435 /* UTMJSONStreamDelegate.h */,
				CE6EDCE0241DA0E900A719DC /* UTMLogging.h */,
				CE6EDCE1241DA0E900A719DC /* UTMLogging.m */,
				CEDF83F8258AE24E0030E4AC /* UTMPasteboard.swift */,
				CEF83ED124FDEA9400557D15 /* UTMPortAllocator.h */,
				CEF83ED224FDEA9400557D15 /* UTMPortAllocator.m */,
				2C6D9E122571AFE5003298E6 /* UTMQcow2.h */,
				2C6D9E132571AFE5003298E6 /* UTMQcow2.c */,
				CE9D197A226542FE00355E14 /* UTMQemu.h */,
				CE9D197B226542FE00355E14 /* UTMQemu.m */,
				CE36B27F227668D1004A1435 /* UTMQemuManager.h */,
				CE36B280227668D1004A1435 /* UTMQemuManager.m */,
				CEF83EB824F9ABEA00557D15 /* UTMQemuManager+BlockDevices.h */,
				CEF83EB924F9ABEA00557D15 /* UTMQemuManager+BlockDevices.m */,
				CE8E6620227E5DF2003B9903 /* UTMQemuManagerDelegate.h */,
				CE03D05424D90BE000F76B84 /* UTMQemuSystem.h */,
				CE03D05024D90B4E00F76B84 /* UTMQemuSystem.m */,
				CE2B89352262B2F600C6D9D8 /* UTMVirtualMachineDelegate.h */,
				CE2B89332262A21E00C6D9D8 /* UTMVirtualMachine.h */,
				CE5F165B2261395000F3D56B /* UTMVirtualMachine.m */,
				CEF83EBC24F9C3BF00557D15 /* UTMVirtualMachine+Drives.h */,
				CEF83EBD24F9C3BF00557D15 /* UTMVirtualMachine+Drives.m */,
				CEF83EC924FB1BB200557D15 /* UTMVirtualMachine+SPICE.h */,
				CEF83EC624FB1B9300557D15 /* UTMVirtualMachine+SPICE.m */,
				CEF83ECA24FB382B00557D15 /* UTMVirtualMachine+Terminal.h */,
				CEF83ECB24FB382B00557D15 /* UTMVirtualMachine+Terminal.m */,
				E28394B5240C20E1006742E2 /* UTMTerminal.h */,
				E28394B3240C20E0006742E2 /* UTMTerminal.m */,
				E28394B4240C20E1006742E2 /* UTMTerminalDelegate.h */,
				E2D64BC6241DB2260034E0C6 /* UTMInputOutput.h */,
				E2D64BC7241DB24B0034E0C6 /* UTMSpiceIO.h */,
				E2D64BC8241DB24B0034E0C6 /* UTMSpiceIO.m */,
				E2D64BE0241EAEBE0034E0C6 /* UTMSpiceIODelegate.h */,
				E2D64BCA241DB62A0034E0C6 /* UTMTerminalIO.h */,
				E2D64BCB241DB62A0034E0C6 /* UTMTerminalIO.m */,
				CE059DC6243E9E3400338317 /* UTMLocationManager.h */,
				CE059DC7243E9E3400338317 /* UTMLocationManager.m */,
				CE0B6D8324AD5ADE00FE012D /* UTMScreenshot.h */,
				CE0B6D8424AD5ADE00FE012D /* UTMScreenshot.m */,
				CE020BB524B14F8400B44AB6 /* UTMVirtualMachineExtension.swift */,
				835AA7B026AB7C85007A0411 /* UTMPendingVirtualMachine.swift */,
			);
			path = Managers;
			sourceTree = "<group>";
		};
		CE6B240925F1F3CE0020D43E /* QEMULauncher */ = {
			isa = PBXGroup;
			children = (
				CE6B241025F1F4B30020D43E /* QEMULauncher.entitlements */,
				CEF6F5EC26DDD65700BC434D /* QEMULauncher-unsigned.entitlements */,
				CE6B240A25F1F3CE0020D43E /* main.c */,
				CE6B240F25F1F43A0020D43E /* Info.plist */,
			);
			path = QEMULauncher;
			sourceTree = "<group>";
		};
		CE7BED4D22600F5000A1E1B6 /* Display */ = {
			isa = PBXGroup;
			children = (
				CE3ADD682411C661002D6A5F /* VMCursor.h */,
				CE3ADD692411C661002D6A5F /* VMCursor.m */,
				CE20FAE62448D2BE0059AE11 /* VMScroll.h */,
				CE20FAE72448D2BE0059AE11 /* VMScroll.m */,
				CEC05DF42463E3D300DA82B2 /* VMDisplayView.h */,
				CEC05DF52463E3D300DA82B2 /* VMDisplayView.m */,
				CE72B4A92463532B00716A11 /* VMDisplayView.xib */,
				CE72B4AB2463579D00716A11 /* VMDisplayViewController.h */,
				CE72B4AC2463579D00716A11 /* VMDisplayViewController.m */,
				5286EC93243748C3007E6CBC /* VMDisplayMetalViewController.h */,
				5286EC94243748C3007E6CBC /* VMDisplayMetalViewController.m */,
				CE3ADD65240EFBCA002D6A5F /* VMDisplayMetalViewController+Keyboard.h */,
				CE3ADD66240EFBCA002D6A5F /* VMDisplayMetalViewController+Keyboard.m */,
				CE5076D9250AB55D00C26C19 /* VMDisplayMetalViewController+Pencil.h */,
				CE5076DA250AB55D00C26C19 /* VMDisplayMetalViewController+Pencil.m */,
				83FBDD53242FA71900D2C5D7 /* VMDisplayMetalViewController+Pointer.h */,
				83FBDD55242FA7BC00D2C5D7 /* VMDisplayMetalViewController+Pointer.m */,
				CE056CA4242454100004B68A /* VMDisplayMetalViewController+Touch.h */,
				CE056CA5242454100004B68A /* VMDisplayMetalViewController+Touch.m */,
				5286EC8E2437488E007E6CBC /* VMDisplayMetalViewController+Gamepad.h */,
				5286EC8F2437488E007E6CBC /* VMDisplayMetalViewController+Gamepad.m */,
				CEA905C72603DA0D00801E7C /* VMDisplayMetalViewController+USB.h */,
				CEA905C82603DA0D00801E7C /* VMDisplayMetalViewController+USB.m */,
				E28394BF240C268A006742E2 /* VMDisplayTerminalViewController.h */,
				E28394C0240C268A006742E2 /* VMDisplayTerminalViewController.m */,
				CEC05DF72464B93900DA82B2 /* VMDisplayTerminalViewController+Keyboard.h */,
				CEC05DF82464B93900DA82B2 /* VMDisplayTerminalViewController+Keyboard.m */,
				CE4EF2712506DD7900E9D33B /* VMRemovableDrivesView.xib */,
				CE4EF26F2506DBFD00E9D33B /* VMRemovableDrivesViewController.swift */,
				CEEB66442284B942002737B2 /* VMKeyboardButton.h */,
				CEEB66452284B942002737B2 /* VMKeyboardButton.m */,
				CE4507D0226A5BE200A28D22 /* VMKeyboardView.h */,
				CE4507D1226A5BE200A28D22 /* VMKeyboardView.m */,
				CE4507D3226A5C9900A28D22 /* VMKeyboardViewDelegate.h */,
				E2151A57241451120008E6AC /* UIViewController+Extensions.h */,
				E2151A58241451120008E6AC /* UIViewController+Extensions.m */,
				CEA905CC2603DBFB00801E7C /* VMUSBDevicesView.xib */,
				CEA905D72603DC5300801E7C /* VMUSBDevicesViewController.swift */,
				E2B0F9D02426E5510065DFBE /* WKWebView+Workarounds.h */,
				E2B0F9D12426E5510065DFBE /* WKWebView+Workarounds.m */,
			);
			path = Display;
			sourceTree = "<group>";
		};
		CE9A352E26533A51005077CF /* JailbreakInterposer */ = {
			isa = PBXGroup;
			children = (
				CE9A353026533A52005077CF /* Info.plist */,
				CE9A353F26533AE6005077CF /* JailbreakInterposer.c */,
			);
			path = JailbreakInterposer;
			sourceTree = "<group>";
		};
		CEB63A9624F47C1200CAF323 /* Shared */ = {
			isa = PBXGroup;
			children = (
				E28394B7240C2191006742E2 /* HTerm */,
				CE7D972B24B2B17D0080CB69 /* BusyOverlay.swift */,
				CE772AAB25C8B0F600E4E379 /* ContentView.swift */,
				CED234EC254796E500ED0A57 /* NumberTextField.swift */,
				CE19392526DCB093005CEC17 /* RAMSlider.swift */,
				CE2D954324AD4F980059923A /* VMCardView.swift */,
				CE772AB225C8B7B500E4E379 /* VMCommands.swift */,
				CE2D953724AD4F980059923A /* VMConfigDisplayView.swift */,
				CED814E824C79F070042F0F1 /* VMConfigDriveCreateView.swift */,
				CE9375A024BBDDD10074066F /* VMConfigDriveDetailsView.swift */,
				CED814EB24C7C2850042F0F1 /* VMConfigInfoView.swift */,
				CE2D954824AD4F980059923A /* VMConfigInputView.swift */,
				CE2D955024AD4F980059923A /* VMConfigNetworkView.swift */,
				CE2D955224AD4F980059923A /* VMConfigPortForwardForm.swift */,
				CE2D953924AD4F980059923A /* VMConfigQEMUView.swift */,
				CE2D954724AD4F980059923A /* VMConfigSharingView.swift */,
				CE2D953A24AD4F980059923A /* VMConfigSoundView.swift */,
				CE2D954924AD4F980059923A /* VMConfigStringPicker.swift */,
				CE2D955324AD4F980059923A /* VMConfigSystemView.swift */,
				CE6D21DB2553A6ED001D29C5 /* VMConfirmActionModifier.swift */,
				2C33B3A82566C9B100A954A6 /* VMContextMenuModifier.swift */,
				CE2D954B24AD4F980059923A /* VMDetailsView.swift */,
				CEFC6CDC24C25697003F6962 /* VMDriveImage.swift */,
				CE2D954224AD4F980059923A /* VMPlaceholderView.swift */,
				CE2D954524AD4F980059923A /* VMRemovableDrivesView.swift */,
				CE8813D424CD265700532628 /* VMShareFileModifier.swift */,
				CE2D953824AD4F980059923A /* VMToolbarModifier.swift */,
				83A004B826A8CC95001AC09E /* UTMImportFromWebTask.swift */,
				83034C0626AB630F006B4BAF /* UTMPendingVMView.swift */,
			);
			path = Shared;
			sourceTree = "<group>";
		};
		CEBCAF4F2435293C00C2B423 /* Controls */ = {
			isa = PBXGroup;
			children = (
				CEBCAF502435298D00C2B423 /* VMConfigControl.h */,
				CE059DC9243FBA3C00338317 /* VMConfigCell.h */,
				CE059DCA243FBA3C00338317 /* VMConfigCell.m */,
				CEBCAF5524353B9F00C2B423 /* VMConfigPickerView.h */,
				CEBCAF5624353B9F00C2B423 /* VMConfigPickerView.m */,
				CEE0420D24412C520001680F /* VMConfigStepper.h */,
				CEE0420E24412C520001680F /* VMConfigStepper.m */,
				CEBCAF5224353B3700C2B423 /* VMConfigSwitch.h */,
				CEBCAF5324353B3700C2B423 /* VMConfigSwitch.m */,
				CEBCAF4C243525DB00C2B423 /* VMConfigTextField.h */,
				CEBCAF4D243525DB00C2B423 /* VMConfigTextField.m */,
				CEBCAF582435468600C2B423 /* VMConfigTogglePickerCell.h */,
				CEBCAF592435468600C2B423 /* VMConfigTogglePickerCell.m */,
			);
			path = Controls;
			sourceTree = "<group>";
		};
		CEBDA1DB24D8BDDA0010B5EC /* QEMUHelper */ = {
			isa = PBXGroup;
			children = (
				CE03D0D024D9A62B00F76B84 /* QEMUHelper.entitlements */,
				CEF6F5EB26DDD63100BC434D /* QEMUHelper-unsigned.entitlements */,
				CE0DF17025A80B6300A51894 /* Bootstrap.h */,
				CE0DF17125A80B6300A51894 /* Bootstrap.c */,
				CEBDA1DC24D8BDDA0010B5EC /* QEMUHelperProtocol.h */,
				CEBDA1DD24D8BDDB0010B5EC /* QEMUHelper.h */,
				CEBDA1DE24D8BDDB0010B5EC /* QEMUHelper.m */,
				CEBDA1E024D8BDDB0010B5EC /* main.m */,
				CEBDA1E224D8BDDB0010B5EC /* Info.plist */,
				FFB02A94266CB09C006CD71A /* Localizable.strings */,
				FFB02A91266CB09C006CD71A /* InfoPlist.strings */,
			);
			path = QEMUHelper;
			sourceTree = "<group>";
		};
		CECC76492273A7AE0059B955 /* qapi */ = {
			isa = PBXGroup;
			children = (
				CE36B2672275312A004A1435 /* Generated */,
				CE35599C2273AEA20059CB2D /* cf-input-visitor.h */,
				CE3559992273AEA10059CB2D /* cf-output-visitor.h */,
				CE35599D2273AEA20059CB2D /* dealloc-visitor.h */,
				CE35599A2273AEA20059CB2D /* error.h */,
				CECC76562273A88F0059B955 /* qemu-compat.h */,
				CE3559A32273B49D0059CB2D /* qerror.h */,
				CE3559A12273AEE80059CB2D /* queue.h */,
				CE35599B2273AEA20059CB2D /* util.h */,
				CE35599F2273AEA20059CB2D /* visitor-impl.h */,
				CE35599E2273AEA20059CB2D /* visitor.h */,
				CECC764C2273A7D50059B955 /* cf-input-visitor.c */,
				CECC76502273A7D50059B955 /* cf-output-visitor.c */,
				CE36B1542275061B004A1435 /* error.c */,
				CECC764D2273A7D50059B955 /* qapi-dealloc-visitor.c */,
				CECC764E2273A7D50059B955 /* qapi-util.c */,
				CECC764F2273A7D50059B955 /* qapi-visit-core.c */,
			);
			path = qapi;
			sourceTree = "<group>";
		};
		CEDC1DEF2260EE34008D9A6D /* StaticDataTableViewController */ = {
			isa = PBXGroup;
			children = (
				CEDC1DF02260EE4B008D9A6D /* StaticDataTableViewController.h */,
				CEDC1DF12260EE4B008D9A6D /* StaticDataTableViewController.m */,
			);
			path = StaticDataTableViewController;
			sourceTree = "<group>";
		};
		CEFE75D8228933870050ABCC /* gstreamer */ = {
			isa = PBXGroup;
			children = (
				CEFE75DA228933DE0050ABCC /* gst_ios_init.h */,
				CEFE75D9228933DE0050ABCC /* gst_ios_init.m */,
			);
			path = gstreamer;
			sourceTree = "<group>";
		};
		E28394B7240C2191006742E2 /* HTerm */ = {
			isa = PBXGroup;
			children = (
				E28394BD240C22F1006742E2 /* hterm_all.js */,
				E28394B8240C219F006742E2 /* terminal.html */,
				E28394B9240C219F006742E2 /* terminal.js */,
			);
			path = HTerm;
			sourceTree = "<group>";
		};
/* End PBXGroup section */

/* Begin PBXHeadersBuildPhase section */
		CE9A352826533A51005077CF /* Headers */ = {
			isa = PBXHeadersBuildPhase;
			buildActionMask = 2147483647;
			files = (
			);
			runOnlyForDeploymentPostprocessing = 0;
		};
/* End PBXHeadersBuildPhase section */

/* Begin PBXNativeTarget section */
		8401FD61269BE9C500265F0D /* QEMULauncher */ = {
			isa = PBXNativeTarget;
			buildConfigurationList = 8401FD6E269BE9C600265F0D /* Build configuration list for PBXNativeTarget "QEMULauncher" */;
			buildPhases = (
				8401FD5E269BE9C500265F0D /* Sources */,
				8401FD5F269BE9C500265F0D /* Frameworks */,
				8401FD60269BE9C500265F0D /* Resources */,
			);
			buildRules = (
			);
			dependencies = (
			);
			name = QEMULauncher;
			productName = QEMULauncher;
			productReference = 8401FD62269BE9C500265F0D /* QEMULauncher.app */;
			productType = "com.apple.product-type.application";
		};
		CE2D926824AD46670059923A /* iOS */ = {
			isa = PBXNativeTarget;
			buildConfigurationList = CE2D93BB24AD46670059923A /* Build configuration list for PBXNativeTarget "iOS" */;
			buildPhases = (
				CE2D926924AD46670059923A /* Sources */,
				CE2D932B24AD46670059923A /* Frameworks */,
				CE2D936824AD46670059923A /* ShellScript */,
				CE2D936924AD46670059923A /* Resources */,
				CE2D937524AD46670059923A /* Embed Libraries */,
			);
			buildRules = (
			);
			dependencies = (
				CE9A353326533A52005077CF /* PBXTargetDependency */,
			);
			name = iOS;
			packageProductDependencies = (
				CE020BA624AEDEF000B44AB6 /* Logging */,
				CE93759824BB821F0074066F /* IQKeyboardManagerSwift */,
<<<<<<< HEAD
				836A40D626AA2A2C002068F8 /* Zip */,
				B329049B270FE136002707AC /* AltKit */,
=======
				83993291272F68550059355F /* ZIPFoundation */,
>>>>>>> 7fd0f08c
			);
			productName = UTM;
			productReference = CE2D93BE24AD46670059923A /* UTM.app */;
			productType = "com.apple.product-type.application";
		};
		CE2D951B24AD48BE0059923A /* macOS */ = {
			isa = PBXNativeTarget;
			buildConfigurationList = CE2D952924AD48BF0059923A /* Build configuration list for PBXNativeTarget "macOS" */;
			buildPhases = (
				CE2D951824AD48BE0059923A /* Sources */,
				CE2D951924AD48BE0059923A /* Frameworks */,
				CE0B6F5A24AE552F00FE012D /* ShellScript */,
				CE2D951A24AD48BE0059923A /* Resources */,
				CE0B6E6D24AD66CE00FE012D /* Embed Libraries */,
				CEBDA1E924D8BDDB0010B5EC /* Embed XPC Services */,
			);
			buildRules = (
			);
			dependencies = (
				CEBDA1E424D8BDDB0010B5EC /* PBXTargetDependency */,
			);
			name = macOS;
			packageProductDependencies = (
				CE020BA824AEDF3000B44AB6 /* Logging */,
				8399328F272F4A400059355F /* ZIPFoundation */,
			);
			productName = UTM;
			productReference = CE2D951C24AD48BE0059923A /* UTM.app */;
			productType = "com.apple.product-type.application";
		};
		CE9A352C26533A51005077CF /* JailbreakInterposer */ = {
			isa = PBXNativeTarget;
			buildConfigurationList = CE9A353826533A52005077CF /* Build configuration list for PBXNativeTarget "JailbreakInterposer" */;
			buildPhases = (
				CE9A352826533A51005077CF /* Headers */,
				CE9A352926533A51005077CF /* Sources */,
				CE9A352A26533A51005077CF /* Frameworks */,
				CE9A352B26533A51005077CF /* Resources */,
			);
			buildRules = (
			);
			dependencies = (
			);
			name = JailbreakInterposer;
			productName = JailbreakInterposer;
			productReference = CE9A352D26533A51005077CF /* JailbreakInterposer.framework */;
			productType = "com.apple.product-type.framework";
		};
		CEA45E1F263519B5002FA97D /* iOS-TCI */ = {
			isa = PBXNativeTarget;
			buildConfigurationList = CEA45FB6263519B5002FA97D /* Build configuration list for PBXNativeTarget "iOS-TCI" */;
			buildPhases = (
				CEA45E24263519B5002FA97D /* Sources */,
				CEA45F23263519B5002FA97D /* Frameworks */,
				CEA45F62263519B5002FA97D /* ShellScript */,
				CEA45F63263519B5002FA97D /* Resources */,
				CEA45F71263519B5002FA97D /* Embed Libraries */,
			);
			buildRules = (
			);
			dependencies = (
			);
			name = "iOS-TCI";
			packageProductDependencies = (
				CEA45E20263519B5002FA97D /* Logging */,
				CEA45E22263519B5002FA97D /* IQKeyboardManagerSwift */,
				83993293272F685F0059355F /* ZIPFoundation */,
			);
			productName = UTM;
			productReference = CEA45FB9263519B5002FA97D /* UTM SE.app */;
			productType = "com.apple.product-type.application";
		};
		CEBDA1D924D8BDDA0010B5EC /* QEMUHelper */ = {
			isa = PBXNativeTarget;
			buildConfigurationList = CEBDA1E624D8BDDB0010B5EC /* Build configuration list for PBXNativeTarget "QEMUHelper" */;
			buildPhases = (
				CEBDA1D624D8BDDA0010B5EC /* Sources */,
				CEBDA1D724D8BDDA0010B5EC /* Frameworks */,
				CEBDA1D824D8BDDA0010B5EC /* Resources */,
				CE6B241425F1F5630020D43E /* Embed Launcher */,
			);
			buildRules = (
			);
			dependencies = (
				8401FD7C269BECF200265F0D /* PBXTargetDependency */,
			);
			name = QEMUHelper;
			productName = QEMUHelper;
			productReference = CEBDA1DA24D8BDDA0010B5EC /* QEMUHelper.xpc */;
			productType = "com.apple.product-type.xpc-service";
		};
/* End PBXNativeTarget section */

/* Begin PBXProject section */
		CE550BC1225947990063E575 /* Project object */ = {
			isa = PBXProject;
			attributes = {
				LastSwiftUpdateCheck = 1200;
				LastUpgradeCheck = 1020;
				ORGANIZATIONNAME = osy;
				TargetAttributes = {
					8401FD61269BE9C500265F0D = {
						CreatedOnToolsVersion = 12.4;
					};
					CE2D926824AD46670059923A = {
						LastSwiftMigration = 1200;
					};
					CE2D951B24AD48BE0059923A = {
						CreatedOnToolsVersion = 12.0;
						LastSwiftMigration = 1200;
					};
					CE9A352C26533A51005077CF = {
						CreatedOnToolsVersion = 12.4;
					};
					CEBDA1D924D8BDDA0010B5EC = {
						CreatedOnToolsVersion = 12.0;
					};
				};
			};
			buildConfigurationList = CE550BC4225947990063E575 /* Build configuration list for PBXProject "UTM" */;
			compatibilityVersion = "Xcode 9.3";
			developmentRegion = en;
			hasScannedForEncodings = 0;
			knownRegions = (
				en,
				Base,
				"zh-Hans",
				ko,
				"zh-Hant",
			);
			mainGroup = CE550BC0225947990063E575;
			packageReferences = (
				CE020BA524AEDEF000B44AB6 /* XCRemoteSwiftPackageReference "swift-log" */,
				CE93759724BB821F0074066F /* XCRemoteSwiftPackageReference "IQKeyboardManager" */,
<<<<<<< HEAD
				836A40D326AA2A03002068F8 /* XCRemoteSwiftPackageReference "Zip" */,
				B329049A270FE136002707AC /* XCRemoteSwiftPackageReference "AltKit" */,
=======
				8399328E272F4A400059355F /* XCRemoteSwiftPackageReference "ZIPFoundation" */,
>>>>>>> 7fd0f08c
			);
			productRefGroup = CE550BCA225947990063E575 /* Products */;
			projectDirPath = "";
			projectRoot = "";
			targets = (
				CE2D926824AD46670059923A /* iOS */,
				CEA45E1F263519B5002FA97D /* iOS-TCI */,
				CE2D951B24AD48BE0059923A /* macOS */,
				CEBDA1D924D8BDDA0010B5EC /* QEMUHelper */,
				8401FD61269BE9C500265F0D /* QEMULauncher */,
				CE9A352C26533A51005077CF /* JailbreakInterposer */,
			);
		};
/* End PBXProject section */

/* Begin PBXResourcesBuildPhase section */
		8401FD60269BE9C500265F0D /* Resources */ = {
			isa = PBXResourcesBuildPhase;
			buildActionMask = 2147483647;
			files = (
			);
			runOnlyForDeploymentPostprocessing = 0;
		};
		CE2D936924AD46670059923A /* Resources */ = {
			isa = PBXResourcesBuildPhase;
			buildActionMask = 2147483647;
			files = (
				CE4698F924C8FBD9008C1BD6 /* Icons in Resources */,
				FFB02A8C266CB09C006CD71A /* InfoPlist.strings in Resources */,
				CEB63A9324F4722900CAF323 /* Main.storyboard in Resources */,
				CE2D936A24AD46670059923A /* terminal.js in Resources */,
				CE2D936B24AD46670059923A /* Localizable.strings in Resources */,
				CEA905CD2603DBFB00801E7C /* VMUSBDevicesView.xib in Resources */,
				CE2D936C24AD46670059923A /* qemu in Resources */,
				CE2D936D24AD46670059923A /* VMDisplayView.xib in Resources */,
				CE4EF2722506DD7900E9D33B /* VMRemovableDrivesView.xib in Resources */,
				CE2D937024AD46670059923A /* terminal.html in Resources */,
				CE2D937224AD46670059923A /* Settings.bundle in Resources */,
				CE020FA2251A661F00665C85 /* LaunchScreen.storyboard in Resources */,
				CE0B6CED24AD532A00FE012D /* Assets.xcassets in Resources */,
				CE2D937324AD46670059923A /* hterm_all.js in Resources */,
			);
			runOnlyForDeploymentPostprocessing = 0;
		};
		CE2D951A24AD48BE0059923A /* Resources */ = {
			isa = PBXResourcesBuildPhase;
			buildActionMask = 2147483647;
			files = (
				2C6D9E06256F0646003298E6 /* hterm_all.js in Resources */,
				2C6D9E07256F0646003298E6 /* terminal.html in Resources */,
				2C6D9E08256F0646003298E6 /* terminal.js in Resources */,
				CE0B6CEC24AD532500FE012D /* Assets.xcassets in Resources */,
				CEF83F262500901300557D15 /* qemu in Resources */,
				CE4698FA24C8FBD9008C1BD6 /* Icons in Resources */,
				CE2D959024AD50D50059923A /* Localizable.strings in Resources */,
				FFB02A90266CB09C006CD71A /* InfoPlist.strings in Resources */,
				CE0FE12824D3B08B0086CEF0 /* VMDisplayWindow.xib in Resources */,
			);
			runOnlyForDeploymentPostprocessing = 0;
		};
		CE9A352B26533A51005077CF /* Resources */ = {
			isa = PBXResourcesBuildPhase;
			buildActionMask = 2147483647;
			files = (
			);
			runOnlyForDeploymentPostprocessing = 0;
		};
		CEA45F63263519B5002FA97D /* Resources */ = {
			isa = PBXResourcesBuildPhase;
			buildActionMask = 2147483647;
			files = (
				CEA45F64263519B5002FA97D /* Icons in Resources */,
				CEA45F65263519B5002FA97D /* Main.storyboard in Resources */,
				CEA45F66263519B5002FA97D /* terminal.js in Resources */,
				FFB02A8D266CB09C006CD71A /* InfoPlist.strings in Resources */,
				CEA45F67263519B5002FA97D /* Localizable.strings in Resources */,
				CEA45F69263519B5002FA97D /* qemu in Resources */,
				CEA45F6A263519B5002FA97D /* VMDisplayView.xib in Resources */,
				CEA45F6B263519B5002FA97D /* VMRemovableDrivesView.xib in Resources */,
				CEA45F6C263519B5002FA97D /* terminal.html in Resources */,
				CEA45F6D263519B5002FA97D /* Settings.bundle in Resources */,
				CEA45F6E263519B5002FA97D /* LaunchScreen.storyboard in Resources */,
				CEA45F6F263519B5002FA97D /* Assets.xcassets in Resources */,
				CEA45F70263519B5002FA97D /* hterm_all.js in Resources */,
			);
			runOnlyForDeploymentPostprocessing = 0;
		};
		CEBDA1D824D8BDDA0010B5EC /* Resources */ = {
			isa = PBXResourcesBuildPhase;
			buildActionMask = 2147483647;
			files = (
				FFB02A93266CB09C006CD71A /* InfoPlist.strings in Resources */,
				FFB02A96266CB09C006CD71A /* Localizable.strings in Resources */,
			);
			runOnlyForDeploymentPostprocessing = 0;
		};
/* End PBXResourcesBuildPhase section */

/* Begin PBXShellScriptBuildPhase section */
		CE0B6F5A24AE552F00FE012D /* ShellScript */ = {
			isa = PBXShellScriptBuildPhase;
			buildActionMask = 2147483647;
			files = (
			);
			inputFileListPaths = (
			);
			inputPaths = (
				"${SRCROOT}/Views/HTerm/libapps/hterm",
			);
			outputFileListPaths = (
			);
			outputPaths = (
				"${SRCROOT}/Views/HTerm/libapps/hterm/dist/js/hterm_all.js",
			);
			runOnlyForDeploymentPostprocessing = 0;
			shellPath = /bin/sh;
			shellScript = "\"${SRCROOT}/Platform/Shared/HTerm/libapps/hterm/bin/mkdist\"\n";
		};
		CE2D936824AD46670059923A /* ShellScript */ = {
			isa = PBXShellScriptBuildPhase;
			buildActionMask = 2147483647;
			files = (
			);
			inputFileListPaths = (
			);
			inputPaths = (
				"${SRCROOT}/Views/HTerm/libapps/hterm",
			);
			outputFileListPaths = (
			);
			outputPaths = (
				"${SRCROOT}/Views/HTerm/libapps/hterm/dist/js/hterm_all.js",
			);
			runOnlyForDeploymentPostprocessing = 0;
			shellPath = /bin/sh;
			shellScript = "\"${SRCROOT}/Platform/Shared/HTerm/libapps/hterm/bin/mkdist\"\n";
		};
		CEA45F62263519B5002FA97D /* ShellScript */ = {
			isa = PBXShellScriptBuildPhase;
			buildActionMask = 2147483647;
			files = (
			);
			inputFileListPaths = (
			);
			inputPaths = (
				"${SRCROOT}/Views/HTerm/libapps/hterm",
			);
			outputFileListPaths = (
			);
			outputPaths = (
				"${SRCROOT}/Views/HTerm/libapps/hterm/dist/js/hterm_all.js",
			);
			runOnlyForDeploymentPostprocessing = 0;
			shellPath = /bin/sh;
			shellScript = "\"${SRCROOT}/Platform/Shared/HTerm/libapps/hterm/bin/mkdist\"\n";
		};
/* End PBXShellScriptBuildPhase section */

/* Begin PBXSourcesBuildPhase section */
		8401FD5E269BE9C500265F0D /* Sources */ = {
			isa = PBXSourcesBuildPhase;
			buildActionMask = 2147483647;
			files = (
				8401FD72269BEB3000265F0D /* Bootstrap.c in Sources */,
				8401FD71269BEB2B00265F0D /* main.c in Sources */,
			);
			runOnlyForDeploymentPostprocessing = 0;
		};
		CE2D926924AD46670059923A /* Sources */ = {
			isa = PBXSourcesBuildPhase;
			buildActionMask = 2147483647;
			files = (
				CE2D926A24AD46670059923A /* VMDisplayMetalViewController+Pointer.h in Sources */,
				CE2D926B24AD46670059923A /* qapi-types-rocker.c in Sources */,
				CE2D956F24AD4F990059923A /* VMRemovableDrivesView.swift in Sources */,
				CE2D926E24AD46670059923A /* qapi-commands-crypto.c in Sources */,
				2CE8EB092572E173000E2EBB /* qapi-visit-block-export.c in Sources */,
				CE2D926F24AD46670059923A /* qapi-events-char.c in Sources */,
				CE2D927124AD46670059923A /* qapi-events-error.c in Sources */,
				CE2D927224AD46670059923A /* qapi-visit-block.c in Sources */,
				CEB63A8224F46E5D00CAF323 /* StaticDataTableViewController.m in Sources */,
				CE2D927324AD46670059923A /* qapi-events-misc.c in Sources */,
				CEB63A8524F46E6E00CAF323 /* VMConfigSystemArgumentsViewController.m in Sources */,
				CE2D927424AD46670059923A /* WKWebView+Workarounds.m in Sources */,
				CE2D927524AD46670059923A /* qapi-visit-crypto.c in Sources */,
				CE2D927624AD46670059923A /* qapi-visit-tpm.c in Sources */,
				CE900B9E25FC2869007533FD /* CSUSBManager.m in Sources */,
				2CE8EB41257811E8000E2EBB /* UTMConfiguration+Defaults.m in Sources */,
				CE2D927724AD46670059923A /* qapi-visit-trace.c in Sources */,
				CE2D927824AD46670059923A /* qapi-events-rocker.c in Sources */,
				CE772AAC25C8B0F600E4E379 /* ContentView.swift in Sources */,
				CEB63A8B24F46E6E00CAF323 /* VMConfigSoundViewController.m in Sources */,
				CE2D927924AD46670059923A /* qapi-visit-qom.c in Sources */,
				CE2D927A24AD46670059923A /* UTMConfiguration+System.m in Sources */,
				CEA905D82603DC5300801E7C /* VMUSBDevicesViewController.swift in Sources */,
				CE2D927B24AD46670059923A /* qapi-types-job.c in Sources */,
				CEB63A8924F46E6E00CAF323 /* VMConfigNetworkingViewController.m in Sources */,
				CEF83ED324FDEA9400557D15 /* UTMPortAllocator.m in Sources */,
				CE2D927C24AD46670059923A /* UTMQemu.m in Sources */,
				CE2D927D24AD46670059923A /* qapi-visit-machine.c in Sources */,
				CE2D927E24AD46670059923A /* CSSession.m in Sources */,
				CE2D927F24AD46670059923A /* qapi-commands-machine-target.c in Sources */,
				CE2D928024AD46670059923A /* UTMConfigurationPortForward.m in Sources */,
				CE2D928124AD46670059923A /* qapi-events.c in Sources */,
				CE2D928224AD46670059923A /* qapi-events-introspect.c in Sources */,
				CE2D928324AD46670059923A /* qapi-events-audio.c in Sources */,
				CE2D928524AD46670059923A /* qapi-events-ui.c in Sources */,
				CE2D928624AD46670059923A /* qapi-visit-misc.c in Sources */,
				CEB63A8424F46E6E00CAF323 /* VMConfigDisplayViewController.m in Sources */,
				CE2D928824AD46670059923A /* qapi-commands-block.c in Sources */,
				CE7D972C24B2B17D0080CB69 /* BusyOverlay.swift in Sources */,
				CE2D928924AD46670059923A /* qapi-visit-machine-target.c in Sources */,
				CE2D928A24AD46670059923A /* qapi-visit-qdev.c in Sources */,
				CE2D955724AD4F980059923A /* VMConfigDisplayView.swift in Sources */,
				83A004B926A8CC95001AC09E /* UTMImportFromWebTask.swift in Sources */,
				CE2D928B24AD46670059923A /* qapi-visit-core.c in Sources */,
				CE2D928C24AD46670059923A /* qapi-visit-rdma.c in Sources */,
				CE2D928D24AD46670059923A /* qapi-types-trace.c in Sources */,
				CE2D928E24AD46670059923A /* UTMConfiguration+Miscellaneous.m in Sources */,
				CEBBF1A524B56A2900C15049 /* UTMDataExtension.swift in Sources */,
				CE2D928F24AD46670059923A /* qapi-types-migration.c in Sources */,
				CE2D929024AD46670059923A /* qapi-types-net.c in Sources */,
				CE2D929124AD46670059923A /* qapi-types-rdma.c in Sources */,
				CED814EF24C7EB760042F0F1 /* ImagePicker.swift in Sources */,
				CE2D929224AD46670059923A /* qapi-commands-rocker.c in Sources */,
				CE2D929324AD46670059923A /* gst_ios_init.m in Sources */,
				CE2D958924AD4F990059923A /* VMConfigSystemView.swift in Sources */,
				CE8813D524CD265700532628 /* VMShareFileModifier.swift in Sources */,
				CE2D929424AD46670059923A /* cf-input-visitor.c in Sources */,
				CE2D929524AD46670059923A /* qapi-commands-char.c in Sources */,
				CE2D929624AD46670059923A /* qapi-visit-migration.c in Sources */,
				CE2D929724AD46670059923A /* qapi-commands-error.c in Sources */,
				CE2D929924AD46670059923A /* UTMJSONStream.m in Sources */,
				CE2D958324AD4F990059923A /* VMConfigNetworkView.swift in Sources */,
				CE2D929A24AD46670059923A /* qapi-commands-sockets.c in Sources */,
				CE2D929C24AD46670059923A /* UTMViewState.m in Sources */,
				CE020BAB24AEE00000B44AB6 /* UTMLoggingSwift.swift in Sources */,
				CE2D958D24AD4F990059923A /* UTMApp.swift in Sources */,
				2CE8EB042572E166000E2EBB /* qapi-visit-acpi.c in Sources */,
				CE2D929E24AD46670059923A /* CSMain.m in Sources */,
				CE2D929F24AD46670059923A /* UTMConfiguration+Constants.m in Sources */,
				CE2D955B24AD4F980059923A /* VMConfigQEMUView.swift in Sources */,
				CE2D92A024AD46670059923A /* VMDisplayMetalViewController+Touch.m in Sources */,
				CE2D92A124AD46670059923A /* UTMConfiguration+Display.m in Sources */,
				CE020BB624B14F8400B44AB6 /* UTMVirtualMachineExtension.swift in Sources */,
				CE2D92A224AD46670059923A /* qapi-visit-block-core.c in Sources */,
				CEB63A7E24F46E5700CAF323 /* VMConfigTogglePickerCell.m in Sources */,
				CED814EC24C7C2850042F0F1 /* VMConfigInfoView.swift in Sources */,
				CE2D92A324AD46670059923A /* qapi-util.c in Sources */,
				CE2D92A424AD46670059923A /* qapi-commands-job.c in Sources */,
				CE2D92A524AD46670059923A /* VMKeyboardView.m in Sources */,
				CE2D92A624AD46670059923A /* qapi-commands-net.c in Sources */,
				CE2D92A724AD46670059923A /* qapi-types-common.c in Sources */,
				CE2D92A924AD46670059923A /* qapi-types-transaction.c in Sources */,
				CEB63A8E24F46E6E00CAF323 /* VMConfigViewController.m in Sources */,
				CEF83ECC24FB382B00557D15 /* UTMVirtualMachine+Terminal.m in Sources */,
				CEB63A9224F46E6E00CAF323 /* VMConfigInputViewController.m in Sources */,
				CE4EF2702506DBFD00E9D33B /* VMRemovableDrivesViewController.swift in Sources */,
				83034C0726AB630F006B4BAF /* UTMPendingVMView.swift in Sources */,
				CE2D92AA24AD46670059923A /* UTMSpiceIO.m in Sources */,
				CE2D92AB24AD46670059923A /* qapi-events-machine-target.c in Sources */,
				CE2D92AC24AD46670059923A /* qapi-types-misc.c in Sources */,
				CE2D92AE24AD46670059923A /* qapi-commands-qom.c in Sources */,
				CE2D958524AD4F990059923A /* VMConfigDrivesView.swift in Sources */,
				CE2D92AF24AD46670059923A /* qapi-visit-rocker.c in Sources */,
				CE2D92B224AD46670059923A /* qapi-visit-net.c in Sources */,
				CEFC6CDD24C25697003F6962 /* VMDriveImage.swift in Sources */,
				CEB63A8324F46E6E00CAF323 /* VMConfigDirectoryPickerViewController.m in Sources */,
				CE8813DB24D1290600532628 /* UTMConfiguration+ConstantsGenerated.m in Sources */,
				CE2D92B324AD46670059923A /* qapi-events-net.c in Sources */,
				CE2D92B424AD46670059923A /* qapi-visit-run-state.c in Sources */,
				CED814E924C79F070042F0F1 /* VMConfigDriveCreateView.swift in Sources */,
				CE2D92B524AD46670059923A /* qapi-commands-tpm.c in Sources */,
				CE19392626DCB094005CEC17 /* RAMSlider.swift in Sources */,
				CE2D92B724AD46670059923A /* qapi-visit-common.c in Sources */,
				CEF83EBE24F9C3BF00557D15 /* UTMVirtualMachine+Drives.m in Sources */,
				CE2D92B824AD46670059923A /* qapi-events-trace.c in Sources */,
				2C6D9E142571AFE5003298E6 /* UTMQcow2.c in Sources */,
				2CE8EAFE2572E14D000E2EBB /* qapi-types-block-export.c in Sources */,
				CE2D92B924AD46670059923A /* qapi-events-qdev.c in Sources */,
				CEBE02642588494100B9BCA8 /* CSSession+Sharing.m in Sources */,
				2C33B3A92566C9B100A954A6 /* VMContextMenuModifier.swift in Sources */,
				CEB63A9424F4747900CAF323 /* VMListViewController.m in Sources */,
				CE5076DB250AB55D00C26C19 /* VMDisplayMetalViewController+Pencil.m in Sources */,
				CE2D92BA24AD46670059923A /* qapi-events-dump.c in Sources */,
				CE2D92BB24AD46670059923A /* qapi-types-tpm.c in Sources */,
				835AA7B126AB7C85007A0411 /* UTMPendingVirtualMachine.swift in Sources */,
				CE2D92BC24AD46670059923A /* UTMConfiguration+Drives.m in Sources */,
				CE2D92BD24AD46670059923A /* qapi-visit-char.c in Sources */,
				CE2D92BE24AD46670059923A /* qapi-types-error.c in Sources */,
				CE2D92BF24AD46670059923A /* qapi-commands-authz.c in Sources */,
				CE2D92C024AD46670059923A /* VMDisplayTerminalViewController+Keyboard.m in Sources */,
				CE2D92C124AD46670059923A /* UIViewController+Extensions.m in Sources */,
				CEB63A9124F46E6E00CAF323 /* VMConfigDriveDetailViewController.m in Sources */,
				CE2D92C224AD46670059923A /* qapi-types.c in Sources */,
				CEB63A8F24F46E6E00CAF323 /* VMConfigExistingViewController.m in Sources */,
				CE2D92C324AD46670059923A /* qapi-events-sockets.c in Sources */,
				CE2D92C424AD46670059923A /* qapi-visit-sockets.c in Sources */,
				CE2D92C524AD46670059923A /* qapi-events-misc-target.c in Sources */,
				CE2D92C624AD46670059923A /* qapi-commands-common.c in Sources */,
				CE2D92C724AD46670059923A /* qapi-types-run-state.c in Sources */,
				CE2D92C824AD46670059923A /* qapi-commands-machine.c in Sources */,
				CE2D957324AD4F990059923A /* VMConfigSharingView.swift in Sources */,
				CE2D92C924AD46670059923A /* qapi-commands-misc-target.c in Sources */,
				CE2D957524AD4F990059923A /* VMConfigInputView.swift in Sources */,
				CEF83EC224F9C9E100557D15 /* UTMDrive.m in Sources */,
				2CE8EAEE2572E0C2000E2EBB /* qapi-events-block-export.c in Sources */,
				CE2D92CB24AD46670059923A /* VMDisplayMetalViewController+Gamepad.m in Sources */,
				CE2D92CC24AD46670059923A /* qapi-visit-introspect.c in Sources */,
				CE2D92CD24AD46670059923A /* qapi-commands-qdev.c in Sources */,
				CE2D92CF24AD46670059923A /* qapi-types-introspect.c in Sources */,
				CE2D92D024AD46670059923A /* qapi-types-machine.c in Sources */,
				CE2D92D124AD46670059923A /* qapi-commands-transaction.c in Sources */,
				CE2D92D224AD46670059923A /* UTMVirtualMachine.m in Sources */,
				CE2D92D324AD46670059923A /* qapi-events-qom.c in Sources */,
				CE2D92D424AD46670059923A /* qapi-commands-migration.c in Sources */,
				CE2D92D524AD46670059923A /* qapi-visit-misc-target.c in Sources */,
				CE2D92D624AD46670059923A /* qapi-visit-ui.c in Sources */,
				CE2D92D724AD46670059923A /* UTMLogging.m in Sources */,
				CE2D92D824AD46670059923A /* qapi-commands-trace.c in Sources */,
				2CE8EAF92572E131000E2EBB /* qapi-types-acpi.c in Sources */,
				CEB63A8D24F46E6E00CAF323 /* VMConfigDrivePickerViewController.m in Sources */,
				CE2D955924AD4F980059923A /* VMToolbarModifier.swift in Sources */,
				CE2D92D924AD46670059923A /* qapi-visit.c in Sources */,
				CE2D92DA24AD46670059923A /* VMCursor.m in Sources */,
				CE9375A124BBDDD10074066F /* VMConfigDriveDetailsView.swift in Sources */,
				CE2D92DB24AD46670059923A /* CSDisplayMetal.m in Sources */,
				CE2D92DD24AD46670059923A /* qapi-events-tpm.c in Sources */,
				CE03D05224D90B4E00F76B84 /* UTMQemuSystem.m in Sources */,
				CED234ED254796E500ED0A57 /* NumberTextField.swift in Sources */,
				CEB63A9024F46E6E00CAF323 /* VMConfigPortForwardingViewController.m in Sources */,
				CE2D92DE24AD46670059923A /* qapi-events-job.c in Sources */,
				CE2D953224AD4F040059923A /* UTMConfigurationExtension.swift in Sources */,
				CE2D92DF24AD46670059923A /* qapi-dealloc-visitor.c in Sources */,
				CE772AB325C8B7B500E4E379 /* VMCommands.swift in Sources */,
				CE2D92E024AD46670059923A /* qapi-visit-job.c in Sources */,
				CE2D92E124AD46670059923A /* AppDelegate.m in Sources */,
				CE2D92E224AD46670059923A /* CSInput.m in Sources */,
				CE2D92E424AD46670059923A /* qapi-types-block.c in Sources */,
				CE2D92E524AD46670059923A /* qapi-events-machine.c in Sources */,
				CEB63A8C24F46E6E00CAF323 /* VMConfigDriveCreateViewController.m in Sources */,
				CE2D92E624AD46670059923A /* UTMConfiguration+Networking.m in Sources */,
				CE2D92E724AD46670059923A /* qapi-types-ui.c in Sources */,
				CE2D92E824AD46670059923A /* qapi-types-dump.c in Sources */,
				CE6D21DC2553A6ED001D29C5 /* VMConfirmActionModifier.swift in Sources */,
				CE2D92E924AD46670059923A /* VMDisplayView.m in Sources */,
				CE2D958724AD4F990059923A /* VMConfigPortForwardForm.swift in Sources */,
				CE2D92EA24AD46670059923A /* qapi-types-machine-target.c in Sources */,
				CE2D92EB24AD46670059923A /* UTMLocationManager.m in Sources */,
				CE2D92EC24AD46670059923A /* qapi-events-block.c in Sources */,
				CE2D957B24AD4F990059923A /* VMSettingsView.swift in Sources */,
				CE2D92EE24AD46670059923A /* qapi-types-block-core.c in Sources */,
				CE2D92F024AD46670059923A /* qapi-events-transaction.c in Sources */,
				CE2D957724AD4F990059923A /* VMConfigStringPicker.swift in Sources */,
				CE2D92F124AD46670059923A /* qapi-commands-dump.c in Sources */,
				CE2D92F224AD46670059923A /* VMKeyboardButton.m in Sources */,
				CE2D92F324AD46670059923A /* qapi-commands-introspect.c in Sources */,
				CE2D92F424AD46670059923A /* qapi-types-sockets.c in Sources */,
				CE2D92F524AD46670059923A /* VMDisplayTerminalViewController.m in Sources */,
				CE0B6D8624AD5ADE00FE012D /* UTMScreenshot.m in Sources */,
				CE2D92F624AD46670059923A /* qapi-events-block-core.c in Sources */,
				CE900BAF25FC3E65007533FD /* CSUSBDevice.m in Sources */,
				CEB63A7A24F469E300CAF323 /* UTMJailbreak.m in Sources */,
				CE2D92F724AD46670059923A /* UTMQemuManager.m in Sources */,
				CEB63A8024F46E5700CAF323 /* VMConfigPickerView.m in Sources */,
				CEB63A7C24F46E5700CAF323 /* VMConfigStepper.m in Sources */,
				CE2D92F824AD46670059923A /* qapi-types-crypto.c in Sources */,
				CE2D92F924AD46670059923A /* qapi-types-qom.c in Sources */,
				CEB63A7F24F46E5700CAF323 /* VMConfigCell.m in Sources */,
				CEB63A8824F46E6E00CAF323 /* VMConfigSharingViewController.m in Sources */,
				CE2D92FA24AD46670059923A /* qapi-commands-rdma.c in Sources */,
				CE2D92FC24AD46670059923A /* VMDisplayMetalViewController+Keyboard.m in Sources */,
				CE2D92FD24AD46670059923A /* qapi-builtin-types.c in Sources */,
				CE2D957124AD4F990059923A /* UTMExtensions.swift in Sources */,
				CEB63A8724F46E6E00CAF323 /* VMConfigDrivesViewController.m in Sources */,
				CE020BA324AEDC7C00B44AB6 /* UTMData.swift in Sources */,
				CE2D92FE24AD46670059923A /* qapi-events-migration.c in Sources */,
				CE2D92FF24AD46670059923A /* qapi-commands.c in Sources */,
				CE2D930024AD46670059923A /* qapi-commands-audio.c in Sources */,
				CEB63A8124F46E5700CAF323 /* VMConfigTextField.m in Sources */,
				CEB63A9524F4747900CAF323 /* VMListViewCell.m in Sources */,
				CE2D930124AD46670059923A /* qapi-events-common.c in Sources */,
				CE2D930224AD46670059923A /* UTMTerminalIO.m in Sources */,
				CE2D955D24AD4F990059923A /* VMConfigSoundView.swift in Sources */,
				CE2D930324AD46670059923A /* qapi-events-crypto.c in Sources */,
				CE2D930424AD46670059923A /* UTMConfiguration.m in Sources */,
				CEF83EC724FB1B9300557D15 /* UTMVirtualMachine+SPICE.m in Sources */,
				CE2D957924AD4F990059923A /* VMDetailsView.swift in Sources */,
				CE2D930524AD46670059923A /* VMDisplayMetalViewController.m in Sources */,
				CE2D930624AD46670059923A /* qapi-commands-misc.c in Sources */,
				2CE8EAF32572E0D0000E2EBB /* qapi-events-acpi.c in Sources */,
				CEB63A7624F4654400CAF323 /* Main.swift in Sources */,
				CE2D930824AD46670059923A /* qapi-events-run-state.c in Sources */,
				CE2D930924AD46670059923A /* VMDisplayViewController.m in Sources */,
				CE2D930A24AD46670059923A /* qapi-visit-transaction.c in Sources */,
				CE2D958F24AD4FF00059923A /* VMCardView.swift in Sources */,
				CE2D930B24AD46670059923A /* UTMConfiguration+Sharing.m in Sources */,
				CE2D930C24AD46670059923A /* qapi-commands-ui.c in Sources */,
				CE2D930D24AD46670059923A /* qapi-events-authz.c in Sources */,
				CE2D930E24AD46670059923A /* qapi-commands-block-core.c in Sources */,
				CE2D930F24AD46670059923A /* qapi-types-authz.c in Sources */,
				CE2D931024AD46670059923A /* qapi-types-qdev.c in Sources */,
				CEB63A8624F46E6E00CAF323 /* VMConfigSystemViewController.m in Sources */,
				CE8813D324CD230300532628 /* ActivityView.swift in Sources */,
				CE2D931224AD46670059923A /* qapi-emit-events.c in Sources */,
				CEDF83F9258AE24E0030E4AC /* UTMPasteboard.swift in Sources */,
				CE2D931324AD46670059923A /* qapi-visit-authz.c in Sources */,
				CE2D956924AD4F990059923A /* VMPlaceholderView.swift in Sources */,
				CE2D931524AD46670059923A /* VMDisplayMetalViewController+Pointer.m in Sources */,
				CE2D931624AD46670059923A /* qapi-commands-run-state.c in Sources */,
				CE2D931924AD46670059923A /* qapi-types-misc-target.c in Sources */,
				CE2D931A24AD46670059923A /* qapi-events-rdma.c in Sources */,
				CE2D931B24AD46670059923A /* UTMShaders.metal in Sources */,
				CE2D931D24AD46670059923A /* qapi-visit-dump.c in Sources */,
				CE2D931E24AD46670059923A /* qapi-visit-error.c in Sources */,
				CE2D931F24AD46670059923A /* error.c in Sources */,
				CEF83EBA24F9ABEA00557D15 /* UTMQemuManager+BlockDevices.m in Sources */,
				CE2D932024AD46670059923A /* cf-output-visitor.c in Sources */,
				CE2D932124AD46670059923A /* qapi-types-audio.c in Sources */,
				CEB63A8A24F46E6E00CAF323 /* VMConfigCreateViewController.m in Sources */,
				CE2D932224AD46670059923A /* VMScroll.m in Sources */,
				CE2D957D24AD4F990059923A /* VMConfigNetworkPortForwardView.swift in Sources */,
				CE2D932324AD46670059923A /* UTMTerminal.m in Sources */,
				CEA905C92603DA0D00801E7C /* VMDisplayMetalViewController+USB.m in Sources */,
				CEB63A7D24F46E5700CAF323 /* VMConfigSwitch.m in Sources */,
				CE2D932524AD46670059923A /* qapi-types-char.c in Sources */,
				CE2D932724AD46670059923A /* CSConnection.m in Sources */,
				CE2D932824AD46670059923A /* qapi-visit-audio.c in Sources */,
				CE2D932924AD46670059923A /* qapi-builtin-visit.c in Sources */,
				CE2D932A24AD46670059923A /* UTMRenderer.m in Sources */,
			);
			runOnlyForDeploymentPostprocessing = 0;
		};
		CE2D951824AD48BE0059923A /* Sources */ = {
			isa = PBXSourcesBuildPhase;
			buildActionMask = 2147483647;
			files = (
				CEB63A7724F4654400CAF323 /* Main.swift in Sources */,
				CE0B6D0024AD56AE00FE012D /* UTMVirtualMachine.m in Sources */,
				CEB63A7B24F469E300CAF323 /* UTMJailbreak.m in Sources */,
				CE0B6D0E24AD56E500FE012D /* UTMShaders.metal in Sources */,
				83A004BB26A8CC95001AC09E /* UTMImportFromWebTask.swift in Sources */,
				CE0B6D3924AD57FD00FE012D /* qapi-commands-job.c in Sources */,
				CE0B6D3724AD57FD00FE012D /* qapi-events-block-core.c in Sources */,
				CE0B6D5E24AD584D00FE012D /* qapi-visit-authz.c in Sources */,
				CE0B6D4624AD584C00FE012D /* qapi-events-rdma.c in Sources */,
				CE0B6D0624AD56AE00FE012D /* UTMTerminalIO.m in Sources */,
				2C6D9E03256EE454003298E6 /* VMDisplayTerminalWindowController.swift in Sources */,
				CE6D21DD2553A6ED001D29C5 /* VMConfirmActionModifier.swift in Sources */,
				CE020BB724B14F8400B44AB6 /* UTMVirtualMachineExtension.swift in Sources */,
				CE0B6D4424AD584C00FE012D /* qapi-visit-block.c in Sources */,
				CE0B6D4C24AD584C00FE012D /* qapi-types-misc.c in Sources */,
				CE772AAD25C8B0F600E4E379 /* ContentView.swift in Sources */,
				CE0B6D1B24AD57FC00FE012D /* qapi-commands-block-core.c in Sources */,
				CE0B6D3B24AD584C00FE012D /* qapi-events-machine.c in Sources */,
				CE0B6D1F24AD57FC00FE012D /* qapi-events-dump.c in Sources */,
				CE0B6D7B24AD584D00FE012D /* qapi-visit-dump.c in Sources */,
				CE0B6D5824AD584C00FE012D /* qapi-types-qdev.c in Sources */,
				CED234EE254796E500ED0A57 /* NumberTextField.swift in Sources */,
				CE0B6D2F24AD57FC00FE012D /* qapi-events-char.c in Sources */,
				CE0B6D6A24AD584D00FE012D /* qapi-types-migration.c in Sources */,
				CE0B6D6E24AD584D00FE012D /* qapi-types-audio.c in Sources */,
				CE0B6D2B24AD57FC00FE012D /* qapi-events-error.c in Sources */,
				CE2D957224AD4F990059923A /* UTMExtensions.swift in Sources */,
				CE0B6D6524AD584D00FE012D /* qapi-visit-job.c in Sources */,
				CE0B6D6B24AD584D00FE012D /* qapi-types-rdma.c in Sources */,
				CE0B6D3324AD57FC00FE012D /* qapi-events-block.c in Sources */,
				CE0B6D4D24AD584C00FE012D /* qapi-types-block.c in Sources */,
				CE03D0D224DCF4B600F76B84 /* VMMetalView.swift in Sources */,
				CE0B6CF124AD567300FE012D /* CSMain.m in Sources */,
				CE0B6CEE24AD566A00FE012D /* CSConnection.m in Sources */,
				CEDF83F6258ADE130030E4AC /* CSSession.m in Sources */,
				CE0B6D8024AD584D00FE012D /* qapi-events-sockets.c in Sources */,
				CE0B6D6224AD584D00FE012D /* qapi-types-misc-target.c in Sources */,
				CE0B6D7A24AD584D00FE012D /* qapi-events-machine-target.c in Sources */,
				CE0B6D2C24AD57FC00FE012D /* qapi-commands-ui.c in Sources */,
				CE0B6D2324AD57FC00FE012D /* qapi-commands-crypto.c in Sources */,
				CE0B6CFA24AD568400FE012D /* UTMConfiguration+System.m in Sources */,
				CE900BB025FC3E65007533FD /* CSUSBDevice.m in Sources */,
				CEBBF1A824B921F000C15049 /* VMDetailsView.swift in Sources */,
				CE0B6D7E24AD584D00FE012D /* qapi-events-misc.c in Sources */,
				CE0B6D4124AD584C00FE012D /* qapi-visit-transaction.c in Sources */,
				CEF83EBF24F9C3BF00557D15 /* UTMVirtualMachine+Drives.m in Sources */,
				CE0B6D0B24AD56C300FE012D /* qapi-dealloc-visitor.c in Sources */,
				CE0B6D5424AD584C00FE012D /* qapi-visit-trace.c in Sources */,
				CE020BAC24AEE00000B44AB6 /* UTMLoggingSwift.swift in Sources */,
				CE0B6D7C24AD584D00FE012D /* qapi-visit-char.c in Sources */,
				CEF83ECD24FB382B00557D15 /* UTMVirtualMachine+Terminal.m in Sources */,
				CE0B6CF024AD567100FE012D /* CSInput.m in Sources */,
				CE9375A224BBDDD10074066F /* VMConfigDriveDetailsView.swift in Sources */,
				CE2D955824AD4F980059923A /* VMConfigDisplayView.swift in Sources */,
				CEF83EC324F9C9E100557D15 /* UTMDrive.m in Sources */,
				CE0B6D5724AD584C00FE012D /* qapi-types-net.c in Sources */,
				CE03D05324D90B4E00F76B84 /* UTMQemuSystem.m in Sources */,
				CE8813DC24D1290600532628 /* UTMConfiguration+ConstantsGenerated.m in Sources */,
				CE0B6D0124AD56AE00FE012D /* UTMJSONStream.m in Sources */,
				2CE8EB42257811E8000E2EBB /* UTMConfiguration+Defaults.m in Sources */,
				CE0B6D1924AD57FC00FE012D /* qapi-events-crypto.c in Sources */,
				CE0B6D0A24AD56C300FE012D /* cf-input-visitor.c in Sources */,
				CE2D957424AD4F990059923A /* VMConfigSharingView.swift in Sources */,
				CE0B6D4E24AD584C00FE012D /* qapi-types-tpm.c in Sources */,
				CE0B6D7524AD584D00FE012D /* qapi-visit-ui.c in Sources */,
				CE0B6D1824AD57FC00FE012D /* qapi-events-audio.c in Sources */,
				835AA7B326AB7C85007A0411 /* UTMPendingVirtualMachine.swift in Sources */,
				CE0B6D7224AD584D00FE012D /* qapi-types-crypto.c in Sources */,
				CE0B6D8124AD584D00FE012D /* qapi-events.c in Sources */,
				CED814EA24C79F070042F0F1 /* VMConfigDriveCreateView.swift in Sources */,
				CE0B6D5524AD584C00FE012D /* qapi-types-common.c in Sources */,
				CE0B6D6324AD584D00FE012D /* qapi-events-qdev.c in Sources */,
				CE0B6D4F24AD584C00FE012D /* qapi-visit-qdev.c in Sources */,
				CE0B6D4024AD584C00FE012D /* qapi-types-rocker.c in Sources */,
				CE0B6CEF24AD566D00FE012D /* CSDisplayMetal.m in Sources */,
				CE0B6D6724AD584D00FE012D /* qapi-types-ui.c in Sources */,
				83C15C5F26CC441500ADFD45 /* KeyCodeMap.swift in Sources */,
				CE0B6D6824AD584D00FE012D /* qapi-visit-machine.c in Sources */,
				CE0B6D4A24AD584C00FE012D /* qapi-types-error.c in Sources */,
				CE0B6D2124AD57FC00FE012D /* qapi-commands-error.c in Sources */,
				CE2D956A24AD4F990059923A /* VMPlaceholderView.swift in Sources */,
				CE0B6D5924AD584C00FE012D /* qapi-visit-run-state.c in Sources */,
				CE0B6CF424AD568400FE012D /* UTMConfiguration+Constants.m in Sources */,
				CE0B6D0924AD56C300FE012D /* cf-output-visitor.c in Sources */,
				CE0B6D2A24AD57FC00FE012D /* qapi-commands.c in Sources */,
				CE0B6CF924AD568400FE012D /* UTMConfiguration+Sharing.m in Sources */,
				CE0B6D3A24AD584C00FE012D /* qapi-types-qom.c in Sources */,
				CE2D955E24AD4F990059923A /* VMConfigSoundView.swift in Sources */,
				CE0B6D4824AD584C00FE012D /* qapi-visit-audio.c in Sources */,
				CE0B6D3124AD57FC00FE012D /* qapi-events-job.c in Sources */,
				2CE8EAFA2572E131000E2EBB /* qapi-types-acpi.c in Sources */,
				CE0B6D2224AD57FC00FE012D /* qapi-commands-introspect.c in Sources */,
				CE0B6D3024AD57FC00FE012D /* qapi-commands-transaction.c in Sources */,
				CE0B6D1024AD57C400FE012D /* qapi-builtin-types.c in Sources */,
				CE0B6D2624AD57FC00FE012D /* qapi-commands-run-state.c in Sources */,
				CE2D957624AD4F990059923A /* VMConfigInputView.swift in Sources */,
				CE0B6D2724AD57FC00FE012D /* qapi-commands-tpm.c in Sources */,
				CE2D958E24AD4F990059923A /* UTMApp.swift in Sources */,
				CE0B6D3C24AD584C00FE012D /* qapi-events-run-state.c in Sources */,
				CE0B6CF324AD568400FE012D /* UTMConfiguration.m in Sources */,
				CE0B6D3D24AD584C00FE012D /* qapi-visit-block-core.c in Sources */,
				CE0B6D5C24AD584D00FE012D /* qapi-events-net.c in Sources */,
				CE93759024BA74510074066F /* ToolbarTabViewController.swift in Sources */,
				CE900B9F25FC2869007533FD /* CSUSBManager.m in Sources */,
				CE0B6D0324AD56AE00FE012D /* UTMTerminal.m in Sources */,
				CE0B6CFC24AD568400FE012D /* UTMConfigurationPortForward.m in Sources */,
				CE0B6D7924AD584D00FE012D /* qapi-visit-rdma.c in Sources */,
				CE8813D624CD265700532628 /* VMShareFileModifier.swift in Sources */,
				CE0B6D4B24AD584C00FE012D /* qapi-visit-rocker.c in Sources */,
				CEFC6CDE24C25697003F6962 /* VMDriveImage.swift in Sources */,
				CE0B6D5F24AD584D00FE012D /* qapi-types-char.c in Sources */,
				CE0B6D1324AD57FC00FE012D /* qapi-commands-qom.c in Sources */,
				CEF83EC824FB1B9300557D15 /* UTMVirtualMachine+SPICE.m in Sources */,
				CE93758924B930270074066F /* BusyOverlay.swift in Sources */,
				CE0B6D2424AD57FC00FE012D /* qapi-commands-rocker.c in Sources */,
				CEF83ED424FDEA9400557D15 /* UTMPortAllocator.m in Sources */,
				CE0B6D7D24AD584D00FE012D /* qapi-events-ui.c in Sources */,
				CEBE02652588494100B9BCA8 /* CSSession+Sharing.m in Sources */,
				CE0B6D5624AD584C00FE012D /* qapi-types-machine-target.c in Sources */,
				CE93759624BB7EA00074066F /* UTMTabViewController.swift in Sources */,
				CE0B6D0424AD56AE00FE012D /* UTMSpiceIO.m in Sources */,
				CE03D0D424DCF6DD00F76B84 /* VMMetalViewInputDelegate.swift in Sources */,
				CE0B6D6124AD584D00FE012D /* qapi-types-authz.c in Sources */,
				CE0B6D6D24AD584D00FE012D /* qapi-visit-tpm.c in Sources */,
				CE0B6D0224AD56AE00FE012D /* UTMQemu.m in Sources */,
				CE0B6D4924AD584C00FE012D /* qapi-types-trace.c in Sources */,
				CE0B6D7724AD584D00FE012D /* qapi-events-misc-target.c in Sources */,
				CE0B6CF524AD568400FE012D /* UTMConfiguration+Miscellaneous.m in Sources */,
				CE0B6CFB24AD568400FE012D /* UTMConfiguration+Networking.m in Sources */,
				CE772AB425C8B7B500E4E379 /* VMCommands.swift in Sources */,
				CE2D958424AD4F990059923A /* VMConfigNetworkView.swift in Sources */,
				CE0B6D3424AD57FC00FE012D /* qapi-commands-rdma.c in Sources */,
				CE0B6D6924AD584D00FE012D /* qapi-events-tpm.c in Sources */,
				CEBDA1D524D69DB20010B5EC /* VMDisplayMetalWindowController.swift in Sources */,
				CE2D957824AD4F990059923A /* VMConfigStringPicker.swift in Sources */,
				CE0B6D3224AD57FC00FE012D /* qapi-events-introspect.c in Sources */,
				CE0B6CF624AD568400FE012D /* UTMConfiguration+Drives.m in Sources */,
				CE0B6D4324AD584C00FE012D /* qapi-types.c in Sources */,
				CE9375A324BBDE770074066F /* VMConfigDrivesView.swift in Sources */,
				CE0B6D0824AD56C300FE012D /* qapi-visit-core.c in Sources */,
				CE0B6D2024AD57FC00FE012D /* qapi-commands-dump.c in Sources */,
				CE0B6D5224AD584C00FE012D /* qapi-visit-sockets.c in Sources */,
				CE0B6D7F24AD584D00FE012D /* qapi-events-qom.c in Sources */,
				CE2D956C24AD4F990059923A /* VMCardView.swift in Sources */,
				CE0B6D7124AD584D00FE012D /* qapi-types-introspect.c in Sources */,
				CE0B6D0D24AD56C300FE012D /* qapi-util.c in Sources */,
				2C6D9E152571AFE5003298E6 /* UTMQcow2.c in Sources */,
				CE2D955C24AD4F980059923A /* VMConfigQEMUView.swift in Sources */,
				CE2D953324AD4F040059923A /* UTMConfigurationExtension.swift in Sources */,
				CE0B6D7024AD584D00FE012D /* qapi-types-job.c in Sources */,
				CE0B6D1224AD57CB00FE012D /* qapi-commands-audio.c in Sources */,
				CE0B6D1E24AD57FC00FE012D /* qapi-commands-trace.c in Sources */,
				CE0B6D1C24AD57FC00FE012D /* qapi-commands-char.c in Sources */,
				CE0B6D6424AD584D00FE012D /* qapi-visit-error.c in Sources */,
				CE0B6D5A24AD584C00FE012D /* qapi-events-trace.c in Sources */,
				CE0B6CFD24AD569A00FE012D /* gst_ios_init.m in Sources */,
				CEF83EBB24F9ABEA00557D15 /* UTMQemuManager+BlockDevices.m in Sources */,
				CEECE13C25E47D9500A2AAB8 /* AppDelegate.swift in Sources */,
				CE0B6CF724AD568400FE012D /* UTMConfiguration+Display.m in Sources */,
				CE0B6D6F24AD584D00FE012D /* qapi-events-transaction.c in Sources */,
				CE0B6D0F24AD56E500FE012D /* UTMRenderer.m in Sources */,
				CE0B6D2524AD57FC00FE012D /* qapi-commands-sockets.c in Sources */,
				CE0B6D1624AD57FC00FE012D /* qapi-commands-block.c in Sources */,
				CE0B6D4724AD584C00FE012D /* qapi-visit-net.c in Sources */,
				CE0B6D7624AD584D00FE012D /* qapi-types-machine.c in Sources */,
				CE0B6D3824AD57FD00FE012D /* qapi-commands-authz.c in Sources */,
				CE19392826DCB094005CEC17 /* RAMSlider.swift in Sources */,
				CE0B6D4524AD584C00FE012D /* qapi-types-run-state.c in Sources */,
				2C33B3AA2566C9B100A954A6 /* VMContextMenuModifier.swift in Sources */,
				CE0B6D5B24AD584D00FE012D /* qapi-visit-misc-target.c in Sources */,
				CE0B6D0C24AD56C300FE012D /* error.c in Sources */,
				CE2D955A24AD4F980059923A /* VMToolbarModifier.swift in Sources */,
				CED814ED24C7C2850042F0F1 /* VMConfigInfoView.swift in Sources */,
				2CE8EB0A2572E173000E2EBB /* qapi-visit-block-export.c in Sources */,
				2CE8EB052572E166000E2EBB /* qapi-visit-acpi.c in Sources */,
				CE0B6D2D24AD57FC00FE012D /* qapi-commands-machine.c in Sources */,
				CE0B6D2824AD57FC00FE012D /* qapi-emit-events.c in Sources */,
				CEEC811B24E48EC700ACB0B3 /* SettingsView.swift in Sources */,
				CE0B6D6624AD584D00FE012D /* qapi-visit-machine-target.c in Sources */,
				CE2D957024AD4F990059923A /* VMRemovableDrivesView.swift in Sources */,
				CE0B6D1D24AD57FC00FE012D /* qapi-commands-net.c in Sources */,
				CE0B6CFE24AD56AE00FE012D /* UTMLogging.m in Sources */,
				CE0B6D4224AD584C00FE012D /* qapi-types-dump.c in Sources */,
				CE0B6D1424AD57FC00FE012D /* qapi-events-common.c in Sources */,
				CE0B6D7824AD584D00FE012D /* qapi-visit-introspect.c in Sources */,
				CE0B6D6024AD584D00FE012D /* qapi-types-sockets.c in Sources */,
				CE0B6CF824AD568400FE012D /* UTMViewState.m in Sources */,
				CE0B6D1524AD57FC00FE012D /* qapi-commands-misc-target.c in Sources */,
				CE2D956224AD4F990059923A /* VMSettingsView.swift in Sources */,
				CE0B6D8224AD584D00FE012D /* qapi-types-block-core.c in Sources */,
				2CE8EAFF2572E14D000E2EBB /* qapi-types-block-export.c in Sources */,
				CE0B6D8724AD5ADE00FE012D /* UTMScreenshot.m in Sources */,
				CE93759224BA775C0074066F /* ToolbarTabView.swift in Sources */,
				CEDF83FA258AE24E0030E4AC /* UTMPasteboard.swift in Sources */,
				CE0B6D1124AD57C700FE012D /* qapi-builtin-visit.c in Sources */,
				CE0B6D3F24AD584C00FE012D /* qapi-visit-qom.c in Sources */,
				CE2D958A24AD4F990059923A /* VMConfigSystemView.swift in Sources */,
				CEBBF1A724B5730F00C15049 /* UTMDataExtension.swift in Sources */,
				CE0B6D3524AD57FC00FE012D /* qapi-events-authz.c in Sources */,
				CE2D956424AD4F990059923A /* VMConfigNetworkPortForwardView.swift in Sources */,
				CE612AC624D3B50700FA6300 /* VMDisplayWindowController.swift in Sources */,
				53A0BDD726D79FE40010EDC5 /* SavePanel.swift in Sources */,
				CE0B6D0724AD56AE00FE012D /* UTMQemuManager.m in Sources */,
				CE0B6D3E24AD584C00FE012D /* qapi-visit-crypto.c in Sources */,
				CE0B6D6C24AD584D00FE012D /* qapi-visit-common.c in Sources */,
				2CE8EAF42572E0D0000E2EBB /* qapi-events-acpi.c in Sources */,
				CE0B6D5124AD584C00FE012D /* qapi-visit-migration.c in Sources */,
				2CE8EAEF2572E0C2000E2EBB /* qapi-events-block-export.c in Sources */,
				CE0B6D5D24AD584D00FE012D /* qapi-visit.c in Sources */,
				CE0B6D1724AD57FC00FE012D /* qapi-commands-misc.c in Sources */,
				CE0B6D2924AD57FC00FE012D /* qapi-commands-machine-target.c in Sources */,
				83034C0926AB630F006B4BAF /* UTMPendingVMView.swift in Sources */,
				CE0B6D7324AD584D00FE012D /* qapi-events-migration.c in Sources */,
				CE020BA424AEDC7C00B44AB6 /* UTMData.swift in Sources */,
				CE0B6D1A24AD57FC00FE012D /* qapi-commands-qdev.c in Sources */,
				CE2D958824AD4F990059923A /* VMConfigPortForwardForm.swift in Sources */,
				CE0B6D5024AD584C00FE012D /* qapi-events-rocker.c in Sources */,
				CE0B6D2E24AD57FC00FE012D /* qapi-commands-migration.c in Sources */,
				CE0B6D5324AD584C00FE012D /* qapi-types-transaction.c in Sources */,
				CE0B6D7424AD584D00FE012D /* qapi-visit-misc.c in Sources */,
				CE0B6D3624AD57FC00FE012D /* qapi-commands-common.c in Sources */,
			);
			runOnlyForDeploymentPostprocessing = 0;
		};
		CE9A352926533A51005077CF /* Sources */ = {
			isa = PBXSourcesBuildPhase;
			buildActionMask = 2147483647;
			files = (
				CE9A354026533AE6005077CF /* JailbreakInterposer.c in Sources */,
			);
			runOnlyForDeploymentPostprocessing = 0;
		};
		CEA45E24263519B5002FA97D /* Sources */ = {
			isa = PBXSourcesBuildPhase;
			buildActionMask = 2147483647;
			files = (
				CEA45E25263519B5002FA97D /* VMDisplayMetalViewController+Pointer.h in Sources */,
				CEA45E26263519B5002FA97D /* qapi-types-rocker.c in Sources */,
				CEA45E27263519B5002FA97D /* VMRemovableDrivesView.swift in Sources */,
				CEA45E28263519B5002FA97D /* qapi-commands-crypto.c in Sources */,
				CEA45E29263519B5002FA97D /* qapi-visit-block-export.c in Sources */,
				CEA45E2A263519B5002FA97D /* qapi-events-char.c in Sources */,
				CEA45E2B263519B5002FA97D /* qapi-events-error.c in Sources */,
				CEA45E2C263519B5002FA97D /* qapi-visit-block.c in Sources */,
				CEA45E2D263519B5002FA97D /* StaticDataTableViewController.m in Sources */,
				CEA45E2E263519B5002FA97D /* qapi-events-misc.c in Sources */,
				CEA45E2F263519B5002FA97D /* VMConfigSystemArgumentsViewController.m in Sources */,
				CEA45E30263519B5002FA97D /* WKWebView+Workarounds.m in Sources */,
				83A004BA26A8CC95001AC09E /* UTMImportFromWebTask.swift in Sources */,
				CEA45E31263519B5002FA97D /* qapi-visit-crypto.c in Sources */,
				CEA45E32263519B5002FA97D /* qapi-visit-tpm.c in Sources */,
				CEA45E34263519B5002FA97D /* UTMConfiguration+Defaults.m in Sources */,
				CEA45E35263519B5002FA97D /* qapi-visit-trace.c in Sources */,
				CEA45E36263519B5002FA97D /* qapi-events-rocker.c in Sources */,
				CEA45E37263519B5002FA97D /* ContentView.swift in Sources */,
				CEA45E38263519B5002FA97D /* VMConfigSoundViewController.m in Sources */,
				CEA45E39263519B5002FA97D /* qapi-visit-qom.c in Sources */,
				CEA45E3A263519B5002FA97D /* UTMConfiguration+System.m in Sources */,
				CEA45E3C263519B5002FA97D /* qapi-types-job.c in Sources */,
				CEA45E3D263519B5002FA97D /* VMConfigNetworkingViewController.m in Sources */,
				CEA45E3E263519B5002FA97D /* UTMPortAllocator.m in Sources */,
				CEA45E3F263519B5002FA97D /* UTMQemu.m in Sources */,
				CEA45E40263519B5002FA97D /* qapi-visit-machine.c in Sources */,
				CEA45E41263519B5002FA97D /* CSSession.m in Sources */,
				CEA45E42263519B5002FA97D /* qapi-commands-machine-target.c in Sources */,
				CEA45E43263519B5002FA97D /* UTMConfigurationPortForward.m in Sources */,
				CEA45E44263519B5002FA97D /* qapi-events.c in Sources */,
				CEA45E45263519B5002FA97D /* qapi-events-introspect.c in Sources */,
				CEA45E46263519B5002FA97D /* qapi-events-audio.c in Sources */,
				CEA45E47263519B5002FA97D /* qapi-events-ui.c in Sources */,
				CEA45E48263519B5002FA97D /* qapi-visit-misc.c in Sources */,
				CEA45E49263519B5002FA97D /* VMConfigDisplayViewController.m in Sources */,
				CEA45E4A263519B5002FA97D /* qapi-commands-block.c in Sources */,
				CEA45E4B263519B5002FA97D /* BusyOverlay.swift in Sources */,
				CEA45E4C263519B5002FA97D /* qapi-visit-machine-target.c in Sources */,
				CEA45E4D263519B5002FA97D /* qapi-visit-qdev.c in Sources */,
				CEA45E4E263519B5002FA97D /* VMConfigDisplayView.swift in Sources */,
				CEA45E4F263519B5002FA97D /* qapi-visit-core.c in Sources */,
				CEA45E50263519B5002FA97D /* qapi-visit-rdma.c in Sources */,
				CEA45E51263519B5002FA97D /* qapi-types-trace.c in Sources */,
				CEA45E52263519B5002FA97D /* UTMConfiguration+Miscellaneous.m in Sources */,
				CEA45E53263519B5002FA97D /* UTMDataExtension.swift in Sources */,
				CEA45E54263519B5002FA97D /* qapi-types-migration.c in Sources */,
				CEA45E55263519B5002FA97D /* qapi-types-net.c in Sources */,
				CEA45E56263519B5002FA97D /* qapi-types-rdma.c in Sources */,
				CEA45E57263519B5002FA97D /* ImagePicker.swift in Sources */,
				CEA45E58263519B5002FA97D /* qapi-commands-rocker.c in Sources */,
				CEA45E59263519B5002FA97D /* gst_ios_init.m in Sources */,
				CEA45E5A263519B5002FA97D /* VMConfigSystemView.swift in Sources */,
				CEA45E5B263519B5002FA97D /* VMShareFileModifier.swift in Sources */,
				CEA45E5C263519B5002FA97D /* cf-input-visitor.c in Sources */,
				CEA45E5D263519B5002FA97D /* qapi-commands-char.c in Sources */,
				CEA45E5E263519B5002FA97D /* qapi-visit-migration.c in Sources */,
				CEA45E5F263519B5002FA97D /* qapi-commands-error.c in Sources */,
				CEA45E60263519B5002FA97D /* UTMJSONStream.m in Sources */,
				CEA45E61263519B5002FA97D /* VMConfigNetworkView.swift in Sources */,
				CEA45E62263519B5002FA97D /* qapi-commands-sockets.c in Sources */,
				CEA45E63263519B5002FA97D /* UTMViewState.m in Sources */,
				CEA45E64263519B5002FA97D /* UTMLoggingSwift.swift in Sources */,
				CEA45E65263519B5002FA97D /* UTMApp.swift in Sources */,
				CEA45E66263519B5002FA97D /* qapi-visit-acpi.c in Sources */,
				CEA45E67263519B5002FA97D /* CSMain.m in Sources */,
				CEA45E68263519B5002FA97D /* UTMConfiguration+Constants.m in Sources */,
				CEA45E69263519B5002FA97D /* VMConfigQEMUView.swift in Sources */,
				CEA45E6A263519B5002FA97D /* VMDisplayMetalViewController+Touch.m in Sources */,
				CEA45E6B263519B5002FA97D /* UTMConfiguration+Display.m in Sources */,
				CEA45E6C263519B5002FA97D /* UTMVirtualMachineExtension.swift in Sources */,
				CEA45E6D263519B5002FA97D /* qapi-visit-block-core.c in Sources */,
				CEA45E6E263519B5002FA97D /* VMConfigTogglePickerCell.m in Sources */,
				CEA45E6F263519B5002FA97D /* VMConfigInfoView.swift in Sources */,
				CEA45E70263519B5002FA97D /* qapi-util.c in Sources */,
				CEA45E71263519B5002FA97D /* qapi-commands-job.c in Sources */,
				CEA45E72263519B5002FA97D /* VMKeyboardView.m in Sources */,
				CEA45E73263519B5002FA97D /* qapi-commands-net.c in Sources */,
				CEA45E74263519B5002FA97D /* qapi-types-common.c in Sources */,
				CEA45E75263519B5002FA97D /* qapi-types-transaction.c in Sources */,
				CEA45E76263519B5002FA97D /* VMConfigViewController.m in Sources */,
				CEA45E77263519B5002FA97D /* UTMVirtualMachine+Terminal.m in Sources */,
				CEA45E78263519B5002FA97D /* VMConfigInputViewController.m in Sources */,
				CEA45E79263519B5002FA97D /* VMRemovableDrivesViewController.swift in Sources */,
				CEA45E7A263519B5002FA97D /* UTMSpiceIO.m in Sources */,
				CEA45E7B263519B5002FA97D /* qapi-events-machine-target.c in Sources */,
				CEA45E7C263519B5002FA97D /* qapi-types-misc.c in Sources */,
				CEA45E7D263519B5002FA97D /* qapi-commands-qom.c in Sources */,
				CEA45E7E263519B5002FA97D /* VMConfigDrivesView.swift in Sources */,
				CEA45E7F263519B5002FA97D /* qapi-visit-rocker.c in Sources */,
				CEA45E80263519B5002FA97D /* qapi-visit-net.c in Sources */,
				CEA45E81263519B5002FA97D /* VMDriveImage.swift in Sources */,
				CEA45E82263519B5002FA97D /* VMConfigDirectoryPickerViewController.m in Sources */,
				CEA45E83263519B5002FA97D /* UTMConfiguration+ConstantsGenerated.m in Sources */,
				CEA45E84263519B5002FA97D /* qapi-events-net.c in Sources */,
				CEA45E85263519B5002FA97D /* qapi-visit-run-state.c in Sources */,
				CEA45E86263519B5002FA97D /* VMConfigDriveCreateView.swift in Sources */,
				CEA45E87263519B5002FA97D /* qapi-commands-tpm.c in Sources */,
				CEA45E88263519B5002FA97D /* qapi-visit-common.c in Sources */,
				CEA45E89263519B5002FA97D /* UTMVirtualMachine+Drives.m in Sources */,
				CEA45E8A263519B5002FA97D /* qapi-events-trace.c in Sources */,
				CEA45E8B263519B5002FA97D /* UTMQcow2.c in Sources */,
				CEA45E8C263519B5002FA97D /* qapi-types-block-export.c in Sources */,
				CEA45E8D263519B5002FA97D /* qapi-events-qdev.c in Sources */,
				CEA45E8E263519B5002FA97D /* CSSession+Sharing.m in Sources */,
				CEA45E8F263519B5002FA97D /* VMContextMenuModifier.swift in Sources */,
				CEA45E90263519B5002FA97D /* VMListViewController.m in Sources */,
				CEA45E91263519B5002FA97D /* VMDisplayMetalViewController+Pencil.m in Sources */,
				CEA45E92263519B5002FA97D /* qapi-events-dump.c in Sources */,
				CEA45E93263519B5002FA97D /* qapi-types-tpm.c in Sources */,
				CEA45E94263519B5002FA97D /* UTMConfiguration+Drives.m in Sources */,
				CEA45E95263519B5002FA97D /* qapi-visit-char.c in Sources */,
				CEA45E96263519B5002FA97D /* qapi-types-error.c in Sources */,
				CEA45E97263519B5002FA97D /* qapi-commands-authz.c in Sources */,
				CEA45E98263519B5002FA97D /* VMDisplayTerminalViewController+Keyboard.m in Sources */,
				CEA45E99263519B5002FA97D /* UIViewController+Extensions.m in Sources */,
				CEA45E9A263519B5002FA97D /* VMConfigDriveDetailViewController.m in Sources */,
				CEA45E9B263519B5002FA97D /* qapi-types.c in Sources */,
				CEA45E9C263519B5002FA97D /* VMConfigExistingViewController.m in Sources */,
				CEA45E9D263519B5002FA97D /* qapi-events-sockets.c in Sources */,
				CEA45E9E263519B5002FA97D /* qapi-visit-sockets.c in Sources */,
				CEA45E9F263519B5002FA97D /* qapi-events-misc-target.c in Sources */,
				CEA45EA0263519B5002FA97D /* qapi-commands-common.c in Sources */,
				CEA45EA1263519B5002FA97D /* qapi-types-run-state.c in Sources */,
				CEA45EA2263519B5002FA97D /* qapi-commands-machine.c in Sources */,
				CEA45EA3263519B5002FA97D /* VMConfigSharingView.swift in Sources */,
				CEA45EA4263519B5002FA97D /* qapi-commands-misc-target.c in Sources */,
				CEA45EA5263519B5002FA97D /* VMConfigInputView.swift in Sources */,
				CEA45EA6263519B5002FA97D /* UTMDrive.m in Sources */,
				CEA45EA7263519B5002FA97D /* qapi-events-block-export.c in Sources */,
				CEA45EA8263519B5002FA97D /* VMDisplayMetalViewController+Gamepad.m in Sources */,
				CEA45EA9263519B5002FA97D /* qapi-visit-introspect.c in Sources */,
				CEA45EAA263519B5002FA97D /* qapi-commands-qdev.c in Sources */,
				CEA45EAB263519B5002FA97D /* qapi-types-introspect.c in Sources */,
				CEA45EAC263519B5002FA97D /* qapi-types-machine.c in Sources */,
				CEA45EAD263519B5002FA97D /* qapi-commands-transaction.c in Sources */,
				CEA45EAE263519B5002FA97D /* UTMVirtualMachine.m in Sources */,
				CEA45EAF263519B5002FA97D /* qapi-events-qom.c in Sources */,
				CEA45EB0263519B5002FA97D /* qapi-commands-migration.c in Sources */,
				CEA45EB1263519B5002FA97D /* qapi-visit-misc-target.c in Sources */,
				CEA45EB2263519B5002FA97D /* qapi-visit-ui.c in Sources */,
				CEA45EB3263519B5002FA97D /* UTMLogging.m in Sources */,
				CEA45EB4263519B5002FA97D /* qapi-commands-trace.c in Sources */,
				CEA45EB5263519B5002FA97D /* qapi-types-acpi.c in Sources */,
				CEA45EB6263519B5002FA97D /* VMConfigDrivePickerViewController.m in Sources */,
				CEA45EB7263519B5002FA97D /* VMToolbarModifier.swift in Sources */,
				CEA45EB8263519B5002FA97D /* qapi-visit.c in Sources */,
				CEA45EB9263519B5002FA97D /* VMCursor.m in Sources */,
				CEA45EBA263519B5002FA97D /* VMConfigDriveDetailsView.swift in Sources */,
				CEA45EBB263519B5002FA97D /* CSDisplayMetal.m in Sources */,
				CEA45EBC263519B5002FA97D /* qapi-events-tpm.c in Sources */,
				CEA45EBD263519B5002FA97D /* UTMQemuSystem.m in Sources */,
				CEA45EBE263519B5002FA97D /* NumberTextField.swift in Sources */,
				CEA45EBF263519B5002FA97D /* VMConfigPortForwardingViewController.m in Sources */,
				CEA45EC0263519B5002FA97D /* qapi-events-job.c in Sources */,
				CEA45EC1263519B5002FA97D /* UTMConfigurationExtension.swift in Sources */,
				CEA45EC2263519B5002FA97D /* qapi-dealloc-visitor.c in Sources */,
				CEA45EC3263519B5002FA97D /* VMCommands.swift in Sources */,
				CEA45EC4263519B5002FA97D /* qapi-visit-job.c in Sources */,
				CEA45EC5263519B5002FA97D /* AppDelegate.m in Sources */,
				CEA45EC6263519B5002FA97D /* CSInput.m in Sources */,
				CEA45EC7263519B5002FA97D /* qapi-types-block.c in Sources */,
				CEA45EC8263519B5002FA97D /* qapi-events-machine.c in Sources */,
				CEA45EC9263519B5002FA97D /* VMConfigDriveCreateViewController.m in Sources */,
				CEA45ECA263519B5002FA97D /* UTMConfiguration+Networking.m in Sources */,
				CEA45ECB263519B5002FA97D /* qapi-types-ui.c in Sources */,
				CEA45ECC263519B5002FA97D /* qapi-types-dump.c in Sources */,
				CEA45ECD263519B5002FA97D /* VMConfirmActionModifier.swift in Sources */,
				CEA45ECE263519B5002FA97D /* VMDisplayView.m in Sources */,
				CEA45ECF263519B5002FA97D /* VMConfigPortForwardForm.swift in Sources */,
				CEA45ED0263519B5002FA97D /* qapi-types-machine-target.c in Sources */,
				CEA45ED1263519B5002FA97D /* UTMLocationManager.m in Sources */,
				CEA45ED2263519B5002FA97D /* qapi-events-block.c in Sources */,
				CEA45ED3263519B5002FA97D /* VMSettingsView.swift in Sources */,
				CE19392726DCB094005CEC17 /* RAMSlider.swift in Sources */,
				CEA45ED4263519B5002FA97D /* qapi-types-block-core.c in Sources */,
				CEA45ED5263519B5002FA97D /* qapi-events-transaction.c in Sources */,
				CEA45ED6263519B5002FA97D /* VMConfigStringPicker.swift in Sources */,
				CEA45ED7263519B5002FA97D /* qapi-commands-dump.c in Sources */,
				83034C0826AB630F006B4BAF /* UTMPendingVMView.swift in Sources */,
				CEA45ED8263519B5002FA97D /* VMKeyboardButton.m in Sources */,
				CEA45ED9263519B5002FA97D /* qapi-commands-introspect.c in Sources */,
				CEA45EDA263519B5002FA97D /* qapi-types-sockets.c in Sources */,
				CEA45EDB263519B5002FA97D /* VMDisplayTerminalViewController.m in Sources */,
				CEA45EDC263519B5002FA97D /* UTMScreenshot.m in Sources */,
				CEA45EDD263519B5002FA97D /* qapi-events-block-core.c in Sources */,
				CEA45EDF263519B5002FA97D /* UTMJailbreak.m in Sources */,
				CEA45EE0263519B5002FA97D /* UTMQemuManager.m in Sources */,
				CEA45EE1263519B5002FA97D /* VMConfigPickerView.m in Sources */,
				CEA45EE2263519B5002FA97D /* VMConfigStepper.m in Sources */,
				CEA45EE3263519B5002FA97D /* qapi-types-crypto.c in Sources */,
				CEA45EE4263519B5002FA97D /* qapi-types-qom.c in Sources */,
				CEA45EE5263519B5002FA97D /* VMConfigCell.m in Sources */,
				CEA45EE6263519B5002FA97D /* VMConfigSharingViewController.m in Sources */,
				CEA45EE7263519B5002FA97D /* qapi-commands-rdma.c in Sources */,
				CEA45EE8263519B5002FA97D /* VMDisplayMetalViewController+Keyboard.m in Sources */,
				CEA45EE9263519B5002FA97D /* qapi-builtin-types.c in Sources */,
				CEA45EEA263519B5002FA97D /* UTMExtensions.swift in Sources */,
				CEA45EEB263519B5002FA97D /* VMConfigDrivesViewController.m in Sources */,
				CEA45EEC263519B5002FA97D /* UTMData.swift in Sources */,
				CEA45EED263519B5002FA97D /* qapi-events-migration.c in Sources */,
				CEA45EEE263519B5002FA97D /* qapi-commands.c in Sources */,
				CEA45EEF263519B5002FA97D /* qapi-commands-audio.c in Sources */,
				CEA45EF0263519B5002FA97D /* VMConfigTextField.m in Sources */,
				CEA45EF1263519B5002FA97D /* VMListViewCell.m in Sources */,
				CEA45EF2263519B5002FA97D /* qapi-events-common.c in Sources */,
				CEA45EF3263519B5002FA97D /* UTMTerminalIO.m in Sources */,
				CEA45EF4263519B5002FA97D /* VMConfigSoundView.swift in Sources */,
				CEA45EF5263519B5002FA97D /* qapi-events-crypto.c in Sources */,
				CEA45EF6263519B5002FA97D /* UTMConfiguration.m in Sources */,
				CEA45EF7263519B5002FA97D /* UTMVirtualMachine+SPICE.m in Sources */,
				CEA45EF8263519B5002FA97D /* VMDetailsView.swift in Sources */,
				835AA7B226AB7C85007A0411 /* UTMPendingVirtualMachine.swift in Sources */,
				CEA45EF9263519B5002FA97D /* VMDisplayMetalViewController.m in Sources */,
				CEA45EFA263519B5002FA97D /* qapi-commands-misc.c in Sources */,
				CEA45EFB263519B5002FA97D /* qapi-events-acpi.c in Sources */,
				CEA45EFC263519B5002FA97D /* Main.swift in Sources */,
				CEA45EFD263519B5002FA97D /* qapi-events-run-state.c in Sources */,
				CEA45EFE263519B5002FA97D /* VMDisplayViewController.m in Sources */,
				CEA45EFF263519B5002FA97D /* qapi-visit-transaction.c in Sources */,
				CEA45F00263519B5002FA97D /* VMCardView.swift in Sources */,
				CEA45F01263519B5002FA97D /* UTMConfiguration+Sharing.m in Sources */,
				CEA45F02263519B5002FA97D /* qapi-commands-ui.c in Sources */,
				CEA45F03263519B5002FA97D /* qapi-events-authz.c in Sources */,
				CEA45F04263519B5002FA97D /* qapi-commands-block-core.c in Sources */,
				CEA45F05263519B5002FA97D /* qapi-types-authz.c in Sources */,
				CEA45F06263519B5002FA97D /* qapi-types-qdev.c in Sources */,
				CEA45F07263519B5002FA97D /* VMConfigSystemViewController.m in Sources */,
				CEA45F08263519B5002FA97D /* ActivityView.swift in Sources */,
				CEA45F09263519B5002FA97D /* qapi-emit-events.c in Sources */,
				CEA45F0A263519B5002FA97D /* UTMPasteboard.swift in Sources */,
				CEA45F0B263519B5002FA97D /* qapi-visit-authz.c in Sources */,
				CEA45F0C263519B5002FA97D /* VMPlaceholderView.swift in Sources */,
				CEA45F0D263519B5002FA97D /* VMDisplayMetalViewController+Pointer.m in Sources */,
				CEA45F0E263519B5002FA97D /* qapi-commands-run-state.c in Sources */,
				CEA45F0F263519B5002FA97D /* qapi-types-misc-target.c in Sources */,
				CEA45F10263519B5002FA97D /* qapi-events-rdma.c in Sources */,
				CEA45F11263519B5002FA97D /* UTMShaders.metal in Sources */,
				CEA45F12263519B5002FA97D /* qapi-visit-dump.c in Sources */,
				CEA45F13263519B5002FA97D /* qapi-visit-error.c in Sources */,
				CEA45F14263519B5002FA97D /* error.c in Sources */,
				CEA45F15263519B5002FA97D /* UTMQemuManager+BlockDevices.m in Sources */,
				CEA45F16263519B5002FA97D /* cf-output-visitor.c in Sources */,
				CEA45F17263519B5002FA97D /* qapi-types-audio.c in Sources */,
				CEA45F18263519B5002FA97D /* VMConfigCreateViewController.m in Sources */,
				CEA45F19263519B5002FA97D /* VMScroll.m in Sources */,
				CEA45F1A263519B5002FA97D /* VMConfigNetworkPortForwardView.swift in Sources */,
				CEA45F1B263519B5002FA97D /* UTMTerminal.m in Sources */,
				CEA45F1D263519B5002FA97D /* VMConfigSwitch.m in Sources */,
				CEA45F1E263519B5002FA97D /* qapi-types-char.c in Sources */,
				CEA45F1F263519B5002FA97D /* CSConnection.m in Sources */,
				CEA45F20263519B5002FA97D /* qapi-visit-audio.c in Sources */,
				CEA45F21263519B5002FA97D /* qapi-builtin-visit.c in Sources */,
				CEA45F22263519B5002FA97D /* UTMRenderer.m in Sources */,
			);
			runOnlyForDeploymentPostprocessing = 0;
		};
		CEBDA1D624D8BDDA0010B5EC /* Sources */ = {
			isa = PBXSourcesBuildPhase;
			buildActionMask = 2147483647;
			files = (
				CEBDA1E124D8BDDB0010B5EC /* main.m in Sources */,
				CEBDA1DF24D8BDDB0010B5EC /* QEMUHelper.m in Sources */,
				CE0DF17225A80B6300A51894 /* Bootstrap.c in Sources */,
			);
			runOnlyForDeploymentPostprocessing = 0;
		};
/* End PBXSourcesBuildPhase section */

/* Begin PBXTargetDependency section */
		8401FD7C269BECF200265F0D /* PBXTargetDependency */ = {
			isa = PBXTargetDependency;
			target = 8401FD61269BE9C500265F0D /* QEMULauncher */;
			targetProxy = 8401FD7B269BECF200265F0D /* PBXContainerItemProxy */;
		};
		CE9A353326533A52005077CF /* PBXTargetDependency */ = {
			isa = PBXTargetDependency;
			target = CE9A352C26533A51005077CF /* JailbreakInterposer */;
			targetProxy = CE9A353226533A52005077CF /* PBXContainerItemProxy */;
		};
		CEBDA1E424D8BDDB0010B5EC /* PBXTargetDependency */ = {
			isa = PBXTargetDependency;
			target = CEBDA1D924D8BDDA0010B5EC /* QEMUHelper */;
			targetProxy = CEBDA1E324D8BDDB0010B5EC /* PBXContainerItemProxy */;
		};
/* End PBXTargetDependency section */

/* Begin PBXVariantGroup section */
		521F3EFB2414F73800130500 /* Localizable.strings */ = {
			isa = PBXVariantGroup;
			children = (
				521F3EFA2414F73800130500 /* zh-Hans */,
				C8958B6D243634DA002D86B4 /* ko */,
				52873FD9247F5B1B0063E4C8 /* zh-Hant */,
				CE0E828D24E4D4CE003EA9FE /* Base */,
			);
			name = Localizable.strings;
			sourceTree = "<group>";
			usesTabs = 0;
		};
		52459A312440C84E006A58D0 /* InfoPlist.strings */ = {
			isa = PBXVariantGroup;
			children = (
				52459A322440C84E006A58D0 /* zh-Hans */,
				52873FDA247F5B1B0063E4C8 /* zh-Hant */,
				CE0E829424E4D509003EA9FE /* Base */,
			);
			name = InfoPlist.strings;
			sourceTree = "<group>";
		};
		CE550BD2225947990063E575 /* Main.storyboard */ = {
			isa = PBXVariantGroup;
			children = (
				CE550BD3225947990063E575 /* Base */,
				525535A1241B8A52003C80FC /* zh-Hans */,
				C8958B6C243634DA002D86B4 /* ko */,
				52873FD8247F5B1B0063E4C8 /* zh-Hant */,
			);
			name = Main.storyboard;
			sourceTree = "<group>";
		};
		CE550BD72259479D0063E575 /* LaunchScreen.storyboard */ = {
			isa = PBXVariantGroup;
			children = (
				CE550BD82259479D0063E575 /* Base */,
			);
			name = LaunchScreen.storyboard;
			sourceTree = "<group>";
		};
		FFB02A8A266CB09C006CD71A /* InfoPlist.strings */ = {
			isa = PBXVariantGroup;
			children = (
				FFB02A8B266CB09C006CD71A /* zh-Hant */,
				C03453AD2709E35100AD51AD /* zh-Hans */,
			);
			name = InfoPlist.strings;
			sourceTree = "<group>";
		};
		FFB02A8E266CB09C006CD71A /* InfoPlist.strings */ = {
			isa = PBXVariantGroup;
			children = (
				FFB02A8F266CB09C006CD71A /* zh-Hant */,
				C03453AE2709E35100AD51AD /* zh-Hans */,
			);
			name = InfoPlist.strings;
			sourceTree = "<group>";
		};
		FFB02A91266CB09C006CD71A /* InfoPlist.strings */ = {
			isa = PBXVariantGroup;
			children = (
				FFB02A92266CB09C006CD71A /* zh-Hant */,
				C03453AF2709E35100AD51AD /* zh-Hans */,
			);
			name = InfoPlist.strings;
			sourceTree = "<group>";
		};
		FFB02A94266CB09C006CD71A /* Localizable.strings */ = {
			isa = PBXVariantGroup;
			children = (
				FFB02A95266CB09C006CD71A /* zh-Hant */,
				C03453B02709E35200AD51AD /* zh-Hans */,
			);
			name = Localizable.strings;
			sourceTree = "<group>";
		};
/* End PBXVariantGroup section */

/* Begin XCBuildConfiguration section */
		8401FD6F269BE9C600265F0D /* Debug */ = {
			isa = XCBuildConfiguration;
			buildSettings = {
				CODE_SIGN_ENTITLEMENTS = "$(LAUNCHER_CODE_SIGN_ENTITLEMENTS)";
				CODE_SIGN_IDENTITY = "$(CODE_SIGN_IDENTITY_MAC:default=-)";
				CODE_SIGN_INJECT_BASE_ENTITLEMENTS = NO;
				CODE_SIGN_STYLE = Manual;
				COMBINE_HIDPI_IMAGES = YES;
				ENABLE_HARDENED_RUNTIME = YES;
				GENERATE_INFOPLIST_FILE = YES;
				LD_RUNPATH_SEARCH_PATHS = (
					"$(inherited)",
					"@executable_path/../../../../../../../Frameworks",
				);
				MACOSX_DEPLOYMENT_TARGET = 11.0;
				PRODUCT_BUNDLE_IDENTIFIER = "$(PRODUCT_BUNDLE_PREFIX:default=com.utmapp).QEMULauncher";
				PRODUCT_NAME = "$(TARGET_NAME)";
				PROVISIONING_PROFILE_SPECIFIER = "$(PROVISIONING_PROFILE_SPECIFIER_LAUNCHER:default=)";
				SDKROOT = macosx;
				SKIP_INSTALL = YES;
				SWIFT_EMIT_LOC_STRINGS = YES;
			};
			name = Debug;
		};
		8401FD70269BE9C600265F0D /* Release */ = {
			isa = XCBuildConfiguration;
			buildSettings = {
				CODE_SIGN_ENTITLEMENTS = "$(LAUNCHER_CODE_SIGN_ENTITLEMENTS)";
				CODE_SIGN_IDENTITY = "$(CODE_SIGN_IDENTITY_MAC:default=-)";
				CODE_SIGN_INJECT_BASE_ENTITLEMENTS = NO;
				CODE_SIGN_STYLE = Manual;
				COMBINE_HIDPI_IMAGES = YES;
				ENABLE_HARDENED_RUNTIME = YES;
				GENERATE_INFOPLIST_FILE = YES;
				LD_RUNPATH_SEARCH_PATHS = (
					"$(inherited)",
					"@executable_path/../../../../../../../Frameworks",
				);
				MACOSX_DEPLOYMENT_TARGET = 11.0;
				PRODUCT_BUNDLE_IDENTIFIER = "$(PRODUCT_BUNDLE_PREFIX:default=com.utmapp).QEMULauncher";
				PRODUCT_NAME = "$(TARGET_NAME)";
				PROVISIONING_PROFILE_SPECIFIER = "$(PROVISIONING_PROFILE_SPECIFIER_LAUNCHER:default=)";
				SDKROOT = macosx;
				SKIP_INSTALL = YES;
				SWIFT_EMIT_LOC_STRINGS = YES;
			};
			name = Release;
		};
		CE2D93BC24AD46670059923A /* Debug */ = {
			isa = XCBuildConfiguration;
			buildSettings = {
				ASSETCATALOG_COMPILER_APPICON_NAME = AppIcon;
				ASSETCATALOG_COMPILER_GLOBAL_ACCENT_COLOR_NAME = AccentColor;
				CLANG_ENABLE_MODULES = YES;
				CODE_SIGN_ENTITLEMENTS = "$(IOS_CODE_SIGN_ENTITLEMENTS)";
				CODE_SIGN_IDENTITY = "$(CODE_SIGN_IDENTITY_IOS:default=Apple Development)";
				ENABLE_BITCODE = NO;
				ENABLE_PREVIEWS = YES;
				INFOPLIST_FILE = Platform/iOS/Info.plist;
				IPHONEOS_DEPLOYMENT_TARGET = 11.0;
				LD_RUNPATH_SEARCH_PATHS = (
					"$(inherited)",
					"@executable_path/Frameworks",
				);
				PRODUCT_BUNDLE_IDENTIFIER = "$(PRODUCT_BUNDLE_PREFIX:default=com.utmapp).UTM";
				PRODUCT_NAME = "$(PROJECT_NAME)";
				SWIFT_OBJC_BRIDGING_HEADER = "Platform/Swift-Bridging-Header.h";
				SWIFT_OPTIMIZATION_LEVEL = "-Onone";
				SWIFT_VERSION = 5.0;
				TARGETED_DEVICE_FAMILY = "1,2";
			};
			name = Debug;
		};
		CE2D93BD24AD46670059923A /* Release */ = {
			isa = XCBuildConfiguration;
			buildSettings = {
				ASSETCATALOG_COMPILER_APPICON_NAME = AppIcon;
				ASSETCATALOG_COMPILER_GLOBAL_ACCENT_COLOR_NAME = AccentColor;
				CLANG_ENABLE_MODULES = YES;
				CODE_SIGN_ENTITLEMENTS = "$(IOS_CODE_SIGN_ENTITLEMENTS)";
				CODE_SIGN_IDENTITY = "$(CODE_SIGN_IDENTITY_IOS:default=Apple Development)";
				ENABLE_BITCODE = NO;
				ENABLE_PREVIEWS = YES;
				INFOPLIST_FILE = Platform/iOS/Info.plist;
				IPHONEOS_DEPLOYMENT_TARGET = 11.0;
				LD_RUNPATH_SEARCH_PATHS = (
					"$(inherited)",
					"@executable_path/Frameworks",
				);
				PRODUCT_BUNDLE_IDENTIFIER = "$(PRODUCT_BUNDLE_PREFIX:default=com.utmapp).UTM";
				PRODUCT_NAME = "$(PROJECT_NAME)";
				SWIFT_OBJC_BRIDGING_HEADER = "Platform/Swift-Bridging-Header.h";
				SWIFT_VERSION = 5.0;
				TARGETED_DEVICE_FAMILY = "1,2";
			};
			name = Release;
		};
		CE2D952A24AD48BF0059923A /* Debug */ = {
			isa = XCBuildConfiguration;
			buildSettings = {
				ASSETCATALOG_COMPILER_APPICON_NAME = "AppIcon-macOS";
				ASSETCATALOG_COMPILER_GLOBAL_ACCENT_COLOR_NAME = AccentColor;
				CLANG_ENABLE_MODULES = YES;
				CLANG_WARN_QUOTED_INCLUDE_IN_FRAMEWORK_HEADER = YES;
				CODE_SIGN_ENTITLEMENTS = "$(MAC_CODE_SIGN_ENTITLEMENTS)";
				CODE_SIGN_IDENTITY = "$(CODE_SIGN_IDENTITY_MAC:default=-)";
				CODE_SIGN_STYLE = Manual;
				COMBINE_HIDPI_IMAGES = YES;
				ENABLE_HARDENED_RUNTIME = YES;
				ENABLE_PREVIEWS = YES;
				GCC_PREPROCESSOR_DEFINITIONS = (
					"UTM_APP_GROUP=\"$(TeamIdentifierPrefix)$(PRODUCT_BUNDLE_PREFIX:default=com.utmapp).UTM\"",
					"$(inherited)",
				);
				INFOPLIST_FILE = Platform/macOS/Info.plist;
				LD_RUNPATH_SEARCH_PATHS = (
					"$(inherited)",
					"@executable_path/../Frameworks",
				);
				MACOSX_DEPLOYMENT_TARGET = 11.0;
				PRODUCT_BUNDLE_IDENTIFIER = "$(PRODUCT_BUNDLE_PREFIX:default=com.utmapp).UTM";
				PRODUCT_NAME = "$(PROJECT_NAME)";
				PROVISIONING_PROFILE_SPECIFIER = "$(PROVISIONING_PROFILE_SPECIFIER_MAC:default=)";
				SDKROOT = macosx;
				SWIFT_ACTIVE_COMPILATION_CONDITIONS = DEBUG;
				SWIFT_OBJC_BRIDGING_HEADER = "Platform/Swift-Bridging-Header.h";
				SWIFT_OPTIMIZATION_LEVEL = "-Onone";
				SWIFT_VERSION = 5.0;
			};
			name = Debug;
		};
		CE2D952B24AD48BF0059923A /* Release */ = {
			isa = XCBuildConfiguration;
			buildSettings = {
				ASSETCATALOG_COMPILER_APPICON_NAME = "AppIcon-macOS";
				ASSETCATALOG_COMPILER_GLOBAL_ACCENT_COLOR_NAME = AccentColor;
				CLANG_ENABLE_MODULES = YES;
				CLANG_WARN_QUOTED_INCLUDE_IN_FRAMEWORK_HEADER = YES;
				CODE_SIGN_ENTITLEMENTS = "$(MAC_CODE_SIGN_ENTITLEMENTS)";
				CODE_SIGN_IDENTITY = "$(CODE_SIGN_IDENTITY_MAC:default=-)";
				CODE_SIGN_STYLE = Manual;
				COMBINE_HIDPI_IMAGES = YES;
				ENABLE_HARDENED_RUNTIME = YES;
				ENABLE_PREVIEWS = YES;
				GCC_PREPROCESSOR_DEFINITIONS = (
					"UTM_APP_GROUP=\"$(TeamIdentifierPrefix)$(PRODUCT_BUNDLE_PREFIX:default=com.utmapp).UTM\"",
					"$(inherited)",
				);
				INFOPLIST_FILE = Platform/macOS/Info.plist;
				LD_RUNPATH_SEARCH_PATHS = (
					"$(inherited)",
					"@executable_path/../Frameworks",
				);
				MACOSX_DEPLOYMENT_TARGET = 11.0;
				PRODUCT_BUNDLE_IDENTIFIER = "$(PRODUCT_BUNDLE_PREFIX:default=com.utmapp).UTM";
				PRODUCT_NAME = "$(PROJECT_NAME)";
				PROVISIONING_PROFILE_SPECIFIER = "$(PROVISIONING_PROFILE_SPECIFIER_MAC:default=)";
				SDKROOT = macosx;
				SWIFT_COMPILATION_MODE = wholemodule;
				SWIFT_OBJC_BRIDGING_HEADER = "Platform/Swift-Bridging-Header.h";
				SWIFT_OPTIMIZATION_LEVEL = "-O";
				SWIFT_VERSION = 5.0;
			};
			name = Release;
		};
		CE550BDD2259479D0063E575 /* Debug */ = {
			isa = XCBuildConfiguration;
			baseConfigurationReference = CE50A41F2637BB200050430F /* Build.xcconfig */;
			buildSettings = {
				ALWAYS_SEARCH_USER_PATHS = NO;
				CLANG_ANALYZER_LOCALIZABILITY_NONLOCALIZED = YES;
				CLANG_ANALYZER_NONNULL = YES;
				CLANG_ANALYZER_NUMBER_OBJECT_CONVERSION = YES_AGGRESSIVE;
				CLANG_CXX_LANGUAGE_STANDARD = "gnu++14";
				CLANG_CXX_LIBRARY = "libc++";
				CLANG_ENABLE_MODULES = YES;
				CLANG_ENABLE_OBJC_ARC = YES;
				CLANG_ENABLE_OBJC_WEAK = YES;
				CLANG_WARN_BLOCK_CAPTURE_AUTORELEASING = YES;
				CLANG_WARN_BOOL_CONVERSION = YES;
				CLANG_WARN_COMMA = YES;
				CLANG_WARN_CONSTANT_CONVERSION = YES;
				CLANG_WARN_DEPRECATED_OBJC_IMPLEMENTATIONS = YES;
				CLANG_WARN_DIRECT_OBJC_ISA_USAGE = YES_ERROR;
				CLANG_WARN_DOCUMENTATION_COMMENTS = NO;
				CLANG_WARN_EMPTY_BODY = YES;
				CLANG_WARN_ENUM_CONVERSION = YES;
				CLANG_WARN_INFINITE_RECURSION = YES;
				CLANG_WARN_INT_CONVERSION = YES;
				CLANG_WARN_NON_LITERAL_NULL_CONVERSION = YES;
				CLANG_WARN_OBJC_IMPLICIT_RETAIN_SELF = YES;
				CLANG_WARN_OBJC_LITERAL_CONVERSION = YES;
				CLANG_WARN_OBJC_ROOT_CLASS = YES_ERROR;
				CLANG_WARN_RANGE_LOOP_ANALYSIS = YES;
				CLANG_WARN_STRICT_PROTOTYPES = YES;
				CLANG_WARN_SUSPICIOUS_MOVE = YES;
				CLANG_WARN_UNGUARDED_AVAILABILITY = YES_AGGRESSIVE;
				CLANG_WARN_UNREACHABLE_CODE = YES;
				CLANG_WARN__DUPLICATE_METHOD_MATCH = YES;
				COPY_PHASE_STRIP = NO;
				DEBUG_INFORMATION_FORMAT = dwarf;
				ENABLE_STRICT_OBJC_MSGSEND = YES;
				ENABLE_TESTABILITY = YES;
				FRAMEWORK_SEARCH_PATHS = "$(PROJECT_DIR)/$(QUOTED_SYSROOT_DIR)/Frameworks";
				GCC_C_LANGUAGE_STANDARD = gnu11;
				GCC_DYNAMIC_NO_PIC = NO;
				GCC_NO_COMMON_BLOCKS = YES;
				GCC_OPTIMIZATION_LEVEL = 0;
				GCC_PREPROCESSOR_DEFINITIONS = (
					"DEBUG=1",
					"$(inherited)",
				);
				GCC_WARN_64_TO_32_BIT_CONVERSION = YES;
				GCC_WARN_ABOUT_RETURN_TYPE = YES_ERROR;
				GCC_WARN_UNDECLARED_SELECTOR = YES;
				GCC_WARN_UNINITIALIZED_AUTOS = YES_AGGRESSIVE;
				GCC_WARN_UNUSED_FUNCTION = YES;
				GCC_WARN_UNUSED_VARIABLE = YES;
				HEADER_SEARCH_PATHS = (
					"$(PROJECT_DIR)/$(QUOTED_SYSROOT_DIR)/include",
					"$(PROJECT_DIR)/$(QUOTED_SYSROOT_DIR)/include/gstreamer-1.0",
					"$(PROJECT_DIR)/$(QUOTED_SYSROOT_DIR)/include/glib-2.0",
					"$(PROJECT_DIR)/$(QUOTED_SYSROOT_DIR)/lib/glib-2.0/include",
					"$(PROJECT_DIR)/$(QUOTED_SYSROOT_DIR)/include/spice-client-glib-2.0",
					"$(PROJECT_DIR)/$(QUOTED_SYSROOT_DIR)/include/spice-1",
					"$(PROJECT_DIR)/$(QUOTED_SYSROOT_DIR)/include/libusb-1.0",
				);
				IPHONEOS_DEPLOYMENT_TARGET = 11.0;
				LIBRARY_SEARCH_PATHS = (
					"$(PROJECT_DIR)/$(QUOTED_SYSROOT_DIR)/lib",
					"$(PROJECT_DIR)/$(QUOTED_SYSROOT_DIR)/lib/gstreamer-1.0",
					"$(PROJECT_DIR)/$(QUOTED_SYSROOT_DIR)/lib",
				);
				MACOSX_DEPLOYMENT_TARGET = 11.0;
				MTL_ENABLE_DEBUG_INFO = INCLUDE_SOURCE;
				MTL_FAST_MATH = YES;
				ONLY_ACTIVE_ARCH = YES;
				QUOTED_SYSROOT_DIR = "\"$(SYSROOT_DIR)\"";
				SDKROOT = iphoneos;
				SYSROOT_DIR = "sysroot-$(PLATFORM_DISPLAY_NAME:identifier)$(PLATFORM_SUFFIX)-$(ARCHS:identifier)";
			};
			name = Debug;
		};
		CE550BDE2259479D0063E575 /* Release */ = {
			isa = XCBuildConfiguration;
			baseConfigurationReference = CE50A41F2637BB200050430F /* Build.xcconfig */;
			buildSettings = {
				ALWAYS_SEARCH_USER_PATHS = NO;
				CLANG_ANALYZER_LOCALIZABILITY_NONLOCALIZED = YES;
				CLANG_ANALYZER_NONNULL = YES;
				CLANG_ANALYZER_NUMBER_OBJECT_CONVERSION = YES_AGGRESSIVE;
				CLANG_CXX_LANGUAGE_STANDARD = "gnu++14";
				CLANG_CXX_LIBRARY = "libc++";
				CLANG_ENABLE_MODULES = YES;
				CLANG_ENABLE_OBJC_ARC = YES;
				CLANG_ENABLE_OBJC_WEAK = YES;
				CLANG_WARN_BLOCK_CAPTURE_AUTORELEASING = YES;
				CLANG_WARN_BOOL_CONVERSION = YES;
				CLANG_WARN_COMMA = YES;
				CLANG_WARN_CONSTANT_CONVERSION = YES;
				CLANG_WARN_DEPRECATED_OBJC_IMPLEMENTATIONS = YES;
				CLANG_WARN_DIRECT_OBJC_ISA_USAGE = YES_ERROR;
				CLANG_WARN_DOCUMENTATION_COMMENTS = NO;
				CLANG_WARN_EMPTY_BODY = YES;
				CLANG_WARN_ENUM_CONVERSION = YES;
				CLANG_WARN_INFINITE_RECURSION = YES;
				CLANG_WARN_INT_CONVERSION = YES;
				CLANG_WARN_NON_LITERAL_NULL_CONVERSION = YES;
				CLANG_WARN_OBJC_IMPLICIT_RETAIN_SELF = YES;
				CLANG_WARN_OBJC_LITERAL_CONVERSION = YES;
				CLANG_WARN_OBJC_ROOT_CLASS = YES_ERROR;
				CLANG_WARN_RANGE_LOOP_ANALYSIS = YES;
				CLANG_WARN_STRICT_PROTOTYPES = YES;
				CLANG_WARN_SUSPICIOUS_MOVE = YES;
				CLANG_WARN_UNGUARDED_AVAILABILITY = YES_AGGRESSIVE;
				CLANG_WARN_UNREACHABLE_CODE = YES;
				CLANG_WARN__DUPLICATE_METHOD_MATCH = YES;
				COPY_PHASE_STRIP = NO;
				DEBUG_INFORMATION_FORMAT = "dwarf-with-dsym";
				ENABLE_NS_ASSERTIONS = NO;
				ENABLE_STRICT_OBJC_MSGSEND = YES;
				FRAMEWORK_SEARCH_PATHS = "$(PROJECT_DIR)/$(QUOTED_SYSROOT_DIR)/Frameworks";
				GCC_C_LANGUAGE_STANDARD = gnu11;
				GCC_NO_COMMON_BLOCKS = YES;
				GCC_WARN_64_TO_32_BIT_CONVERSION = YES;
				GCC_WARN_ABOUT_RETURN_TYPE = YES_ERROR;
				GCC_WARN_UNDECLARED_SELECTOR = YES;
				GCC_WARN_UNINITIALIZED_AUTOS = YES_AGGRESSIVE;
				GCC_WARN_UNUSED_FUNCTION = YES;
				GCC_WARN_UNUSED_VARIABLE = YES;
				HEADER_SEARCH_PATHS = (
					"$(PROJECT_DIR)/$(QUOTED_SYSROOT_DIR)/include",
					"$(PROJECT_DIR)/$(QUOTED_SYSROOT_DIR)/include/gstreamer-1.0",
					"$(PROJECT_DIR)/$(QUOTED_SYSROOT_DIR)/include/glib-2.0",
					"$(PROJECT_DIR)/$(QUOTED_SYSROOT_DIR)/lib/glib-2.0/include",
					"$(PROJECT_DIR)/$(QUOTED_SYSROOT_DIR)/include/spice-client-glib-2.0",
					"$(PROJECT_DIR)/$(QUOTED_SYSROOT_DIR)/include/spice-1",
					"$(PROJECT_DIR)/$(QUOTED_SYSROOT_DIR)/include/libusb-1.0",
				);
				IPHONEOS_DEPLOYMENT_TARGET = 11.0;
				LIBRARY_SEARCH_PATHS = (
					"$(PROJECT_DIR)/$(QUOTED_SYSROOT_DIR)/lib",
					"$(PROJECT_DIR)/$(QUOTED_SYSROOT_DIR)/lib/gstreamer-1.0",
					"$(PROJECT_DIR)/$(QUOTED_SYSROOT_DIR)/lib",
				);
				MACOSX_DEPLOYMENT_TARGET = 11.0;
				MTL_ENABLE_DEBUG_INFO = NO;
				MTL_FAST_MATH = YES;
				QUOTED_SYSROOT_DIR = "\"$(SYSROOT_DIR)\"";
				SDKROOT = iphoneos;
				SYSROOT_DIR = "sysroot-$(PLATFORM_DISPLAY_NAME:identifier)$(PLATFORM_SUFFIX)-$(ARCHS:identifier)";
				VALIDATE_PRODUCT = YES;
			};
			name = Release;
		};
		CE9A353626533A52005077CF /* Debug */ = {
			isa = XCBuildConfiguration;
			buildSettings = {
				CODE_SIGN_IDENTITY = "$(CODE_SIGN_IDENTITY_IOS:default=Apple Development)";
				DEFINES_MODULE = YES;
				DYLIB_COMPATIBILITY_VERSION = 1;
				DYLIB_CURRENT_VERSION = 1;
				DYLIB_INSTALL_NAME_BASE = "@rpath";
				INFOPLIST_FILE = JailbreakInterposer/Info.plist;
				INSTALL_PATH = "$(LOCAL_LIBRARY_DIR)/Frameworks";
				LD_RUNPATH_SEARCH_PATHS = (
					"$(inherited)",
					"@executable_path/Frameworks",
					"@loader_path/Frameworks",
				);
				OTHER_LDFLAGS = "-Wl,-framework,IOKit";
				PRODUCT_BUNDLE_IDENTIFIER = "$(PRODUCT_BUNDLE_PREFIX:default=com.utmapp).JailbreakInterposer";
				PRODUCT_NAME = "$(TARGET_NAME:c99extidentifier)";
				SKIP_INSTALL = YES;
			};
			name = Debug;
		};
		CE9A353726533A52005077CF /* Release */ = {
			isa = XCBuildConfiguration;
			buildSettings = {
				CODE_SIGN_IDENTITY = "$(CODE_SIGN_IDENTITY_IOS:default=Apple Development)";
				DEFINES_MODULE = YES;
				DYLIB_COMPATIBILITY_VERSION = 1;
				DYLIB_CURRENT_VERSION = 1;
				DYLIB_INSTALL_NAME_BASE = "@rpath";
				INFOPLIST_FILE = JailbreakInterposer/Info.plist;
				INSTALL_PATH = "$(LOCAL_LIBRARY_DIR)/Frameworks";
				LD_RUNPATH_SEARCH_PATHS = (
					"$(inherited)",
					"@executable_path/Frameworks",
					"@loader_path/Frameworks",
				);
				OTHER_LDFLAGS = "-Wl,-framework,IOKit";
				PRODUCT_BUNDLE_IDENTIFIER = "$(PRODUCT_BUNDLE_PREFIX:default=com.utmapp).JailbreakInterposer";
				PRODUCT_NAME = "$(TARGET_NAME:c99extidentifier)";
				SKIP_INSTALL = YES;
			};
			name = Release;
		};
		CEA45FB7263519B5002FA97D /* Debug */ = {
			isa = XCBuildConfiguration;
			buildSettings = {
				ASSETCATALOG_COMPILER_APPICON_NAME = AppIcon;
				ASSETCATALOG_COMPILER_GLOBAL_ACCENT_COLOR_NAME = AccentColor;
				CLANG_ENABLE_MODULES = YES;
				CODE_SIGN_ENTITLEMENTS = "$(IOS_CODE_SIGN_ENTITLEMENTS)";
				CODE_SIGN_IDENTITY = "$(CODE_SIGN_IDENTITY_IOS:default=Apple Development)";
				ENABLE_BITCODE = NO;
				ENABLE_PREVIEWS = YES;
				GCC_PREPROCESSOR_DEFINITIONS = (
					"WITH_QEMU_TCI=1",
					"$(inherited)",
				);
				INFOPLIST_FILE = Platform/iOS/Info.plist;
				IPHONEOS_DEPLOYMENT_TARGET = 11.0;
				LD_RUNPATH_SEARCH_PATHS = (
					"$(inherited)",
					"@executable_path/Frameworks",
				);
				PLATFORM_SUFFIX = "-TCI";
				PRODUCT_BUNDLE_IDENTIFIER = "$(PRODUCT_BUNDLE_PREFIX:default=com.utmapp).UTM-SE";
				PRODUCT_MODULE_NAME = UTM;
				PRODUCT_NAME = "UTM SE";
				SWIFT_ACTIVE_COMPILATION_CONDITIONS = WITH_QEMU_TCI;
				SWIFT_OBJC_BRIDGING_HEADER = "Platform/Swift-Bridging-Header.h";
				SWIFT_OPTIMIZATION_LEVEL = "-Onone";
				SWIFT_VERSION = 5.0;
				TARGETED_DEVICE_FAMILY = "1,2";
			};
			name = Debug;
		};
		CEA45FB8263519B5002FA97D /* Release */ = {
			isa = XCBuildConfiguration;
			buildSettings = {
				ASSETCATALOG_COMPILER_APPICON_NAME = AppIcon;
				ASSETCATALOG_COMPILER_GLOBAL_ACCENT_COLOR_NAME = AccentColor;
				CLANG_ENABLE_MODULES = YES;
				CODE_SIGN_ENTITLEMENTS = "$(IOS_CODE_SIGN_ENTITLEMENTS)";
				CODE_SIGN_IDENTITY = "$(CODE_SIGN_IDENTITY_IOS:default=Apple Development)";
				ENABLE_BITCODE = NO;
				ENABLE_PREVIEWS = YES;
				GCC_PREPROCESSOR_DEFINITIONS = (
					"WITH_QEMU_TCI=1",
					"$(inherited)",
				);
				INFOPLIST_FILE = Platform/iOS/Info.plist;
				IPHONEOS_DEPLOYMENT_TARGET = 11.0;
				LD_RUNPATH_SEARCH_PATHS = (
					"$(inherited)",
					"@executable_path/Frameworks",
				);
				PLATFORM_SUFFIX = "-TCI";
				PRODUCT_BUNDLE_IDENTIFIER = "$(PRODUCT_BUNDLE_PREFIX:default=com.utmapp).UTM-SE";
				PRODUCT_MODULE_NAME = UTM;
				PRODUCT_NAME = "UTM SE";
				SWIFT_ACTIVE_COMPILATION_CONDITIONS = WITH_QEMU_TCI;
				SWIFT_OBJC_BRIDGING_HEADER = "Platform/Swift-Bridging-Header.h";
				SWIFT_VERSION = 5.0;
				TARGETED_DEVICE_FAMILY = "1,2";
			};
			name = Release;
		};
		CEBDA1E724D8BDDB0010B5EC /* Debug */ = {
			isa = XCBuildConfiguration;
			buildSettings = {
				CLANG_WARN_QUOTED_INCLUDE_IN_FRAMEWORK_HEADER = YES;
				CODE_SIGN_ENTITLEMENTS = "$(HELPER_CODE_SIGN_ENTITLEMENTS)";
				CODE_SIGN_IDENTITY = "$(CODE_SIGN_IDENTITY_MAC:default=-)";
				CODE_SIGN_STYLE = Manual;
				COMBINE_HIDPI_IMAGES = YES;
				ENABLE_HARDENED_RUNTIME = YES;
				INFOPLIST_FILE = QEMUHelper/Info.plist;
				LD_RUNPATH_SEARCH_PATHS = (
					"$(LD_RUNPATH_SEARCH_PATHS_$(IS_MACCATALYST)_$(_BOOL_$(SKIP_INSTALL)))",
					"@executable_path/../../../../Frameworks",
				);
				MACOSX_DEPLOYMENT_TARGET = 11.0;
				PRODUCT_BUNDLE_IDENTIFIER = "$(PRODUCT_BUNDLE_PREFIX:default=com.utmapp).QEMUHelper";
				PRODUCT_NAME = "$(TARGET_NAME)";
				PROVISIONING_PROFILE_SPECIFIER = "$(PROVISIONING_PROFILE_SPECIFIER_HELPER:default=)";
				SDKROOT = macosx;
				SKIP_INSTALL = YES;
			};
			name = Debug;
		};
		CEBDA1E824D8BDDB0010B5EC /* Release */ = {
			isa = XCBuildConfiguration;
			buildSettings = {
				CLANG_WARN_QUOTED_INCLUDE_IN_FRAMEWORK_HEADER = YES;
				CODE_SIGN_ENTITLEMENTS = "$(HELPER_CODE_SIGN_ENTITLEMENTS)";
				CODE_SIGN_IDENTITY = "$(CODE_SIGN_IDENTITY_MAC:default=-)";
				CODE_SIGN_STYLE = Manual;
				COMBINE_HIDPI_IMAGES = YES;
				ENABLE_HARDENED_RUNTIME = YES;
				INFOPLIST_FILE = QEMUHelper/Info.plist;
				LD_RUNPATH_SEARCH_PATHS = (
					"$(LD_RUNPATH_SEARCH_PATHS_$(IS_MACCATALYST)_$(_BOOL_$(SKIP_INSTALL)))",
					"@executable_path/../../../../Frameworks",
				);
				MACOSX_DEPLOYMENT_TARGET = 11.0;
				PRODUCT_BUNDLE_IDENTIFIER = "$(PRODUCT_BUNDLE_PREFIX:default=com.utmapp).QEMUHelper";
				PRODUCT_NAME = "$(TARGET_NAME)";
				PROVISIONING_PROFILE_SPECIFIER = "$(PROVISIONING_PROFILE_SPECIFIER_HELPER:default=)";
				SDKROOT = macosx;
				SKIP_INSTALL = YES;
			};
			name = Release;
		};
/* End XCBuildConfiguration section */

/* Begin XCConfigurationList section */
		8401FD6E269BE9C600265F0D /* Build configuration list for PBXNativeTarget "QEMULauncher" */ = {
			isa = XCConfigurationList;
			buildConfigurations = (
				8401FD6F269BE9C600265F0D /* Debug */,
				8401FD70269BE9C600265F0D /* Release */,
			);
			defaultConfigurationIsVisible = 0;
			defaultConfigurationName = Release;
		};
		CE2D93BB24AD46670059923A /* Build configuration list for PBXNativeTarget "iOS" */ = {
			isa = XCConfigurationList;
			buildConfigurations = (
				CE2D93BC24AD46670059923A /* Debug */,
				CE2D93BD24AD46670059923A /* Release */,
			);
			defaultConfigurationIsVisible = 0;
			defaultConfigurationName = Release;
		};
		CE2D952924AD48BF0059923A /* Build configuration list for PBXNativeTarget "macOS" */ = {
			isa = XCConfigurationList;
			buildConfigurations = (
				CE2D952A24AD48BF0059923A /* Debug */,
				CE2D952B24AD48BF0059923A /* Release */,
			);
			defaultConfigurationIsVisible = 0;
			defaultConfigurationName = Release;
		};
		CE550BC4225947990063E575 /* Build configuration list for PBXProject "UTM" */ = {
			isa = XCConfigurationList;
			buildConfigurations = (
				CE550BDD2259479D0063E575 /* Debug */,
				CE550BDE2259479D0063E575 /* Release */,
			);
			defaultConfigurationIsVisible = 0;
			defaultConfigurationName = Release;
		};
		CE9A353826533A52005077CF /* Build configuration list for PBXNativeTarget "JailbreakInterposer" */ = {
			isa = XCConfigurationList;
			buildConfigurations = (
				CE9A353626533A52005077CF /* Debug */,
				CE9A353726533A52005077CF /* Release */,
			);
			defaultConfigurationIsVisible = 0;
			defaultConfigurationName = Release;
		};
		CEA45FB6263519B5002FA97D /* Build configuration list for PBXNativeTarget "iOS-TCI" */ = {
			isa = XCConfigurationList;
			buildConfigurations = (
				CEA45FB7263519B5002FA97D /* Debug */,
				CEA45FB8263519B5002FA97D /* Release */,
			);
			defaultConfigurationIsVisible = 0;
			defaultConfigurationName = Release;
		};
		CEBDA1E624D8BDDB0010B5EC /* Build configuration list for PBXNativeTarget "QEMUHelper" */ = {
			isa = XCConfigurationList;
			buildConfigurations = (
				CEBDA1E724D8BDDB0010B5EC /* Debug */,
				CEBDA1E824D8BDDB0010B5EC /* Release */,
			);
			defaultConfigurationIsVisible = 0;
			defaultConfigurationName = Release;
		};
/* End XCConfigurationList section */

/* Begin XCRemoteSwiftPackageReference section */
		8399328E272F4A400059355F /* XCRemoteSwiftPackageReference "ZIPFoundation" */ = {
			isa = XCRemoteSwiftPackageReference;
			repositoryURL = "https://github.com/weichsel/ZIPFoundation.git";
			requirement = {
				kind = upToNextMajorVersion;
				minimumVersion = 0.9.9;
			};
		};
		B329049A270FE136002707AC /* XCRemoteSwiftPackageReference "AltKit" */ = {
			isa = XCRemoteSwiftPackageReference;
			repositoryURL = "https://github.com/Provenance-Emu/AltKit/";
			requirement = {
				branch = iOS11;
				kind = branch;
			};
		};
		CE020BA524AEDEF000B44AB6 /* XCRemoteSwiftPackageReference "swift-log" */ = {
			isa = XCRemoteSwiftPackageReference;
			repositoryURL = "https://github.com/apple/swift-log";
			requirement = {
				kind = upToNextMajorVersion;
				minimumVersion = 1.2.0;
			};
		};
		CE93759724BB821F0074066F /* XCRemoteSwiftPackageReference "IQKeyboardManager" */ = {
			isa = XCRemoteSwiftPackageReference;
			repositoryURL = "https://github.com/hackiftekhar/IQKeyboardManager.git";
			requirement = {
				kind = exactVersion;
				version = 6.5.6;
			};
		};
		CEA45E21263519B5002FA97D /* XCRemoteSwiftPackageReference "swift-log" */ = {
			isa = XCRemoteSwiftPackageReference;
			repositoryURL = "https://github.com/apple/swift-log";
			requirement = {
				kind = upToNextMajorVersion;
				minimumVersion = 1.2.0;
			};
		};
		CEA45E23263519B5002FA97D /* XCRemoteSwiftPackageReference "IQKeyboardManager" */ = {
			isa = XCRemoteSwiftPackageReference;
			repositoryURL = "https://github.com/hackiftekhar/IQKeyboardManager.git";
			requirement = {
				kind = upToNextMajorVersion;
				minimumVersion = 6.5.5;
			};
		};
/* End XCRemoteSwiftPackageReference section */

/* Begin XCSwiftPackageProductDependency section */
		8399328F272F4A400059355F /* ZIPFoundation */ = {
			isa = XCSwiftPackageProductDependency;
			package = 8399328E272F4A400059355F /* XCRemoteSwiftPackageReference "ZIPFoundation" */;
			productName = ZIPFoundation;
		};
		83993291272F68550059355F /* ZIPFoundation */ = {
			isa = XCSwiftPackageProductDependency;
			package = 8399328E272F4A400059355F /* XCRemoteSwiftPackageReference "ZIPFoundation" */;
			productName = ZIPFoundation;
		};
		83993293272F685F0059355F /* ZIPFoundation */ = {
			isa = XCSwiftPackageProductDependency;
			package = 8399328E272F4A400059355F /* XCRemoteSwiftPackageReference "ZIPFoundation" */;
			productName = ZIPFoundation;
		};
		B329049B270FE136002707AC /* AltKit */ = {
			isa = XCSwiftPackageProductDependency;
			package = B329049A270FE136002707AC /* XCRemoteSwiftPackageReference "AltKit" */;
			productName = AltKit;
		};
		B3DDF57126E9BBA300CE47F0 /* AltKit */ = {
			isa = XCSwiftPackageProductDependency;
			package = B3DDF57026E9BBA300CE47F0 /* XCRemoteSwiftPackageReference "AltKit" */;
			productName = AltKit;
		};
		CE020BA624AEDEF000B44AB6 /* Logging */ = {
			isa = XCSwiftPackageProductDependency;
			package = CE020BA524AEDEF000B44AB6 /* XCRemoteSwiftPackageReference "swift-log" */;
			productName = Logging;
		};
		CE020BA824AEDF3000B44AB6 /* Logging */ = {
			isa = XCSwiftPackageProductDependency;
			package = CE020BA524AEDEF000B44AB6 /* XCRemoteSwiftPackageReference "swift-log" */;
			productName = Logging;
		};
		CE93759824BB821F0074066F /* IQKeyboardManagerSwift */ = {
			isa = XCSwiftPackageProductDependency;
			package = CE93759724BB821F0074066F /* XCRemoteSwiftPackageReference "IQKeyboardManager" */;
			productName = IQKeyboardManagerSwift;
		};
		CEA45E20263519B5002FA97D /* Logging */ = {
			isa = XCSwiftPackageProductDependency;
			package = CEA45E21263519B5002FA97D /* XCRemoteSwiftPackageReference "swift-log" */;
			productName = Logging;
		};
		CEA45E22263519B5002FA97D /* IQKeyboardManagerSwift */ = {
			isa = XCSwiftPackageProductDependency;
			package = CEA45E23263519B5002FA97D /* XCRemoteSwiftPackageReference "IQKeyboardManager" */;
			productName = IQKeyboardManagerSwift;
		};
/* End XCSwiftPackageProductDependency section */
	};
	rootObject = CE550BC1225947990063E575 /* Project object */;
}<|MERGE_RESOLUTION|>--- conflicted
+++ resolved
@@ -3196,12 +3196,8 @@
 			packageProductDependencies = (
 				CE020BA624AEDEF000B44AB6 /* Logging */,
 				CE93759824BB821F0074066F /* IQKeyboardManagerSwift */,
-<<<<<<< HEAD
-				836A40D626AA2A2C002068F8 /* Zip */,
+				83993291272F68550059355F /* ZIPFoundation */,
 				B329049B270FE136002707AC /* AltKit */,
-=======
-				83993291272F68550059355F /* ZIPFoundation */,
->>>>>>> 7fd0f08c
 			);
 			productName = UTM;
 			productReference = CE2D93BE24AD46670059923A /* UTM.app */;
@@ -3336,12 +3332,8 @@
 			packageReferences = (
 				CE020BA524AEDEF000B44AB6 /* XCRemoteSwiftPackageReference "swift-log" */,
 				CE93759724BB821F0074066F /* XCRemoteSwiftPackageReference "IQKeyboardManager" */,
-<<<<<<< HEAD
-				836A40D326AA2A03002068F8 /* XCRemoteSwiftPackageReference "Zip" */,
+				8399328E272F4A400059355F /* XCRemoteSwiftPackageReference "ZIPFoundation" */,
 				B329049A270FE136002707AC /* XCRemoteSwiftPackageReference "AltKit" */,
-=======
-				8399328E272F4A400059355F /* XCRemoteSwiftPackageReference "ZIPFoundation" */,
->>>>>>> 7fd0f08c
 			);
 			productRefGroup = CE550BCA225947990063E575 /* Products */;
 			projectDirPath = "";
@@ -4960,14 +4952,6 @@
 				minimumVersion = 1.2.0;
 			};
 		};
-		CEA45E23263519B5002FA97D /* XCRemoteSwiftPackageReference "IQKeyboardManager" */ = {
-			isa = XCRemoteSwiftPackageReference;
-			repositoryURL = "https://github.com/hackiftekhar/IQKeyboardManager.git";
-			requirement = {
-				kind = upToNextMajorVersion;
-				minimumVersion = 6.5.5;
-			};
-		};
 /* End XCRemoteSwiftPackageReference section */
 
 /* Begin XCSwiftPackageProductDependency section */
@@ -5016,11 +5000,6 @@
 			package = CEA45E21263519B5002FA97D /* XCRemoteSwiftPackageReference "swift-log" */;
 			productName = Logging;
 		};
-		CEA45E22263519B5002FA97D /* IQKeyboardManagerSwift */ = {
-			isa = XCSwiftPackageProductDependency;
-			package = CEA45E23263519B5002FA97D /* XCRemoteSwiftPackageReference "IQKeyboardManager" */;
-			productName = IQKeyboardManagerSwift;
-		};
 /* End XCSwiftPackageProductDependency section */
 	};
 	rootObject = CE550BC1225947990063E575 /* Project object */;
